import pytest
from utils import SYSTEM_EXAMPLES, og_test

import omnigibson as og
from omnigibson.object_states import Covered
from omnigibson.systems import *


@og_test
def test_dump_load(env):
    breakfast_table = env.scene.object_registry("name", "breakfast_table")
    for system_name, system_class in SYSTEM_EXAMPLES.items():
        system = env.scene.get_system(system_name)
        assert isinstance(system, system_class)
        if issubclass(system_class, VisualParticleSystem):
            assert breakfast_table.states[Covered].set_value(system, True)
        else:
<<<<<<< HEAD
            system.generate_particles(scene=env.scene, positions=th.tensor([[0, 0, 1]]))
=======
            system.generate_particles(positions=[[0, 0, 1]])
>>>>>>> 315e3b59
        assert system.n_particles > 0
        system.remove_all_particles()

    state = og.sim.dump_state()
    og.sim.load_state(state)

    for system_name, system_class in SYSTEM_EXAMPLES.items():
        system = env.scene.get_system(system_name)
        system.clear()


@og_test
def test_dump_load_serialized(env):
    breakfast_table = env.scene.object_registry("name", "breakfast_table")
    for system_name, system_class in SYSTEM_EXAMPLES.items():
        system = env.scene.get_system(system_name)
        assert isinstance(system, system_class)
        if issubclass(system_class, VisualParticleSystem):
            assert breakfast_table.states[Covered].set_value(system, True)
        else:
<<<<<<< HEAD
            system.generate_particles(scene=env.scene, positions=th.tensor([[0, 0, 1]]))
=======
            system.generate_particles(positions=[[0, 0, 1]])
>>>>>>> 315e3b59
        assert system.n_particles > 0

    state = og.sim.dump_state(serialized=True)
    og.sim.load_state(state, serialized=True)

    for system_name, system_class in SYSTEM_EXAMPLES.items():
        system = env.scene.get_system(system_name)
        system.clear()<|MERGE_RESOLUTION|>--- conflicted
+++ resolved
@@ -15,11 +15,7 @@
         if issubclass(system_class, VisualParticleSystem):
             assert breakfast_table.states[Covered].set_value(system, True)
         else:
-<<<<<<< HEAD
-            system.generate_particles(scene=env.scene, positions=th.tensor([[0, 0, 1]]))
-=======
-            system.generate_particles(positions=[[0, 0, 1]])
->>>>>>> 315e3b59
+            system.generate_particles(positions=th.tensor([[0, 0, 1]]))
         assert system.n_particles > 0
         system.remove_all_particles()
 
@@ -40,11 +36,7 @@
         if issubclass(system_class, VisualParticleSystem):
             assert breakfast_table.states[Covered].set_value(system, True)
         else:
-<<<<<<< HEAD
-            system.generate_particles(scene=env.scene, positions=th.tensor([[0, 0, 1]]))
-=======
-            system.generate_particles(positions=[[0, 0, 1]])
->>>>>>> 315e3b59
+            system.generate_particles(positions=th.tensor([[0, 0, 1]]))
         assert system.n_particles > 0
 
     state = og.sim.dump_state(serialized=True)
