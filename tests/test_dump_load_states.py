import pytest
from utils import SYSTEM_EXAMPLES, og_test

import omnigibson as og
from omnigibson.object_states import Covered
from omnigibson.systems import *


@og_test
def test_dump_load(env):
    breakfast_table = env.scene.object_registry("name", "breakfast_table")
    for system_name, system_class in SYSTEM_EXAMPLES.items():
        system = env.scene.get_system(system_name)
        assert isinstance(system, system_class)
        if issubclass(system_class, VisualParticleSystem):
            assert breakfast_table.states[Covered].set_value(system, True)
        else:
            system.generate_particles(positions=th.tensor([[0, 0, 1]]))
        assert system.n_particles > 0
        system.remove_all_particles()

    state = og.sim.dump_state()
    og.sim.load_state(state)

    for system_name, system_class in SYSTEM_EXAMPLES.items():
        env.scene.clear_system(system_name)


@og_test
def test_dump_load_serialized(env):
    breakfast_table = env.scene.object_registry("name", "breakfast_table")
    for system_name, system_class in SYSTEM_EXAMPLES.items():
        system = env.scene.get_system(system_name)
        assert isinstance(system, system_class)
        if issubclass(system_class, VisualParticleSystem):
            assert breakfast_table.states[Covered].set_value(system, True)
        else:
            system.generate_particles(positions=th.tensor([[0, 0, 1]]))
        assert system.n_particles > 0

    state = og.sim.dump_state(serialized=True)
    og.sim.load_state(state, serialized=True)

    for system_name, system_class in SYSTEM_EXAMPLES.items():
<<<<<<< HEAD
        system = env.scene.get_system(system_name)
        system.clear()


if __name__ == "__main__":
    test_dump_load()
=======
        env.scene.clear_system(system_name)


@og_test
def test_save_restore_partial(env):
    breakfast_table = env.scene.object_registry("name", "breakfast_table")

    decrypted_fd, tmp_json_path = tempfile.mkstemp("test_save_restore.json", dir=og.tempdir)
    og.sim.save([tmp_json_path])

    # Delete the breakfast table
    env.scene.remove_object(breakfast_table)

    og.sim.step()

    # Restore the saved environment
    og.sim.restore([tmp_json_path])

    # Make sure we still have an object that existed beforehand
    assert og.sim.scenes[0].object_registry("name", "breakfast_table") is not None


@og_test
def test_save_restore_full(env):
    decrypted_fd, tmp_json_path = tempfile.mkstemp("test_save_restore.json", dir=og.tempdir)
    og.sim.save([tmp_json_path])

    # Clear the simulator
    og.clear()

    # Restore the saved environment
    og.sim.restore([tmp_json_path])

    # Make sure we still have an object that existed beforehand
    assert og.sim.scenes[0].object_registry("name", "breakfast_table") is not None
>>>>>>> dfe69a2d
<|MERGE_RESOLUTION|>--- conflicted
+++ resolved
@@ -42,14 +42,6 @@
     og.sim.load_state(state, serialized=True)
 
     for system_name, system_class in SYSTEM_EXAMPLES.items():
-<<<<<<< HEAD
-        system = env.scene.get_system(system_name)
-        system.clear()
-
-
-if __name__ == "__main__":
-    test_dump_load()
-=======
         env.scene.clear_system(system_name)
 
 
@@ -84,5 +76,4 @@
     og.sim.restore([tmp_json_path])
 
     # Make sure we still have an object that existed beforehand
-    assert og.sim.scenes[0].object_registry("name", "breakfast_table") is not None
->>>>>>> dfe69a2d
+    assert og.sim.scenes[0].object_registry("name", "breakfast_table") is not None