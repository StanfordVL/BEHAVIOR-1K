import os
<<<<<<< HEAD

=======
import random

import torch as th
>>>>>>> aa1ec79f
import yaml
from pytest_rerunfailures import pytest

import omnigibson as og
import omnigibson.utils.transform_utils as T
from omnigibson.action_primitives.starter_semantic_action_primitives import (
    StarterSemanticActionPrimitives,
    StarterSemanticActionPrimitiveSet,
)
from omnigibson.macros import gm
from omnigibson.objects.dataset_object import DatasetObject

# Make sure that Omniverse is launched before setting up the tests.
og.launch()


def load_robot_config(robot_name):
    config_filename = os.path.join(og.example_config_path, f"{robot_name.lower()}_primitives.yaml")
    with open(config_filename, "r") as file:
        full_config = yaml.safe_load(file)
        return full_config.get("robots", {})[0]


def setup_environment(load_object_categories, robot="Fetch"):
    if robot not in ["Fetch", "Tiago"]:
        raise ValueError("Invalid robot configuration")

    robots = load_robot_config(robot)

    cfg = {
        "scene": {
            "type": "InteractiveTraversableScene",
            "scene_model": "Rs_int",
            "load_object_categories": load_object_categories,
        },
        "robots": [robots],
    }

    if og.sim is None:
        # Make sure GPU dynamics are enabled (GPU dynamics needed for cloth) and no flatcache
        gm.ENABLE_OBJECT_STATES = True
        gm.USE_GPU_DYNAMICS = False
        gm.ENABLE_FLATCACHE = False
        gm.ENABLE_TRANSITION_RULES = False
    else:
        # Make sure sim is stopped
        og.sim.stop()

    # Create the environment
    env = og.Environment(configs=cfg)
    env.reset()
    return env


def execute_controller(ctrl_gen, env):
    for action in ctrl_gen:
        env.step(action)


def primitive_tester(env, objects, primitives, primitives_args):
    for obj in objects:
        env.scene.add_object(obj["object"])
        obj["object"].set_position_orientation(position=obj["position"], orientation=obj["orientation"])
        og.sim.step()

    controller = StarterSemanticActionPrimitives(env, enable_head_tracking=False)
    try:
        for primitive, args in zip(primitives, primitives_args):
            execute_controller(controller.apply_ref(primitive, *args), env)
    finally:
        # Clear the sim
        og.clear()


@pytest.mark.flaky(reruns=5)
@pytest.mark.parametrize("robot", ["Tiago", "Fetch"])
class TestPrimitives:
    def test_navigate(self, robot):
        categories = ["floors", "ceilings", "walls"]
        env = setup_environment(categories, robot=robot)

        objects = []
        obj_1 = {
            "object": DatasetObject(name="cologne", category="bottle_of_cologne", model="lyipur"),
            "position": [-0.3, -0.8, 0.5],
            "orientation": [0, 0, 0, 1],
        }
        objects.append(obj_1)

        primitives = [StarterSemanticActionPrimitiveSet.NAVIGATE_TO]
        primitives_args = [(obj_1["object"],)]

        assert primitive_tester(env, objects, primitives, primitives_args)

    def test_grasp(self, robot):
        categories = ["floors", "ceilings", "walls", "coffee_table"]
        env = setup_environment(categories, robot=robot)

        objects = []
        obj_1 = {
            "object": DatasetObject(name="cologne", category="bottle_of_cologne", model="lyipur"),
            "position": [-0.3, -0.8, 0.5],
            "orientation": [0, 0, 0, 1],
        }
        objects.append(obj_1)

        primitives = [StarterSemanticActionPrimitiveSet.GRASP]
        primitives_args = [(obj_1["object"],)]

        assert primitive_tester(env, objects, primitives, primitives_args)

    def test_place(self, robot):
        categories = ["floors", "ceilings", "walls", "coffee_table"]
        env = setup_environment(categories, robot=robot)

        objects = []
        obj_1 = {
            "object": DatasetObject(name="table", category="breakfast_table", model="rjgmmy", scale=[0.3, 0.3, 0.3]),
            "position": [-0.7, 0.5, 0.2],
            "orientation": [0, 0, 0, 1],
        }
        obj_2 = {
            "object": DatasetObject(name="cologne", category="bottle_of_cologne", model="lyipur"),
            "position": [-0.3, -0.8, 0.5],
            "orientation": [0, 0, 0, 1],
        }
        objects.append(obj_1)
        objects.append(obj_2)

        primitives = [StarterSemanticActionPrimitiveSet.GRASP, StarterSemanticActionPrimitiveSet.PLACE_ON_TOP]
        primitives_args = [(obj_2["object"],), (obj_1["object"],)]

        primitive_tester(env, objects, primitives, primitives_args)

    @pytest.mark.skip(reason="primitives are broken")
    def test_open_prismatic(self, robot):
        categories = ["floors"]
        env = setup_environment(categories, robot=robot)

        objects = []
        obj_1 = {
            "object": DatasetObject(
                name="bottom_cabinet", category="bottom_cabinet", model="bamfsz", scale=[0.7, 0.7, 0.7]
            ),
            "position": [-1.2, -0.4, 0.5],
            "orientation": [0, 0, 0, 1],
        }
        objects.append(obj_1)

        primitives = [StarterSemanticActionPrimitiveSet.OPEN]
        primitives_args = [(obj_1["object"],)]

        primitive_tester(env, objects, primitives, primitives_args)

    @pytest.mark.skip(reason="primitives are broken")
    def test_open_revolute(self, robot):
        categories = ["floors"]
        env = setup_environment(categories, robot=robot)

        objects = []
        obj_1 = {
            "object": DatasetObject(name="fridge", category="fridge", model="dszchb", scale=[0.7, 0.7, 0.7]),
            "position": [-1.2, -0.4, 0.5],
            "orientation": [0, 0, 0, 1],
        }
        objects.append(obj_1)

        primitives = [StarterSemanticActionPrimitiveSet.OPEN]
        primitives_args = [(obj_1["object"],)]

        primitive_tester(env, objects, primitives, primitives_args)<|MERGE_RESOLUTION|>--- conflicted
+++ resolved
@@ -1,11 +1,4 @@
 import os
-<<<<<<< HEAD
-
-=======
-import random
-
-import torch as th
->>>>>>> aa1ec79f
 import yaml
 from pytest_rerunfailures import pytest
 
