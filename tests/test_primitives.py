import os
import random

import numpy as np
import torch as th
import yaml
from pytest_rerunfailures import pytest

import omnigibson as og
import omnigibson.utils.transform_utils as T
from omnigibson.action_primitives.starter_semantic_action_primitives import (
    StarterSemanticActionPrimitives,
    StarterSemanticActionPrimitiveSet,
)
from omnigibson.macros import gm
from omnigibson.objects.dataset_object import DatasetObject

# Make sure that Omniverse is launched before setting up the tests.
og.launch()


<<<<<<< HEAD
=======
def load_robot_config(robot_name):
    config_filename = os.path.join(og.example_config_path, f"{robot_name.lower()}_primitives.yaml")
    with open(config_filename, "r") as file:
        full_config = yaml.safe_load(file)
        return full_config.get("robots", {})[0]


def setup_environment(load_object_categories, robot="Fetch"):
    if robot not in ["Fetch", "Tiago"]:
        raise ValueError("Invalid robot configuration")

    robots = load_robot_config(robot)

    cfg = {
        "scene": {
            "type": "InteractiveTraversableScene",
            "scene_model": "Rs_int",
            "load_object_categories": load_object_categories,
        },
        "robots": [robots],
    }

    seed = 40
    random.seed(seed)
    np.random.seed(seed)
    th.manual_seed(seed)
    th.cuda.manual_seed(seed)
    th.backends.cudnn.benchmark = False
    th.backends.cudnn.deterministic = True

    if og.sim is None:
        # Make sure GPU dynamics are enabled (GPU dynamics needed for cloth) and no flatcache
        gm.ENABLE_OBJECT_STATES = True
        gm.USE_GPU_DYNAMICS = False
        gm.ENABLE_FLATCACHE = False
        gm.ENABLE_TRANSITION_RULES = False
    else:
        # Make sure sim is stopped
        og.sim.stop()

    # Create the environment
    env = og.Environment(configs=cfg)
    env.reset()
    return env


>>>>>>> a02bb6e1
def execute_controller(ctrl_gen, env):
    for action in ctrl_gen:
        env.step(action)


def primitive_tester(env, objects, primitives, primitives_args):
    for obj in objects:
        env.scene.add_object(obj["object"])
        obj["object"].set_position_orientation(position=obj["position"], orientation=obj["orientation"])
        og.sim.step()

    controller = StarterSemanticActionPrimitives(env, enable_head_tracking=False)
    try:
        for primitive, args in zip(primitives, primitives_args):
            execute_controller(controller.apply_ref(primitive, *args, attempts=1), env)
    finally:
        # Clear the sim
        og.clear()

<<<<<<< HEAD
    return True


@pytest.mark.parametrize("pipeline_mode", ["cpu", "cuda"], indirect=True)
class TestPrimitives:
    def setup_environment(self, pipeline_mode, load_object_categories):
        cfg = {
            "env": {
                "device": pipeline_mode,
            },
            "scene": {
                "type": "InteractiveTraversableScene",
                "scene_model": "Rs_int",
                "load_object_categories": load_object_categories,
            },
            "robots": [
                {
                    "type": "Fetch",
                    "obs_modalities": ["scan", "rgb", "depth"],
                    "scale": 1.0,
                    "self_collisions": True,
                    "action_normalize": False,
                    "action_type": "continuous",
                    "grasping_mode": "sticky",
                    "rigid_trunk": False,
                    "default_arm_pose": "diagonal30",
                    "default_trunk_offset": 0.365,
                    "controller_config": {
                        "base": {
                            "name": "DifferentialDriveController",
                        },
                        "arm_0": {
                            "name": "InverseKinematicsController",
                            "command_input_limits": "default",
                            "command_output_limits": [
                                th.tensor([-0.2, -0.2, -0.2, -0.5, -0.5, -0.5], dtype=th.float32),
                                th.tensor([0.2, 0.2, 0.2, 0.5, 0.5, 0.5], dtype=th.float32),
                            ],
                            "mode": "pose_absolute_ori",
                            "kp": 300.0,
                        },
                        "gripper_0": {
                            "name": "JointController",
                            "motor_type": "position",
                            "command_input_limits": [-1, 1],
                            "command_output_limits": None,
                            "use_delta_commands": True,
                        },
                        "camera": {"name": "JointController", "use_delta_commands": False},
                    },
                }
            ],
        }

        if og.sim is None:
            gm.ENABLE_OBJECT_STATES = True
            gm.ENABLE_TRANSITION_RULES = False
        else:
            # Make sure sim is stopped
            og.sim.stop()

        # Create the environment
        env = og.Environment(configs=cfg)
        env.reset()
        return env

    def test_navigate(self, pipeline_mode):
        categories = ["floors", "ceilings", "walls"]
        env = self.setup_environment(pipeline_mode, categories)
=======

@pytest.mark.parametrize("robot", ["Tiago", "Fetch"])
class TestPrimitives:
    def test_navigate(self, robot):
        categories = ["floors", "ceilings", "walls"]
        env = setup_environment(categories, robot=robot)
>>>>>>> a02bb6e1

        objects = []
        obj_1 = {
            "object": DatasetObject(name="cologne", category="bottle_of_cologne", model="lyipur"),
            "position": [-0.3, -0.8, 0.5],
            "orientation": [0, 0, 0, 1],
        }
        objects.append(obj_1)

        primitives = [StarterSemanticActionPrimitiveSet.NAVIGATE_TO]
        primitives_args = [(obj_1["object"],)]

<<<<<<< HEAD
        assert primitive_tester(env, objects, primitives, primitives_args)

    def test_grasp(self, pipeline_mode):
        categories = ["floors", "ceilings", "walls", "coffee_table"]
        env = self.setup_environment(pipeline_mode, categories)
=======
        primitive_tester(env, objects, primitives, primitives_args)

    def test_grasp(self, robot):
        categories = ["floors", "ceilings", "walls", "coffee_table"]
        env = setup_environment(categories, robot=robot)
>>>>>>> a02bb6e1

        objects = []
        obj_1 = {
            "object": DatasetObject(name="cologne", category="bottle_of_cologne", model="lyipur"),
            "position": [-0.3, -0.8, 0.5],
            "orientation": [0, 0, 0, 1],
        }
        objects.append(obj_1)

        primitives = [StarterSemanticActionPrimitiveSet.GRASP]
        primitives_args = [(obj_1["object"],)]

<<<<<<< HEAD
        assert primitive_tester(env, objects, primitives, primitives_args)

    def test_place(self, pipeline_mode):
        categories = ["floors", "ceilings", "walls", "coffee_table"]
        env = self.setup_environment(pipeline_mode, categories)
=======
        primitive_tester(env, objects, primitives, primitives_args)

    def test_place(self, robot):
        categories = ["floors", "ceilings", "walls", "coffee_table"]
        env = setup_environment(categories, robot=robot)
>>>>>>> a02bb6e1

        objects = []
        obj_1 = {
            "object": DatasetObject(name="table", category="breakfast_table", model="rjgmmy", scale=[0.3, 0.3, 0.3]),
            "position": [-0.7, 0.5, 0.2],
            "orientation": [0, 0, 0, 1],
        }
        obj_2 = {
            "object": DatasetObject(name="cologne", category="bottle_of_cologne", model="lyipur"),
            "position": [-0.3, -0.8, 0.5],
            "orientation": [0, 0, 0, 1],
        }
        objects.append(obj_1)
        objects.append(obj_2)

        primitives = [StarterSemanticActionPrimitiveSet.GRASP, StarterSemanticActionPrimitiveSet.PLACE_ON_TOP]
        primitives_args = [(obj_2["object"],), (obj_1["object"],)]

<<<<<<< HEAD
        assert primitive_tester(env, objects, primitives, primitives_args)

    @pytest.mark.skip(reason="primitives are broken")
    def test_open_prismatic(self, pipeline_mode):
        categories = ["floors"]
        env = self.setup_environment(pipeline_mode, categories)
=======
        primitive_tester(env, objects, primitives, primitives_args)

    @pytest.mark.skip(reason="primitives are broken")
    def test_open_prismatic(self, robot):
        categories = ["floors"]
        env = setup_environment(categories, robot=robot)
>>>>>>> a02bb6e1

        objects = []
        obj_1 = {
            "object": DatasetObject(
                name="bottom_cabinet", category="bottom_cabinet", model="bamfsz", scale=[0.7, 0.7, 0.7]
            ),
            "position": [-1.2, -0.4, 0.5],
            "orientation": [0, 0, 0, 1],
        }
        objects.append(obj_1)

        primitives = [StarterSemanticActionPrimitiveSet.OPEN]
        primitives_args = [(obj_1["object"],)]

<<<<<<< HEAD
        assert primitive_tester(env, objects, primitives, primitives_args)

    @pytest.mark.skip(reason="primitives are broken")
    def test_open_revolute(self, pipeline_mode):
        categories = ["floors"]
        env = self.setup_environment(pipeline_mode, categories)
=======
        primitive_tester(env, objects, primitives, primitives_args)

    @pytest.mark.skip(reason="primitives are broken")
    def test_open_revolute(self, robot):
        categories = ["floors"]
        env = setup_environment(categories, robot=robot)
>>>>>>> a02bb6e1

        objects = []
        obj_1 = {
            "object": DatasetObject(name="fridge", category="fridge", model="dszchb", scale=[0.7, 0.7, 0.7]),
            "position": [-1.2, -0.4, 0.5],
            "orientation": [0, 0, 0, 1],
        }
        objects.append(obj_1)

        primitives = [StarterSemanticActionPrimitiveSet.OPEN]
        primitives_args = [(obj_1["object"],)]

<<<<<<< HEAD
        assert primitive_tester(env, objects, primitives, primitives_args)
=======
        primitive_tester(env, objects, primitives, primitives_args)
>>>>>>> a02bb6e1
<|MERGE_RESOLUTION|>--- conflicted
+++ resolved
@@ -19,8 +19,6 @@
 og.launch()
 
 
-<<<<<<< HEAD
-=======
 def load_robot_config(robot_name):
     config_filename = os.path.join(og.example_config_path, f"{robot_name.lower()}_primitives.yaml")
     with open(config_filename, "r") as file:
@@ -54,8 +52,6 @@
     if og.sim is None:
         # Make sure GPU dynamics are enabled (GPU dynamics needed for cloth) and no flatcache
         gm.ENABLE_OBJECT_STATES = True
-        gm.USE_GPU_DYNAMICS = False
-        gm.ENABLE_FLATCACHE = False
         gm.ENABLE_TRANSITION_RULES = False
     else:
         # Make sure sim is stopped
@@ -67,7 +63,6 @@
     return env
 
 
->>>>>>> a02bb6e1
 def execute_controller(ctrl_gen, env):
     for action in ctrl_gen:
         env.step(action)
@@ -87,84 +82,12 @@
         # Clear the sim
         og.clear()
 
-<<<<<<< HEAD
-    return True
-
-
-@pytest.mark.parametrize("pipeline_mode", ["cpu", "cuda"], indirect=True)
-class TestPrimitives:
-    def setup_environment(self, pipeline_mode, load_object_categories):
-        cfg = {
-            "env": {
-                "device": pipeline_mode,
-            },
-            "scene": {
-                "type": "InteractiveTraversableScene",
-                "scene_model": "Rs_int",
-                "load_object_categories": load_object_categories,
-            },
-            "robots": [
-                {
-                    "type": "Fetch",
-                    "obs_modalities": ["scan", "rgb", "depth"],
-                    "scale": 1.0,
-                    "self_collisions": True,
-                    "action_normalize": False,
-                    "action_type": "continuous",
-                    "grasping_mode": "sticky",
-                    "rigid_trunk": False,
-                    "default_arm_pose": "diagonal30",
-                    "default_trunk_offset": 0.365,
-                    "controller_config": {
-                        "base": {
-                            "name": "DifferentialDriveController",
-                        },
-                        "arm_0": {
-                            "name": "InverseKinematicsController",
-                            "command_input_limits": "default",
-                            "command_output_limits": [
-                                th.tensor([-0.2, -0.2, -0.2, -0.5, -0.5, -0.5], dtype=th.float32),
-                                th.tensor([0.2, 0.2, 0.2, 0.5, 0.5, 0.5], dtype=th.float32),
-                            ],
-                            "mode": "pose_absolute_ori",
-                            "kp": 300.0,
-                        },
-                        "gripper_0": {
-                            "name": "JointController",
-                            "motor_type": "position",
-                            "command_input_limits": [-1, 1],
-                            "command_output_limits": None,
-                            "use_delta_commands": True,
-                        },
-                        "camera": {"name": "JointController", "use_delta_commands": False},
-                    },
-                }
-            ],
-        }
-
-        if og.sim is None:
-            gm.ENABLE_OBJECT_STATES = True
-            gm.ENABLE_TRANSITION_RULES = False
-        else:
-            # Make sure sim is stopped
-            og.sim.stop()
-
-        # Create the environment
-        env = og.Environment(configs=cfg)
-        env.reset()
-        return env
-
-    def test_navigate(self, pipeline_mode):
-        categories = ["floors", "ceilings", "walls"]
-        env = self.setup_environment(pipeline_mode, categories)
-=======
 
 @pytest.mark.parametrize("robot", ["Tiago", "Fetch"])
 class TestPrimitives:
     def test_navigate(self, robot):
         categories = ["floors", "ceilings", "walls"]
         env = setup_environment(categories, robot=robot)
->>>>>>> a02bb6e1
 
         objects = []
         obj_1 = {
@@ -177,19 +100,11 @@
         primitives = [StarterSemanticActionPrimitiveSet.NAVIGATE_TO]
         primitives_args = [(obj_1["object"],)]
 
-<<<<<<< HEAD
-        assert primitive_tester(env, objects, primitives, primitives_args)
-
-    def test_grasp(self, pipeline_mode):
-        categories = ["floors", "ceilings", "walls", "coffee_table"]
-        env = self.setup_environment(pipeline_mode, categories)
-=======
         primitive_tester(env, objects, primitives, primitives_args)
 
     def test_grasp(self, robot):
         categories = ["floors", "ceilings", "walls", "coffee_table"]
         env = setup_environment(categories, robot=robot)
->>>>>>> a02bb6e1
 
         objects = []
         obj_1 = {
@@ -202,19 +117,11 @@
         primitives = [StarterSemanticActionPrimitiveSet.GRASP]
         primitives_args = [(obj_1["object"],)]
 
-<<<<<<< HEAD
-        assert primitive_tester(env, objects, primitives, primitives_args)
-
-    def test_place(self, pipeline_mode):
-        categories = ["floors", "ceilings", "walls", "coffee_table"]
-        env = self.setup_environment(pipeline_mode, categories)
-=======
         primitive_tester(env, objects, primitives, primitives_args)
 
     def test_place(self, robot):
         categories = ["floors", "ceilings", "walls", "coffee_table"]
         env = setup_environment(categories, robot=robot)
->>>>>>> a02bb6e1
 
         objects = []
         obj_1 = {
@@ -233,21 +140,12 @@
         primitives = [StarterSemanticActionPrimitiveSet.GRASP, StarterSemanticActionPrimitiveSet.PLACE_ON_TOP]
         primitives_args = [(obj_2["object"],), (obj_1["object"],)]
 
-<<<<<<< HEAD
-        assert primitive_tester(env, objects, primitives, primitives_args)
-
-    @pytest.mark.skip(reason="primitives are broken")
-    def test_open_prismatic(self, pipeline_mode):
-        categories = ["floors"]
-        env = self.setup_environment(pipeline_mode, categories)
-=======
         primitive_tester(env, objects, primitives, primitives_args)
 
     @pytest.mark.skip(reason="primitives are broken")
     def test_open_prismatic(self, robot):
         categories = ["floors"]
         env = setup_environment(categories, robot=robot)
->>>>>>> a02bb6e1
 
         objects = []
         obj_1 = {
@@ -262,21 +160,12 @@
         primitives = [StarterSemanticActionPrimitiveSet.OPEN]
         primitives_args = [(obj_1["object"],)]
 
-<<<<<<< HEAD
-        assert primitive_tester(env, objects, primitives, primitives_args)
-
-    @pytest.mark.skip(reason="primitives are broken")
-    def test_open_revolute(self, pipeline_mode):
-        categories = ["floors"]
-        env = self.setup_environment(pipeline_mode, categories)
-=======
         primitive_tester(env, objects, primitives, primitives_args)
 
     @pytest.mark.skip(reason="primitives are broken")
     def test_open_revolute(self, robot):
         categories = ["floors"]
         env = setup_environment(categories, robot=robot)
->>>>>>> a02bb6e1
 
         objects = []
         obj_1 = {
@@ -289,8 +178,4 @@
         primitives = [StarterSemanticActionPrimitiveSet.OPEN]
         primitives_args = [(obj_1["object"],)]
 
-<<<<<<< HEAD
-        assert primitive_tester(env, objects, primitives, primitives_args)
-=======
-        primitive_tester(env, objects, primitives, primitives_args)
->>>>>>> a02bb6e1
+        primitive_tester(env, objects, primitives, primitives_args)