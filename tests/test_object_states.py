import math

import pytest
import torch as th
from utils import SYSTEM_EXAMPLES, get_random_pose, og_test, place_obj_on_floor_plane, place_objA_on_objB_bbox

import omnigibson as og
import omnigibson.utils.transform_utils as T
from omnigibson.macros import macros as m
from omnigibson.object_states import *
from omnigibson.systems import VisualParticleSystem
from omnigibson.utils.constants import PrimType
from omnigibson.utils.physx_utils import apply_force_at_pos


@og_test
def test_on_top(env):
    breakfast_table = env.scene.object_registry("name", "breakfast_table")
    bowl = env.scene.object_registry("name", "bowl")
    dishtowel = env.scene.object_registry("name", "dishtowel")

    place_obj_on_floor_plane(breakfast_table)
    for i, obj in enumerate((bowl, dishtowel)):
        place_objA_on_objB_bbox(obj, breakfast_table)
        for _ in range(5):
            og.sim.step()

        assert obj.states[OnTop].get_value(breakfast_table)

        obj.set_position_orientation(position=th.ones(3) * 10 * (i + 1))
        og.sim.step()

        assert not obj.states[OnTop].get_value(breakfast_table)

    assert bowl.states[OnTop].set_value(breakfast_table, True)
    assert dishtowel.states[OnTop].set_value(breakfast_table, True)

    with pytest.raises(NotImplementedError):
        bowl.states[OnTop].set_value(breakfast_table, False)


@og_test
def test_inside(env):
    bottom_cabinet = env.scene.object_registry("name", "bottom_cabinet")
    bowl = env.scene.object_registry("name", "bowl")
    dishtowel = env.scene.object_registry("name", "dishtowel")

    place_obj_on_floor_plane(bottom_cabinet)
    bowl.set_position_orientation(position=[0.0, 0.0, 0.08])
    dishtowel.set_position_orientation(position=[0, 0.0, 0.5])

    for _ in range(5):
        og.sim.step()

    assert bowl.states[Inside].get_value(bottom_cabinet)
    assert dishtowel.states[Inside].get_value(bottom_cabinet)

    bowl.set_position_orientation(position=[10.0, 10.0, 1.0])
    dishtowel.set_position_orientation(position=[20.0, 20.0, 1.0])

    for _ in range(5):
        og.sim.step()

    assert not bowl.states[Inside].get_value(bottom_cabinet)
    assert not dishtowel.states[Inside].get_value(bottom_cabinet)

    assert bowl.states[Inside].set_value(bottom_cabinet, True)
    assert dishtowel.states[Inside].set_value(bottom_cabinet, True)

    with pytest.raises(NotImplementedError):
        bowl.states[OnTop].set_value(bottom_cabinet, False)


@og_test
def test_under(env):
    breakfast_table = env.scene.object_registry("name", "breakfast_table")
    bowl = env.scene.object_registry("name", "bowl")
    dishtowel = env.scene.object_registry("name", "dishtowel")

    place_obj_on_floor_plane(breakfast_table)
    for i, obj in enumerate((bowl, dishtowel)):
        place_obj_on_floor_plane(obj)
        for _ in range(5):
            og.sim.step()

        assert obj.states[Under].get_value(breakfast_table)

        obj.set_position_orientation(position=th.ones(3) * 10 * (i + 1))
        og.sim.step()

        assert not obj.states[Under].get_value(breakfast_table)

    assert bowl.states[Under].set_value(breakfast_table, True)
    assert dishtowel.states[Under].set_value(breakfast_table, True)

    with pytest.raises(NotImplementedError):
        bowl.states[Under].set_value(breakfast_table, False)


@og_test
def test_touching(env):
    breakfast_table = env.scene.object_registry("name", "breakfast_table")
    bowl = env.scene.object_registry("name", "bowl")
    dishtowel = env.scene.object_registry("name", "dishtowel")

    place_obj_on_floor_plane(breakfast_table)
    for i, obj in enumerate((bowl, dishtowel)):
        place_objA_on_objB_bbox(obj, breakfast_table)
        for _ in range(5):
            og.sim.step()

        assert obj.states[Touching].get_value(breakfast_table)
        assert breakfast_table.states[Touching].get_value(obj)

        obj.set_position_orientation(position=th.ones(3) * 10 * (i + 1))
        og.sim.step()

        assert not obj.states[Touching].get_value(breakfast_table)
        assert not breakfast_table.states[Touching].get_value(obj)

    with pytest.raises(NotImplementedError):
        bowl.states[Touching].set_value(breakfast_table, None)


@og_test
def test_contact_bodies(env):
    breakfast_table = env.scene.object_registry("name", "breakfast_table")
    bowl = env.scene.object_registry("name", "bowl")
    dishtowel = env.scene.object_registry("name", "dishtowel")

    place_obj_on_floor_plane(breakfast_table)
    for i, obj in enumerate((bowl, dishtowel)):
        place_objA_on_objB_bbox(obj, breakfast_table)
        for _ in range(5):
            og.sim.step()

        # TODO: rigid body's ContactBodies should include cloth
        if obj.prim_type != PrimType.CLOTH:
            assert obj.root_link in breakfast_table.states[ContactBodies].get_value()
        assert breakfast_table.root_link in obj.states[ContactBodies].get_value()

        obj.set_position_orientation(position=th.ones(3) * 10 * (i + 1))
        og.sim.step()

        assert obj.root_link not in breakfast_table.states[ContactBodies].get_value()
        assert breakfast_table.root_link not in obj.states[ContactBodies].get_value()

    with pytest.raises(NotImplementedError):
        bowl.states[ContactBodies].set_value(None)


@og_test
def test_next_to(env):
    bottom_cabinet = env.scene.object_registry("name", "bottom_cabinet")
    bowl = env.scene.object_registry("name", "bowl")
    dishtowel = env.scene.object_registry("name", "dishtowel")

    place_obj_on_floor_plane(bottom_cabinet)
    for i, (axis, obj) in enumerate(zip(("x", "y"), (bowl, dishtowel))):
        place_obj_on_floor_plane(obj, **{f"{axis}_offset": 0.3})
        for _ in range(5):
            og.sim.step()

        assert obj.states[NextTo].get_value(bottom_cabinet)
        assert bottom_cabinet.states[NextTo].get_value(obj)

        obj.set_position_orientation(position=th.ones(3) * 10 * (i + 1))
        og.sim.step()

        assert not obj.states[NextTo].get_value(bottom_cabinet)
        assert not bottom_cabinet.states[NextTo].get_value(obj)

    with pytest.raises(NotImplementedError):
        bowl.states[NextTo].set_value(bottom_cabinet, None)


@og_test
def test_overlaid(env):
    breakfast_table = env.scene.object_registry("name", "breakfast_table")
    carpet = env.scene.object_registry("name", "carpet")

    place_obj_on_floor_plane(breakfast_table)
    place_objA_on_objB_bbox(carpet, breakfast_table)

    for _ in range(5):
        og.sim.step()

    assert carpet.states[Overlaid].get_value(breakfast_table)

    carpet.set_position_orientation(position=th.ones(3) * 20.0)
    og.sim.step()

    assert not carpet.states[Overlaid].get_value(breakfast_table)

    assert carpet.states[Overlaid].set_value(breakfast_table, True)

    with pytest.raises(NotImplementedError):
        carpet.states[Overlaid].set_value(breakfast_table, False)


@og_test
def test_pose(env):
    breakfast_table = env.scene.object_registry("name", "breakfast_table")
    dishtowel = env.scene.object_registry("name", "dishtowel")

    pos1, orn1 = get_random_pose()
    breakfast_table.set_position_orientation(position=pos1, orientation=orn1)

    pos2, orn2 = get_random_pose()
    dishtowel.set_position_orientation(position=pos2, orientation=orn2)

    assert th.allclose(breakfast_table.states[Pose].get_value()[0], pos1)
    assert th.allclose(breakfast_table.states[Pose].get_value()[1], orn1) or th.allclose(
        breakfast_table.states[Pose].get_value()[1], -orn1
    )
    assert th.allclose(dishtowel.states[Pose].get_value()[0], pos2)
    assert th.allclose(dishtowel.states[Pose].get_value()[1], orn2) or th.allclose(
        dishtowel.states[Pose].get_value()[1], -orn2
    )

    with pytest.raises(NotImplementedError):
        breakfast_table.states[Pose].set_value(None)


@og_test
def test_joint(env):
    breakfast_table = env.scene.object_registry("name", "breakfast_table")
    bottom_cabinet = env.scene.object_registry("name", "bottom_cabinet")

    lo = bottom_cabinet.joint_lower_limits
    hi = bottom_cabinet.joint_upper_limits
    q_rand = lo + (hi - lo) * th.rand(bottom_cabinet.n_joints)
    bottom_cabinet.set_joint_positions(q_rand)

    assert th.allclose(bottom_cabinet.states[Joint].get_value(), q_rand)
    assert len(breakfast_table.states[Joint].get_value()) == 0

    with pytest.raises(NotImplementedError):
        bottom_cabinet.states[Joint].set_value(None)


@og_test
def test_aabb(env):
    breakfast_table = env.scene.object_registry("name", "breakfast_table")
    dishtowel = env.scene.object_registry("name", "dishtowel")

    pos1, orn1 = get_random_pose()
    breakfast_table.set_position_orientation(position=pos1, orientation=orn1)

    pos2, orn2 = get_random_pose()
    dishtowel.set_position_orientation(position=pos2, orientation=orn2)

    # Need to take one sim step
    og.sim.step()

    assert th.allclose(breakfast_table.states[AABB].get_value()[0], breakfast_table.aabb[0])
    assert th.allclose(breakfast_table.states[AABB].get_value()[1], breakfast_table.aabb[1])
    assert th.all(
        (breakfast_table.states[AABB].get_value()[0] < pos1) & (pos1 < breakfast_table.states[AABB].get_value()[1])
    )

    pp = dishtowel.root_link.compute_particle_positions()
    offset = dishtowel.root_link.cloth_system.particle_contact_offset
    particle_aabb = (pp.min(dim=0).values - offset, pp.max(dim=0).values + offset)
    assert th.allclose(dishtowel.states[AABB].get_value()[0], particle_aabb[0])
    assert th.allclose(dishtowel.states[AABB].get_value()[1], particle_aabb[1])
    assert th.all(
        (dishtowel.states[AABB].get_value()[0] < pos2) & (pos2 < dishtowel.states[AABB].get_value()[1])
    ).item()

    with pytest.raises(NotImplementedError):
        breakfast_table.states[AABB].set_value(None)


@og_test
def test_adjacency(env):
    bottom_cabinet = env.scene.object_registry("name", "bottom_cabinet")
    bowl = env.scene.object_registry("name", "bowl")
    dishtowel = env.scene.object_registry("name", "dishtowel")

    place_obj_on_floor_plane(bottom_cabinet)
    for i, (axis, obj) in enumerate(zip(("x", "y"), (bowl, dishtowel))):
        place_obj_on_floor_plane(obj, **{f"{axis}_offset": 0.4})
        og.sim.step()

        assert bottom_cabinet in set.union(
            *(
                axis.positive_neighbors | axis.negative_neighbors
                for coordinate in obj.states[HorizontalAdjacency].get_value()
                for axis in coordinate
            )
        )

    bowl.set_position_orientation(position=[0.0, 0.0, 1.0])
    dishtowel.set_position_orientation(position=[0.0, 0.0, 2.0])

    # Need to take one sim step
    og.sim.step()

    assert bowl in bottom_cabinet.states[VerticalAdjacency].get_value().positive_neighbors
    # TODO: adjacency relies on raytest, which doesn't take particle systems into account
    # assert dishtowel in bottom_cabinet.states[VerticalAdjacency].get_value().positive_neighbors
    assert bottom_cabinet in bowl.states[VerticalAdjacency].get_value().negative_neighbors
    # TODO: adjacency relies on raytest, which doesn't take particle systems into account
    # assert dishtowel in bowl.states[VerticalAdjacency].get_value().positive_neighbors
    assert bottom_cabinet in dishtowel.states[VerticalAdjacency].get_value().negative_neighbors
    assert bowl in dishtowel.states[VerticalAdjacency].get_value().negative_neighbors

    with pytest.raises(NotImplementedError):
        bottom_cabinet.states[HorizontalAdjacency].set_value(None)
        bottom_cabinet.states[VerticalAdjacency].set_value(None)


@og_test
def test_temperature(env):
    microwave = env.scene.object_registry("name", "microwave")
    stove = env.scene.object_registry("name", "stove")
    fridge = env.scene.object_registry("name", "fridge")
    plywood = env.scene.object_registry("name", "plywood")
    bagel = env.scene.object_registry("name", "bagel")
    dishtowel = env.scene.object_registry("name", "cookable_dishtowel")

    place_obj_on_floor_plane(microwave)
    place_obj_on_floor_plane(stove, x_offset=1.0)
    place_obj_on_floor_plane(fridge, x_offset=2.0)
    place_obj_on_floor_plane(plywood, x_offset=3.0)

    # Set the objects to be far away
    place_obj_on_floor_plane(bagel, x_offset=-0.5)
    place_obj_on_floor_plane(dishtowel, x_offset=-1.0)

    for _ in range(5):
        og.sim.step()

    # Not affected by any heat source
    assert bagel.states[Temperature].get_value() == m.object_states.temperature.DEFAULT_TEMPERATURE
    assert dishtowel.states[Temperature].get_value() == m.object_states.temperature.DEFAULT_TEMPERATURE

    # Open the microwave
    microwave.joints["j_link_0"].set_pos(math.pi / 2)

    # Set the objects to be inside the microwave
    bagel.set_position_orientation(position=[0, 0, 0.11], orientation=[0, 0, 0, 1])
    dishtowel.set_position_orientation(position=[-0.15, 0, 0.11], orientation=[0, 0, 0, 1])

    for _ in range(5):
        og.sim.step()

    # Not affected by any heat source (the microwave is NOT toggled on)
    assert bagel.states[Temperature].get_value() == m.object_states.temperature.DEFAULT_TEMPERATURE
    assert dishtowel.states[Temperature].get_value() == m.object_states.temperature.DEFAULT_TEMPERATURE

    microwave.states[ToggledOn].set_value(True)

    for _ in range(5):
        og.sim.step()

    # Not affected by any heat source (the microwave is open)
    assert bagel.states[Temperature].get_value() == m.object_states.temperature.DEFAULT_TEMPERATURE
    assert dishtowel.states[Temperature].get_value() == m.object_states.temperature.DEFAULT_TEMPERATURE

    microwave.joints["j_link_0"].set_pos(0.0)

    for _ in range(5):
        og.sim.step()

    # Affected by the microwave
    bagel_new_temp = bagel.states[Temperature].get_value()
    dishtowel_new_temp = dishtowel.states[Temperature].get_value()
    assert bagel.states[Temperature].get_value() > m.object_states.temperature.DEFAULT_TEMPERATURE
    assert dishtowel.states[Temperature].get_value() > m.object_states.temperature.DEFAULT_TEMPERATURE

    # Set the objects to be far away
    place_obj_on_floor_plane(bagel, x_offset=-0.5)
    place_obj_on_floor_plane(dishtowel, x_offset=-1.0)
    for _ in range(5):
        og.sim.step()

    # Not affected by any heat source (should cool down by itself towards the default temp)
    assert bagel.states[Temperature].get_value() < bagel_new_temp
    assert dishtowel.states[Temperature].get_value() < dishtowel_new_temp

    # Setter should work
    assert bagel.states[Temperature].set_value(m.object_states.temperature.DEFAULT_TEMPERATURE)
    assert dishtowel.states[Temperature].set_value(m.object_states.temperature.DEFAULT_TEMPERATURE)
    assert bagel.states[Temperature].get_value() == m.object_states.temperature.DEFAULT_TEMPERATURE
    assert dishtowel.states[Temperature].get_value() == m.object_states.temperature.DEFAULT_TEMPERATURE

    # Set the objects to be on top of the stove
    bagel.set_position_orientation(position=[0.71, 0.11, 0.88], orientation=[0, 0, 0, 1])
    dishtowel.set_position_orientation(position=[0.84, 0.11, 0.88], orientation=[0, 0, 0, 1])

    for _ in range(5):
        og.sim.step()

    # Not affected by any heat source (the stove is off)
    assert bagel.states[Temperature].get_value() == m.object_states.temperature.DEFAULT_TEMPERATURE
    assert dishtowel.states[Temperature].get_value() == m.object_states.temperature.DEFAULT_TEMPERATURE

    stove.states[ToggledOn].set_value(True)

    for _ in range(5):
        og.sim.step()

    # Affected by the stove
    assert bagel.states[Temperature].get_value() > m.object_states.temperature.DEFAULT_TEMPERATURE
    assert dishtowel.states[Temperature].get_value() > m.object_states.temperature.DEFAULT_TEMPERATURE

    # Reset
    assert bagel.states[Temperature].set_value(m.object_states.temperature.DEFAULT_TEMPERATURE)
    assert dishtowel.states[Temperature].set_value(m.object_states.temperature.DEFAULT_TEMPERATURE)

    # Set the objects to be inside the fridge
    bagel.set_position_orientation(position=[1.9, 0, 0.89], orientation=[0, 0, 0, 1])
    dishtowel.set_position_orientation(position=[2.1, 0, 0.89], orientation=[0, 0, 0, 1])

    for _ in range(5):
        og.sim.step()

    # Affected by the fridge
    assert bagel.states[Temperature].get_value() < m.object_states.temperature.DEFAULT_TEMPERATURE
    assert dishtowel.states[Temperature].get_value() < m.object_states.temperature.DEFAULT_TEMPERATURE

    # Reset temp
    assert bagel.states[Temperature].set_value(m.object_states.temperature.DEFAULT_TEMPERATURE)
    assert dishtowel.states[Temperature].set_value(m.object_states.temperature.DEFAULT_TEMPERATURE)

    # Set the objects to be near the plywood
    place_obj_on_floor_plane(bagel, x_offset=2.9)
    place_obj_on_floor_plane(dishtowel, x_offset=3.1)

    for _ in range(5):
        og.sim.step()

    # Not affected by any heat source (the plywood is NOT onfire)
    assert bagel.states[Temperature].get_value() == m.object_states.temperature.DEFAULT_TEMPERATURE
    assert dishtowel.states[Temperature].get_value() == m.object_states.temperature.DEFAULT_TEMPERATURE

    plywood.states[OnFire].set_value(True)

    for _ in range(5):
        og.sim.step()

    assert bagel.states[Temperature].get_value() > m.object_states.temperature.DEFAULT_TEMPERATURE
    assert dishtowel.states[Temperature].get_value() > m.object_states.temperature.DEFAULT_TEMPERATURE


@og_test
def test_max_temperature(env):
    bagel = env.scene.object_registry("name", "bagel")
    dishtowel = env.scene.object_registry("name", "cookable_dishtowel")

    assert bagel.states[MaxTemperature].get_value() == m.object_states.temperature.DEFAULT_TEMPERATURE
    assert dishtowel.states[MaxTemperature].get_value() == m.object_states.temperature.DEFAULT_TEMPERATURE

    assert bagel.states[MaxTemperature].set_value(m.object_states.temperature.DEFAULT_TEMPERATURE - 1)
    assert dishtowel.states[MaxTemperature].set_value(m.object_states.temperature.DEFAULT_TEMPERATURE - 1)
    assert bagel.states[MaxTemperature].get_value() == m.object_states.temperature.DEFAULT_TEMPERATURE - 1
    assert dishtowel.states[MaxTemperature].get_value() == m.object_states.temperature.DEFAULT_TEMPERATURE - 1

    bagel.states[Temperature].set_value(m.object_states.temperature.DEFAULT_TEMPERATURE + 1)
    dishtowel.states[Temperature].set_value(m.object_states.temperature.DEFAULT_TEMPERATURE + 1)

    og.sim.step()

    assert bagel.states[MaxTemperature].get_value() > m.object_states.temperature.DEFAULT_TEMPERATURE
    assert dishtowel.states[MaxTemperature].get_value() > m.object_states.temperature.DEFAULT_TEMPERATURE


@og_test
def test_heat_source_or_sink(env):
    microwave = env.scene.object_registry("name", "microwave")
    stove = env.scene.object_registry("name", "stove")
    fridge = env.scene.object_registry("name", "fridge")

    assert microwave.states[HeatSourceOrSink].requires_inside
    assert microwave.states[HeatSourceOrSink].requires_closed
    assert microwave.states[HeatSourceOrSink].requires_toggled_on

    microwave.joints["j_link_0"].set_pos(math.pi / 2)
    microwave.states[ToggledOn].set_value(False)

    og.sim.step()
    assert not microwave.states[HeatSourceOrSink].get_value()

    microwave.joints["j_link_0"].set_pos(0.0)
    og.sim.step()
    assert not microwave.states[HeatSourceOrSink].get_value()

    microwave.states[ToggledOn].set_value(True)
    og.sim.step()
    assert microwave.states[HeatSourceOrSink].get_value()

    assert fridge.states[HeatSourceOrSink].requires_inside
    assert fridge.states[HeatSourceOrSink].requires_closed
    assert not fridge.states[HeatSourceOrSink].requires_toggled_on

    fridge.joints["j_link_0"].set_pos(math.pi / 2)

    og.sim.step()
    assert not fridge.states[HeatSourceOrSink].get_value()

    fridge.joints["j_link_0"].set_pos(0.0)
    og.sim.step()
    assert fridge.states[HeatSourceOrSink].get_value()

    assert not stove.states[HeatSourceOrSink].requires_inside
    assert not stove.states[HeatSourceOrSink].requires_closed
    assert stove.states[HeatSourceOrSink].requires_toggled_on

    stove.states[ToggledOn].set_value(False)

    og.sim.step()
    assert not stove.states[HeatSourceOrSink].get_value()

    stove.states[ToggledOn].set_value(True)
    og.sim.step()
    assert stove.states[HeatSourceOrSink].get_value()


@og_test
def test_cooked(env):
    bagel = env.scene.object_registry("name", "bagel")
    dishtowel = env.scene.object_registry("name", "cookable_dishtowel")

    assert not bagel.states[Cooked].get_value()
    assert not dishtowel.states[Cooked].get_value()

    bagel.states[MaxTemperature].set_value(bagel.states[Cooked].cook_temperature)
    dishtowel.states[MaxTemperature].set_value(dishtowel.states[Cooked].cook_temperature)
    og.sim.step()
    assert bagel.states[Cooked].get_value()
    assert dishtowel.states[Cooked].get_value()

    assert bagel.states[Cooked].set_value(False)
    assert dishtowel.states[Cooked].set_value(False)
    assert not bagel.states[Cooked].get_value()
    assert not dishtowel.states[Cooked].get_value()
    assert bagel.states[MaxTemperature].get_value() < bagel.states[Cooked].cook_temperature
    assert dishtowel.states[MaxTemperature].get_value() < dishtowel.states[Cooked].cook_temperature

    assert bagel.states[Cooked].set_value(True)
    assert dishtowel.states[Cooked].set_value(True)
    assert bagel.states[Cooked].get_value()
    assert dishtowel.states[Cooked].get_value()
    assert bagel.states[MaxTemperature].get_value() >= bagel.states[Cooked].cook_temperature
    assert dishtowel.states[MaxTemperature].get_value() >= dishtowel.states[Cooked].cook_temperature


@og_test
def test_burnt(env):
    bagel = env.scene.object_registry("name", "bagel")
    dishtowel = env.scene.object_registry("name", "cookable_dishtowel")

    assert not bagel.states[Burnt].get_value()
    assert not dishtowel.states[Burnt].get_value()

    bagel.states[MaxTemperature].set_value(bagel.states[Burnt].burn_temperature)
    dishtowel.states[MaxTemperature].set_value(dishtowel.states[Burnt].burn_temperature)
    og.sim.step()
    assert bagel.states[Burnt].get_value()
    assert dishtowel.states[Burnt].get_value()

    assert bagel.states[Burnt].set_value(False)
    assert dishtowel.states[Burnt].set_value(False)
    assert not bagel.states[Burnt].get_value()
    assert not dishtowel.states[Burnt].get_value()
    assert bagel.states[MaxTemperature].get_value() < bagel.states[Burnt].burn_temperature
    assert dishtowel.states[MaxTemperature].get_value() < dishtowel.states[Burnt].burn_temperature

    assert bagel.states[Burnt].set_value(True)
    assert dishtowel.states[Burnt].set_value(True)
    assert bagel.states[Burnt].get_value()
    assert dishtowel.states[Burnt].get_value()
    assert bagel.states[MaxTemperature].get_value() >= bagel.states[Burnt].burn_temperature
    assert dishtowel.states[MaxTemperature].get_value() >= dishtowel.states[Burnt].burn_temperature


@og_test
def test_frozen(env):
    bagel = env.scene.object_registry("name", "bagel")
    dishtowel = env.scene.object_registry("name", "cookable_dishtowel")

    assert not bagel.states[Frozen].get_value()
    assert not dishtowel.states[Frozen].get_value()

    bagel.states[Temperature].set_value(bagel.states[Frozen].freeze_temperature - 1)
    dishtowel.states[Temperature].set_value(dishtowel.states[Frozen].freeze_temperature - 1)
    og.sim.step()
    assert bagel.states[Frozen].get_value()
    assert dishtowel.states[Frozen].get_value()

    assert bagel.states[Frozen].set_value(False)
    assert dishtowel.states[Frozen].set_value(False)
    assert not bagel.states[Frozen].get_value()
    assert not dishtowel.states[Frozen].get_value()
    assert bagel.states[Temperature].get_value() > bagel.states[Frozen].freeze_temperature
    assert dishtowel.states[Temperature].get_value() > dishtowel.states[Frozen].freeze_temperature

    assert bagel.states[Frozen].set_value(True)
    assert dishtowel.states[Frozen].set_value(True)
    assert bagel.states[Frozen].get_value()
    assert dishtowel.states[Frozen].get_value()
    assert bagel.states[Temperature].get_value() <= bagel.states[Frozen].freeze_temperature
    assert dishtowel.states[Temperature].get_value() <= dishtowel.states[Frozen].freeze_temperature


@og_test
def test_heated(env):
    bagel = env.scene.object_registry("name", "bagel")
    dishtowel = env.scene.object_registry("name", "cookable_dishtowel")

    assert not bagel.states[Heated].get_value()
    assert not dishtowel.states[Heated].get_value()

    bagel.states[Temperature].set_value(bagel.states[Heated].heat_temperature + 1)
    dishtowel.states[Temperature].set_value(dishtowel.states[Heated].heat_temperature + 1)
    og.sim.step()
    assert bagel.states[Heated].get_value()
    assert dishtowel.states[Heated].get_value()

    assert bagel.states[Heated].set_value(False)
    assert dishtowel.states[Heated].set_value(False)
    assert not bagel.states[Heated].get_value()
    assert not dishtowel.states[Heated].get_value()
    assert bagel.states[Temperature].get_value() < bagel.states[Heated].heat_temperature
    assert dishtowel.states[Temperature].get_value() < dishtowel.states[Heated].heat_temperature

    assert bagel.states[Heated].set_value(True)
    assert dishtowel.states[Heated].set_value(True)
    assert bagel.states[Heated].get_value()
    assert dishtowel.states[Heated].get_value()
    assert bagel.states[Temperature].get_value() >= bagel.states[Heated].heat_temperature
    assert dishtowel.states[Temperature].get_value() >= dishtowel.states[Heated].heat_temperature


@og_test
def test_on_fire(env):
    plywood = env.scene.object_registry("name", "plywood")

    assert not plywood.states[OnFire].get_value()

    plywood.states[Temperature].set_value(plywood.states[OnFire].ignition_temperature + 1)

    og.sim.step()
    assert plywood.states[OnFire].get_value()

    assert plywood.states[OnFire].set_value(False)
    assert not plywood.states[OnFire].get_value()
    assert plywood.states[Temperature].get_value() < plywood.states[OnFire].ignition_temperature

    assert plywood.states[OnFire].set_value(True)
    assert plywood.states[OnFire].get_value()
    assert plywood.states[Temperature].get_value() == plywood.states[OnFire].temperature

    for _ in range(5):
        og.sim.step()

    assert plywood.states[Temperature].get_value() == plywood.states[OnFire].temperature


@og_test
def test_toggled_on(env):
    stove = env.scene.object_registry("name", "stove")
    robot = env.robots[0]

    stove.set_position_orientation(
        [1.48, 0.3, 0.443], T.euler2quat(th.tensor([0, 0, -math.pi / 2.0], dtype=th.float32))
    )
    robot.set_position_orientation(position=[0.0, 0.38, 0.0], orientation=[0, 0, 0, 1])

    assert not stove.states[ToggledOn].get_value()

    q = robot.get_joint_positions()
    jnt_idxs = {name: i for i, name in enumerate(robot.joints.keys())}
    q[jnt_idxs["torso_lift_joint"]] = 0.0
    q[jnt_idxs["shoulder_pan_joint"]] = th.deg2rad(th.tensor([90.0])).item()
    q[jnt_idxs["shoulder_lift_joint"]] = th.deg2rad(th.tensor([9.0])).item()
    q[jnt_idxs["upperarm_roll_joint"]] = 0.0
    q[jnt_idxs["elbow_flex_joint"]] = 0.0
    q[jnt_idxs["forearm_roll_joint"]] = 0.0
    q[jnt_idxs["wrist_flex_joint"]] = 0.0
    q[jnt_idxs["wrist_roll_joint"]] = 0.0
    q[jnt_idxs["l_gripper_finger_joint"]] = 0.0
    q[jnt_idxs["r_gripper_finger_joint"]] = 0.0
    robot.set_joint_positions(q, drive=False)

    steps = m.object_states.toggle.CAN_TOGGLE_STEPS
    for _ in range(steps):
        og.sim.step()

    # End-effector not close to the button, stays False
    assert not stove.states[ToggledOn].get_value()

    # Settle robot
    for _ in range(10):
        og.sim.step()

    q[jnt_idxs["shoulder_pan_joint"]] = 0.0
    robot.set_joint_positions(q, drive=False)

    for _ in range(steps - 1):
        og.sim.step()
        robot.keep_still()

    # End-effector close to the button, but not enough time has passed, still False
    assert not stove.states[ToggledOn].get_value()

    og.sim.step()

    # Enough time has passed, turns True
    assert stove.states[ToggledOn].get_value()

    # Setter should work
    assert stove.states[ToggledOn].set_value(False)
    assert not stove.states[ToggledOn].get_value()


@og_test
def test_attached_to(env):
    shelf_back_panel = env.scene.object_registry("name", "shelf_back_panel")
    shelf_shelf = env.scene.object_registry("name", "shelf_shelf")
    shelf_baseboard = env.scene.object_registry("name", "shelf_baseboard")

    # Lower the mass of the shelf - otherwise, the gravity will create enough torque to break the joint
    shelf_shelf.root_link.mass = 0.1

    shelf_back_panel.set_position_orientation(position=[0, 0, 0.01], orientation=[0, 0, 0, 1])
    shelf_back_panel.keep_still()
    shelf_shelf.set_position_orientation(position=[0, 0.03, 0.17], orientation=[0, 0, 0, 1])
    shelf_shelf.keep_still()

    og.sim.step()

    # The shelf should not be attached to the back panel (no contact yet)
    assert not shelf_shelf.states[Touching].get_value(shelf_back_panel)
    assert not shelf_shelf.states[AttachedTo].get_value(shelf_back_panel)

    # Let the shelf fall
    for _ in range(10):
        og.sim.step()

    # The shelf should be attached to the back panel
    assert shelf_shelf.states[Touching].get_value(shelf_back_panel)
    assert shelf_shelf.states[AttachedTo].get_value(shelf_back_panel)

    # Try to attach again (should be no-op)
    assert shelf_shelf.states[AttachedTo].set_value(shelf_back_panel, True)
    # The shelf should still be attached to the back panel
    assert shelf_shelf.states[AttachedTo].get_value(shelf_back_panel)

    # Detach
    assert shelf_shelf.states[AttachedTo].set_value(shelf_back_panel, False)
    # The shelf should not be attached to the back panel
    assert not shelf_shelf.states[AttachedTo].get_value(shelf_back_panel)

    # Attach again
    assert shelf_shelf.states[AttachedTo].set_value(shelf_back_panel, True)
    # shelf should be attached to the back panel
    assert shelf_shelf.states[AttachedTo].get_value(shelf_back_panel)

    force_dir = th.tensor([0, 0, 1])
    # A small force will not break the attachment
    force_mag = 10
    apply_force_at_pos(shelf_shelf.root_link, force_dir * force_mag, shelf_shelf.get_position_orientation()[0])
    og.sim.step()
    assert shelf_shelf.states[AttachedTo].get_value(shelf_back_panel)

    # A large force will break the attachment
    force_mag = 1000
    apply_force_at_pos(shelf_shelf.root_link, force_dir * force_mag, shelf_shelf.get_position_orientation()[0])
    og.sim.step()
    assert not shelf_shelf.states[AttachedTo].get_value(shelf_back_panel)

    shelf_shelf.set_position_orientation(position=[0, 0, 10], orientation=[0, 0, 0, 1])
    assert not shelf_shelf.states[AttachedTo].set_value(shelf_back_panel, True)
    # The shelf should not be attached to the back panel because the alignment is wrong
    assert not shelf_shelf.states[AttachedTo].get_value(shelf_back_panel)

    assert shelf_shelf.states[AttachedTo].set_value(shelf_back_panel, True, bypass_alignment_checking=True)
    # The shelf should be attached to the back panel because the alignment checking is bypassed
    assert shelf_shelf.states[AttachedTo].get_value(shelf_back_panel)

    # The shelf baseboard should NOT be attached because the attachment has the wrong type
    shelf_baseboard.set_position_orientation(position=[0.37, -0.93, 0.03], orientation=[0, 0, 0, 1])
    assert not shelf_baseboard.states[AttachedTo].set_value(shelf_back_panel, True, bypass_alignment_checking=True)
    assert not shelf_baseboard.states[AttachedTo].get_value(shelf_back_panel)


@og_test
def test_particle_source(env):
    sink = env.scene.object_registry("name", "sink")

    place_obj_on_floor_plane(sink)
    for _ in range(3):
        og.sim.step()

    assert not sink.states[ToggledOn].get_value()
    water_system = env.scene.get_system("water")
    # Sink is toggled off, no water should be present
    assert water_system.n_particles == 0

    sink.states[ToggledOn].set_value(True)

    for _ in range(sink.states[ParticleSource].n_steps_per_modification):
        og.sim.step()

    # Sink is toggled on, some water should be present
    assert water_system.n_particles > 0

    # Cannot set this state
    with pytest.raises(NotImplementedError):
        sink.states[ParticleSource].set_value(True)

    water_system.remove_all_particles()


@og_test
def test_particle_sink(env):
    sink = env.scene.object_registry("name", "sink")
    place_obj_on_floor_plane(sink)
    for _ in range(3):
        og.sim.step()

    water_system = env.scene.get_system("water")
    # There should be no water particles.
    assert water_system.n_particles == 0

    sink_pos = sink.states[ParticleSink].link.get_position_orientation()[0]
    water_system.generate_particles(positions=[(sink_pos + th.tensor([0, 0, 0.05])).tolist()])
    # There should be exactly 1 water particle.
    assert water_system.n_particles == 1

    for _ in range(sink.states[ParticleSink].n_steps_per_modification):
        og.sim.step()

    # There should be no water particles because the fluid source absorbs them.
    assert water_system.n_particles == 0

    # Cannot set this state
    with pytest.raises(NotImplementedError):
        sink.states[ParticleSink].set_value(True)

    water_system.remove_all_particles()


@og_test
def test_particle_applier(env):
    breakfast_table = env.scene.object_registry("name", "breakfast_table")
    spray_bottle = env.scene.object_registry("name", "spray_bottle")
    applier_dishtowel = env.scene.object_registry("name", "applier_dishtowel")

    # Test projection

    place_obj_on_floor_plane(breakfast_table)
    place_objA_on_objB_bbox(spray_bottle, breakfast_table, z_offset=0.1)
    spray_bottle.set_orientation(th.tensor([0.707, 0, 0, 0.707]))
    for _ in range(3):
        og.sim.step()

    assert not spray_bottle.states[ToggledOn].get_value()
    water_system = env.scene.get_system("water")
    # Spray bottle is toggled off, no water should be present
    assert water_system.n_particles == 0

    # Take number of steps for water to be generated, make sure there is still no water
    n_applier_steps = spray_bottle.states[ParticleApplier].n_steps_per_modification
    for _ in range(n_applier_steps):
        og.sim.step()

    assert water_system.n_particles == 0

    # Turn particle applier on, and verify particles are generated after the same number of steps are taken
    spray_bottle.states[ToggledOn].set_value(True)

    for _ in range(n_applier_steps):
        og.sim.step()

    # Some water should be present
    assert water_system.n_particles > 0

    # Test adjacency

    water_system.remove_all_particles()
    spray_bottle.set_position_orientation(position=th.ones(3) * 50.0, orientation=th.tensor([0, 0, 0, 1.0]))

    place_objA_on_objB_bbox(applier_dishtowel, breakfast_table)
    og.sim.step()

    # no water should be present
    assert water_system.n_particles == 0

    # Take number of steps for water to be generated
    n_applier_steps = applier_dishtowel.states[ParticleApplier].n_steps_per_modification
    for _ in range(n_applier_steps):
        og.sim.step()

    # Some water should be present
    assert water_system.n_particles > 0

    # Cannot set this state
    with pytest.raises(NotImplementedError):
        spray_bottle.states[ParticleApplier].set_value(True)

    water_system.remove_all_particles()


@og_test
def test_particle_remover(env):
    breakfast_table = env.scene.object_registry("name", "breakfast_table")
    vacuum = env.scene.object_registry("name", "vacuum")
    remover_dishtowel = env.scene.object_registry("name", "remover_dishtowel")

    # Test projection

    place_obj_on_floor_plane(breakfast_table)
    place_objA_on_objB_bbox(vacuum, breakfast_table, z_offset=0.02)
    for _ in range(3):
        og.sim.step()

    assert not vacuum.states[ToggledOn].get_value()
    water_system = env.scene.get_system("water")
    # Place single particle of water on middle of table
    water_system.generate_particles(
        positions=[[0, 0, breakfast_table.aabb[1][2].item() + water_system.particle_radius]]
    )
    assert water_system.n_particles > 0

    # Take number of steps for water to be removed, make sure there is still water
    n_remover_steps = vacuum.states[ParticleRemover].n_steps_per_modification
    for _ in range(n_remover_steps):
        og.sim.step()

    assert water_system.n_particles > 0

    # Turn particle remover on, and verify particles are generated after the same number of steps are taken
    vacuum.states[ToggledOn].set_value(True)

    for _ in range(n_remover_steps):
        og.sim.step()

    # No water should be present
    assert water_system.n_particles == 0

    # Test adjacency

    vacuum.set_position_orientation(position=th.ones(3) * 50.0)
    place_objA_on_objB_bbox(remover_dishtowel, breakfast_table, z_offset=0.03)
    og.sim.step()
    # Place single particle of water on middle of table
    water_system.generate_particles(
        positions=[[0, 0, breakfast_table.aabb[1][2].item() + water_system.particle_radius]]
    )

    # Water should be present
    assert water_system.n_particles > 0

    # Take number of steps for water to be removed
    n_remover_steps = remover_dishtowel.states[ParticleRemover].n_steps_per_modification
    for _ in range(n_remover_steps):
        og.sim.step()

    # No water should be present
    assert water_system.n_particles == 0

    # Cannot set this state
    with pytest.raises(NotImplementedError):
        vacuum.states[ParticleRemover].set_value(True)

    water_system.remove_all_particles()


@og_test
def test_saturated(env):
    remover_dishtowel = env.scene.object_registry("name", "remover_dishtowel")

    place_obj_on_floor_plane(remover_dishtowel)

    for _ in range(5):
        og.sim.step()

    water_system = env.scene.get_system("water")

    # Place single row of water above dishtowel
    n_particles = 5
    remover_dishtowel.states[Saturated].set_limit(water_system, n_particles)
    water_system.generate_particles(
        positions=[
            [0, 0, remover_dishtowel.aabb[1][2].item() + water_system.particle_radius * (1 + 2 * i)]
            for i in range(n_particles)
        ],
    )

    # Take a few steps
    for _ in range(20):
        og.sim.step()

    # Make sure Saturated is True, and no particles exist
    assert water_system.n_particles == 0
    assert remover_dishtowel.states[Saturated].get_value(water_system)

    # Make sure we can toggle saturated to be true and false
    assert remover_dishtowel.states[Saturated].set_value(water_system, False)
    assert remover_dishtowel.states[Saturated].set_value(water_system, True)

    water_system.remove_all_particles()


@og_test
def test_open(env):
    microwave = env.scene.object_registry("name", "microwave")
    bottom_cabinet = env.scene.object_registry("name", "bottom_cabinet")

    # By default, objects should not be open.
    assert not microwave.states[Open].get_value()
    assert not bottom_cabinet.states[Open].get_value()

    # Set the joints to their upper limits.
    microwave.joints["j_link_0"].set_pos(microwave.joints["j_link_0"].upper_limit)
    bottom_cabinet.joints["j_link_2"].set_pos(bottom_cabinet.joints["j_link_2"].upper_limit)

    og.sim.step()

    # The objects should be open.
    assert microwave.states[Open].get_value()
    assert bottom_cabinet.states[Open].get_value()

    # Set the joints to their lower limits.
    microwave.joints["j_link_0"].set_pos(microwave.joints["j_link_0"].lower_limit)
    bottom_cabinet.joints["j_link_2"].set_pos(bottom_cabinet.joints["j_link_2"].lower_limit)

    og.sim.step()

    # The objects should not be open.
    assert not microwave.states[Open].get_value()
    assert not bottom_cabinet.states[Open].get_value()

    # Setters should work.
    assert microwave.states[Open].set_value(True)
    assert bottom_cabinet.states[Open].set_value(True)

    # The objects should be open.
    assert microwave.states[Open].get_value()
    assert bottom_cabinet.states[Open].get_value()

    # Setters should work.
    assert microwave.states[Open].set_value(False)
    assert bottom_cabinet.states[Open].set_value(False)

    # The objects should not be open.
    assert not microwave.states[Open].get_value()
    assert not bottom_cabinet.states[Open].get_value()


@og_test
def test_folded_unfolded(env):
    carpet = env.scene.object_registry("name", "carpet")

    place_obj_on_floor_plane(carpet)

    for _ in range(5):
        og.sim.step()

    assert not carpet.states[Folded].get_value()
    assert carpet.states[Unfolded].get_value()

    pos = carpet.root_link.compute_particle_positions()
    x_min, x_max = th.min(pos, dim=0).values[0], th.max(pos, dim=0).values[0]
    x_extent = x_max - x_min
    # Get indices for the bottom 10 percent vertices in the x-axis
    indices = th.argsort(pos, dim=0)[:, 0][: (pos.shape[0] // 10)]
    start = th.clone(pos[indices])

    # lift up a bit
    mid = th.clone(start)
    mid[:, 2] += x_extent * 0.2

    # move towards x_max
    end = th.clone(mid)
    end[:, 0] += x_extent * 0.9

    increments = 25
    total_points = increments * 2

    # Create interpolation weights
    t = th.linspace(0, 1, total_points).unsqueeze(1).unsqueeze(2)

    # Interpolate between start, mid, and end
    first_half = t < 0.5
    ctrl_pts = th.where(first_half, start * (1 - 2 * t) + mid * (2 * t), mid * (2 - 2 * t) + end * (2 * t - 1))

    for pt in ctrl_pts:
        carpet.root_link.set_particle_positions(pt, idxs=indices)
        og.sim.step()

    assert carpet.states[Folded].get_value()
    assert not carpet.states[Unfolded].get_value()
    assert carpet.states[Unfolded].set_value(True)

    with pytest.raises(NotImplementedError):
        carpet.states[Unfolded].set_value(False)

    with pytest.raises(NotImplementedError):
        carpet.states[Folded].set_value(True)


@og_test
def test_draped(env):
    breakfast_table = env.scene.object_registry("name", "breakfast_table")
    carpet = env.scene.object_registry("name", "carpet")

    place_obj_on_floor_plane(breakfast_table)
    place_objA_on_objB_bbox(carpet, breakfast_table)

    for _ in range(10):
        og.sim.step()

    assert carpet.states[Draped].get_value(breakfast_table)

    carpet.set_position_orientation(position=[20.0, 20.0, 1.0])

    for _ in range(5):
        og.sim.step()

    assert not carpet.states[Draped].get_value(breakfast_table)

    assert carpet.states[Draped].set_value(breakfast_table, True)

    with pytest.raises(NotImplementedError):
        carpet.states[Draped].set_value(breakfast_table, False)


@og_test
def test_filled(env):
    stockpot = env.scene.object_registry("name", "stockpot")
    systems = [
        env.scene.get_system(system_name)
        for system_name, system_class in SYSTEM_EXAMPLES.items()
        if not issubclass(system_class, VisualParticleSystem)
    ]
    for system in systems:
        stockpot.set_position_orientation(position=th.ones(3) * 50.0, orientation=[0, 0, 0, 1.0])
        place_obj_on_floor_plane(stockpot)
        for _ in range(5):
            og.sim.step()

        assert stockpot.states[Filled].set_value(system, True)
        og.sim.step()
        assert stockpot.states[Filled].get_value(system)

        # Cannot set Filled state False
        with pytest.raises(NotImplementedError):
            stockpot.states[Filled].set_value(system, False)

        system.remove_all_particles()
        og.sim.step()
        assert not stockpot.states[Filled].get_value(system)


@og_test
def test_contains(env):
    stockpot = env.scene.object_registry("name", "stockpot")
    systems = [env.scene.get_system(system_name) for system_name, system_class in SYSTEM_EXAMPLES.items()]
    for system in systems:
        print(f"Testing Contains {stockpot.name} with {system.name}")
        stockpot.set_position_orientation(position=th.ones(3) * 50.0, orientation=[0, 0, 0, 1.0])
        place_obj_on_floor_plane(stockpot)
        for _ in range(5):
            og.sim.step()

        # Sample single particle
        if env.scene.is_physical_particle_system(system_name=system.name):
            system.generate_particles(positions=[[0, 0, stockpot.aabb[1][2].item() - 0.1]])
        else:
            if system.get_group_name(stockpot) not in system.groups:
                system.create_attachment_group(stockpot)
            system.generate_group_particles(
                group=system.get_group_name(stockpot),
                positions=[th.tensor([0, 0, stockpot.aabb[1][2] - 0.1])],
                link_prim_paths=[stockpot.root_link.prim_path],
            )

        og.sim.step()
        assert stockpot.states[Contains].get_value(system)

        # Remove all particles and make sure contains returns False
        stockpot.states[Contains].set_value(system, False)
        og.sim.step()
        assert not stockpot.states[Contains].get_value(system)

        # Cannot set Contains state
        with pytest.raises(NotImplementedError):
            stockpot.states[Contains].set_value(system, True)

        system.remove_all_particles()


@og_test
def test_covered(env):
    bracelet = env.scene.object_registry("name", "bracelet")
    bowl = env.scene.object_registry("name", "bowl")
    microwave = env.scene.object_registry("name", "microwave")
    systems = [env.scene.get_system(system_name) for system_name, system_class in SYSTEM_EXAMPLES.items()]
    for obj in (bracelet, bowl, microwave):
        for system in systems:
            # bracelet is too small to sample physical particles on it
            sampleable = env.scene.is_visual_particle_system(system.name) or obj != bracelet
            if sampleable:
                print(f"Testing Covered {obj.name} with {system.name}")
                obj.set_position_orientation(position=th.ones(3) * 50.0, orientation=[0, 0, 0, 1.0])
                place_obj_on_floor_plane(obj)
                for _ in range(5):
                    og.sim.step()

                assert obj.states[Covered].set_value(system, True)
                og.sim.step()
                assert obj.states[Covered].get_value(system)

                assert obj.states[Covered].set_value(system, False)
                # We don't call og.sim.step() here because it's possible for the "second" layer of particles to fall down
                # and make Covered to be True again. Instead, we clear the caches and check that Covered is False.
                obj.states[Covered].clear_cache()
                obj.states[ContactParticles].clear_cache()
                assert not obj.states[Covered].get_value(system)

                system.remove_all_particles()

        obj.set_position_orientation(position=th.ones(3) * 75.0, orientation=[0, 0, 0, 1.0])


def test_clear_sim():
<<<<<<< HEAD
    og.clear()
=======
    og.clear()


if __name__ == "__main__":
    test_temperature()
>>>>>>> 97445319
<|MERGE_RESOLUTION|>--- conflicted
+++ resolved
@@ -1229,12 +1229,4 @@
 
 
 def test_clear_sim():
-<<<<<<< HEAD
-    og.clear()
-=======
-    og.clear()
-
-
-if __name__ == "__main__":
-    test_temperature()
->>>>>>> 97445319
+    og.clear()