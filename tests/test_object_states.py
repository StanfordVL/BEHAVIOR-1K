import math

import pytest
import torch as th
from utils import SYSTEM_EXAMPLES, get_random_pose, og_test, place_obj_on_floor_plane, place_objA_on_objB_bbox

import omnigibson as og
import omnigibson.utils.transform_utils as T
from omnigibson.action_primitives.starter_semantic_action_primitives import StarterSemanticActionPrimitives
from omnigibson.macros import macros as m
from omnigibson.object_states import *
from omnigibson.systems import VisualParticleSystem
from omnigibson.utils.constants import PrimType
from omnigibson.utils.physx_utils import apply_force_at_pos


@og_test
def test_on_top(env, pipeline_mode):
    breakfast_table = env.scene.object_registry("name", "breakfast_table")
    bowl = env.scene.object_registry("name", "bowl")
    dishtowel = env.scene.object_registry("name", "dishtowel")

    place_obj_on_floor_plane(breakfast_table)
    for i, obj in enumerate((bowl, dishtowel)):
        place_objA_on_objB_bbox(obj, breakfast_table)
        for _ in range(5):
            og.sim.step()

        assert obj.states[OnTop].get_value(breakfast_table)

        obj.set_position_orientation(position=th.ones(3) * 10 * (i + 1))
        og.sim.step()

        assert not obj.states[OnTop].get_value(breakfast_table)
        assert obj.states[OnTop].set_value(breakfast_table, True)

    with pytest.raises(NotImplementedError):
        bowl.states[OnTop].set_value(breakfast_table, False)


@og_test
def test_inside(env, pipeline_mode):
    bottom_cabinet = env.scene.object_registry("name", "bottom_cabinet")
    bowl = env.scene.object_registry("name", "bowl")
    dishtowel = env.scene.object_registry("name", "dishtowel")

    place_obj_on_floor_plane(bottom_cabinet)
    bowl.set_position_orientation(position=[0.0, 0.0, 0.08])
    dishtowel.set_position_orientation(position=[0, 0.0, 0.5])

    for _ in range(5):
        og.sim.step()

    assert bowl.states[Inside].get_value(bottom_cabinet)
    assert dishtowel.states[Inside].get_value(bottom_cabinet)

    bowl.set_position_orientation(position=[10.0, 10.0, 1.0])
    dishtowel.set_position_orientation(position=[20.0, 20.0, 1.0])

    for _ in range(5):
        og.sim.step()

    assert not bowl.states[Inside].get_value(bottom_cabinet)
    assert not dishtowel.states[Inside].get_value(bottom_cabinet)

    assert bowl.states[Inside].set_value(bottom_cabinet, True)
    assert dishtowel.states[Inside].set_value(bottom_cabinet, True)

    with pytest.raises(NotImplementedError):
        bowl.states[OnTop].set_value(bottom_cabinet, False)


@og_test
def test_under(env, pipeline_mode):
    breakfast_table = env.scene.object_registry("name", "breakfast_table")
    bowl = env.scene.object_registry("name", "bowl")
    dishtowel = env.scene.object_registry("name", "dishtowel")

    place_obj_on_floor_plane(breakfast_table)
    for i, obj in enumerate((bowl, dishtowel)):
        place_obj_on_floor_plane(obj)
        for _ in range(5):
            og.sim.step()

        assert obj.states[Under].get_value(breakfast_table)

        obj.set_position_orientation(position=th.ones(3) * 10 * (i + 1))
        og.sim.step()

        assert not obj.states[Under].get_value(breakfast_table)

    assert bowl.states[Under].set_value(breakfast_table, True)
    assert dishtowel.states[Under].set_value(breakfast_table, True)

    with pytest.raises(NotImplementedError):
        bowl.states[Under].set_value(breakfast_table, False)


@og_test
def test_touching(env, pipeline_mode):
    breakfast_table = env.scene.object_registry("name", "breakfast_table")
    bowl = env.scene.object_registry("name", "bowl")
    dishtowel = env.scene.object_registry("name", "dishtowel")

    place_obj_on_floor_plane(breakfast_table)
    for i, obj in enumerate((bowl, dishtowel)):
        place_objA_on_objB_bbox(obj, breakfast_table)
        for _ in range(5):
            og.sim.step()

        assert obj.states[Touching].get_value(breakfast_table)
        assert breakfast_table.states[Touching].get_value(obj)

        obj.set_position_orientation(position=th.ones(3) * 10 * (i + 1))
        og.sim.step()

        assert not obj.states[Touching].get_value(breakfast_table)
        assert not breakfast_table.states[Touching].get_value(obj)

    with pytest.raises(NotImplementedError):
        bowl.states[Touching].set_value(breakfast_table, None)


@og_test
def test_contact_bodies(env, pipeline_mode):
    breakfast_table = env.scene.object_registry("name", "breakfast_table")
    bowl = env.scene.object_registry("name", "bowl")
    dishtowel = env.scene.object_registry("name", "dishtowel")

    place_obj_on_floor_plane(breakfast_table)
    for i, obj in enumerate((bowl, dishtowel)):
        place_objA_on_objB_bbox(obj, breakfast_table)
        for _ in range(5):
            og.sim.step()

        # TODO: rigid body's ContactBodies should include cloth
        if obj.prim_type != PrimType.CLOTH:
            assert obj.root_link in breakfast_table.states[ContactBodies].get_value()
        assert breakfast_table.root_link in obj.states[ContactBodies].get_value()

        obj.set_position_orientation(position=th.ones(3) * 10 * (i + 1))
        og.sim.step()

        assert obj.root_link not in breakfast_table.states[ContactBodies].get_value()
        assert breakfast_table.root_link not in obj.states[ContactBodies].get_value()

    with pytest.raises(NotImplementedError):
        bowl.states[ContactBodies].set_value(None)


@og_test
def test_next_to(env, pipeline_mode):
    bottom_cabinet = env.scene.object_registry("name", "bottom_cabinet")
    bowl = env.scene.object_registry("name", "bowl")
    dishtowel = env.scene.object_registry("name", "dishtowel")

    place_obj_on_floor_plane(bottom_cabinet)
    for i, (axis, obj) in enumerate(zip(("x", "y"), (bowl, dishtowel))):
        place_obj_on_floor_plane(obj, **{f"{axis}_offset": 0.3})
        for _ in range(5):
            og.sim.step()

        assert obj.states[NextTo].get_value(bottom_cabinet)
        assert bottom_cabinet.states[NextTo].get_value(obj)

        obj.set_position_orientation(position=th.ones(3) * 10 * (i + 1))
        og.sim.step()

        assert not obj.states[NextTo].get_value(bottom_cabinet)
        assert not bottom_cabinet.states[NextTo].get_value(obj)

    with pytest.raises(NotImplementedError):
        bowl.states[NextTo].set_value(bottom_cabinet, None)


@og_test
def test_overlaid(env, pipeline_mode):
    if pipeline_mode == "cpu":
        pytest.skip("Overlaid requires cloth simulation, which is not supported in CPU mode")
    breakfast_table = env.scene.object_registry("name", "breakfast_table")
    carpet = env.scene.object_registry("name", "carpet")

    place_obj_on_floor_plane(breakfast_table)
    place_objA_on_objB_bbox(carpet, breakfast_table)

    for _ in range(5):
        og.sim.step()

    assert carpet.states[Overlaid].get_value(breakfast_table)

    carpet.set_position_orientation(position=th.ones(3) * 20.0)
    og.sim.step()

    assert not carpet.states[Overlaid].get_value(breakfast_table)

    assert carpet.states[Overlaid].set_value(breakfast_table, True)

    with pytest.raises(NotImplementedError):
        carpet.states[Overlaid].set_value(breakfast_table, False)


@og_test
def test_pose(env, pipeline_mode):
    breakfast_table = env.scene.object_registry("name", "breakfast_table")
    dishtowel = env.scene.object_registry("name", "dishtowel")

    pos1, orn1 = get_random_pose()
    breakfast_table.set_position_orientation(position=pos1, orientation=orn1)

    pos2, orn2 = get_random_pose()
    dishtowel.set_position_orientation(position=pos2, orientation=orn2)

    assert th.allclose(breakfast_table.states[Pose].get_value()[0], pos1)
    assert th.allclose(breakfast_table.states[Pose].get_value()[1], orn1) or th.allclose(
        breakfast_table.states[Pose].get_value()[1], -orn1
    )
    assert th.allclose(dishtowel.states[Pose].get_value()[0], pos2)
    assert th.allclose(dishtowel.states[Pose].get_value()[1], orn2) or th.allclose(
        dishtowel.states[Pose].get_value()[1], -orn2
    )

    with pytest.raises(NotImplementedError):
        breakfast_table.states[Pose].set_value(None)


@og_test
def test_aabb(env, pipeline_mode):
    breakfast_table = env.scene.object_registry("name", "breakfast_table")
    dishtowel = env.scene.object_registry("name", "dishtowel")

    pos1, orn1 = get_random_pose()
    breakfast_table.set_position_orientation(position=pos1, orientation=orn1)

    pos2, orn2 = get_random_pose()
    dishtowel.set_position_orientation(position=pos2, orientation=orn2)

    # Need to take one sim step
    og.sim.step()

    assert th.allclose(breakfast_table.states[AABB].get_value()[0], breakfast_table.aabb[0])
    assert th.allclose(breakfast_table.states[AABB].get_value()[1], breakfast_table.aabb[1])
    assert th.all(
        (breakfast_table.states[AABB].get_value()[0] < pos1) & (pos1 < breakfast_table.states[AABB].get_value()[1])
    )

    if pipeline_mode == "cuda":
        pp = dishtowel.root_link.compute_particle_positions()
        offset = dishtowel.root_link.cloth_system.particle_contact_offset
        particle_aabb = (pp.min(dim=0).values - offset, pp.max(dim=0).values + offset)
        assert th.allclose(dishtowel.states[AABB].get_value()[0], particle_aabb[0])
        assert th.allclose(dishtowel.states[AABB].get_value()[1], particle_aabb[1])
        assert th.all(
            (dishtowel.states[AABB].get_value()[0] < pos2) & (pos2 < dishtowel.states[AABB].get_value()[1])
        ).item()

    with pytest.raises(NotImplementedError):
        breakfast_table.states[AABB].set_value(None)


@og_test
def test_adjacency(env, pipeline_mode):
    bottom_cabinet = env.scene.object_registry("name", "bottom_cabinet")
    bowl = env.scene.object_registry("name", "bowl")
    dishtowel = env.scene.object_registry("name", "dishtowel")

    place_obj_on_floor_plane(bottom_cabinet)
    for i, (axis, obj) in enumerate(zip(("x", "y"), (bowl, dishtowel))):
        place_obj_on_floor_plane(obj, **{f"{axis}_offset": 0.4})
        og.sim.step()

        assert bottom_cabinet in set.union(
            *(
                axis.positive_neighbors | axis.negative_neighbors
                for coordinate in obj.states[HorizontalAdjacency].get_value()
                for axis in coordinate
            )
        )

    bowl.set_position_orientation(position=[0.0, 0.0, 1.0])
    dishtowel.set_position_orientation(position=[0.0, 0.0, 2.0])

    # Need to take one sim step
    og.sim.step()

    assert bowl in bottom_cabinet.states[VerticalAdjacency].get_value().positive_neighbors
    # TODO: adjacency relies on raytest, which doesn't take particle systems into account
    # assert dishtowel in bottom_cabinet.states[VerticalAdjacency].get_value().positive_neighbors
    assert bottom_cabinet in bowl.states[VerticalAdjacency].get_value().negative_neighbors
    # TODO: adjacency relies on raytest, which doesn't take particle systems into account
    # assert dishtowel in bowl.states[VerticalAdjacency].get_value().positive_neighbors
    assert bottom_cabinet in dishtowel.states[VerticalAdjacency].get_value().negative_neighbors
    assert bowl in dishtowel.states[VerticalAdjacency].get_value().negative_neighbors

    with pytest.raises(NotImplementedError):
        bottom_cabinet.states[HorizontalAdjacency].set_value(None)
        bottom_cabinet.states[VerticalAdjacency].set_value(None)


@og_test
def test_temperature(env, pipeline_mode):
    microwave = env.scene.object_registry("name", "microwave")
    stove = env.scene.object_registry("name", "stove")
    fridge = env.scene.object_registry("name", "fridge")
    plywood = env.scene.object_registry("name", "plywood")
    bagel = env.scene.object_registry("name", "bagel")
    dishtowel = env.scene.object_registry("name", "cookable_dishtowel")

    place_obj_on_floor_plane(microwave)
    place_obj_on_floor_plane(stove, x_offset=1.0)
    place_obj_on_floor_plane(fridge, x_offset=2.0)
    place_obj_on_floor_plane(plywood, x_offset=3.0)

    # Set the objects to be far away
    place_obj_on_floor_plane(bagel, x_offset=-0.5)
    place_obj_on_floor_plane(dishtowel, x_offset=-1.0)

    for _ in range(5):
        og.sim.step()

    # Not affected by any heat source
    assert bagel.states[Temperature].get_value() == m.object_states.temperature.DEFAULT_TEMPERATURE
    assert dishtowel.states[Temperature].get_value() == m.object_states.temperature.DEFAULT_TEMPERATURE

    # Open the microwave
    microwave.joints["j_link_0"].set_pos(math.pi / 2)

    # Set the objects to be inside the microwave
    bagel.set_position_orientation(position=[0, 0, 0.11], orientation=[0, 0, 0, 1])
    dishtowel.set_position_orientation(position=[-0.15, 0, 0.11], orientation=[0, 0, 0, 1])

    for _ in range(5):
        og.sim.step()

    # Not affected by any heat source (the microwave is NOT toggled on)
    assert bagel.states[Temperature].get_value() == m.object_states.temperature.DEFAULT_TEMPERATURE
    assert dishtowel.states[Temperature].get_value() == m.object_states.temperature.DEFAULT_TEMPERATURE

    microwave.states[ToggledOn].set_value(True)

    for _ in range(5):
        og.sim.step()

    # Not affected by any heat source (the microwave is open)
    assert bagel.states[Temperature].get_value() == m.object_states.temperature.DEFAULT_TEMPERATURE
    assert dishtowel.states[Temperature].get_value() == m.object_states.temperature.DEFAULT_TEMPERATURE

    microwave.joints["j_link_0"].set_pos(0.0)

    for _ in range(5):
        og.sim.step()

    # Affected by the microwave
    bagel_new_temp = bagel.states[Temperature].get_value()
    dishtowel_new_temp = dishtowel.states[Temperature].get_value()
    assert bagel.states[Temperature].get_value() > m.object_states.temperature.DEFAULT_TEMPERATURE
    assert dishtowel.states[Temperature].get_value() > m.object_states.temperature.DEFAULT_TEMPERATURE

    # Set the objects to be far away
    place_obj_on_floor_plane(bagel, x_offset=-0.5)
    place_obj_on_floor_plane(dishtowel, x_offset=-1.0)
    for _ in range(5):
        og.sim.step()

    # Not affected by any heat source (should cool down by itself towards the default temp)
    assert bagel.states[Temperature].get_value() < bagel_new_temp
    assert dishtowel.states[Temperature].get_value() < dishtowel_new_temp

    # Setter should work
    assert bagel.states[Temperature].set_value(m.object_states.temperature.DEFAULT_TEMPERATURE)
    assert dishtowel.states[Temperature].set_value(m.object_states.temperature.DEFAULT_TEMPERATURE)
    assert bagel.states[Temperature].get_value() == m.object_states.temperature.DEFAULT_TEMPERATURE
    assert dishtowel.states[Temperature].get_value() == m.object_states.temperature.DEFAULT_TEMPERATURE

    # Set the objects to be on top of the stove
    bagel.set_position_orientation(position=[0.71, 0.11, 0.88], orientation=[0, 0, 0, 1])
    dishtowel.set_position_orientation(position=[0.84, 0.11, 0.88], orientation=[0, 0, 0, 1])

    for _ in range(5):
        og.sim.step()

    # Not affected by any heat source (the stove is off)
    assert bagel.states[Temperature].get_value() == m.object_states.temperature.DEFAULT_TEMPERATURE
    assert dishtowel.states[Temperature].get_value() == m.object_states.temperature.DEFAULT_TEMPERATURE

    stove.states[ToggledOn].set_value(True)

    for _ in range(5):
        og.sim.step()

    # Affected by the stove
    assert bagel.states[Temperature].get_value() > m.object_states.temperature.DEFAULT_TEMPERATURE
    assert dishtowel.states[Temperature].get_value() > m.object_states.temperature.DEFAULT_TEMPERATURE

    # Reset
    assert bagel.states[Temperature].set_value(m.object_states.temperature.DEFAULT_TEMPERATURE)
    assert dishtowel.states[Temperature].set_value(m.object_states.temperature.DEFAULT_TEMPERATURE)

    # Set the objects to be inside the fridge
    bagel.set_position_orientation(position=[1.9, 0, 0.89], orientation=[0, 0, 0, 1])
    dishtowel.set_position_orientation(position=[2.1, 0, 0.89], orientation=[0, 0, 0, 1])

    for _ in range(5):
        og.sim.step()

    # Affected by the fridge
    assert bagel.states[Temperature].get_value() < m.object_states.temperature.DEFAULT_TEMPERATURE
    assert dishtowel.states[Temperature].get_value() < m.object_states.temperature.DEFAULT_TEMPERATURE

    # Reset temp
    assert bagel.states[Temperature].set_value(m.object_states.temperature.DEFAULT_TEMPERATURE)
    assert dishtowel.states[Temperature].set_value(m.object_states.temperature.DEFAULT_TEMPERATURE)

    # Set the objects to be near the plywood
    place_obj_on_floor_plane(bagel, x_offset=2.9)
    place_obj_on_floor_plane(dishtowel, x_offset=3.1)

    for _ in range(5):
        og.sim.step()

    # Not affected by any heat source (the plywood is NOT onfire)
    assert bagel.states[Temperature].get_value() == m.object_states.temperature.DEFAULT_TEMPERATURE
    assert dishtowel.states[Temperature].get_value() == m.object_states.temperature.DEFAULT_TEMPERATURE

    plywood.states[OnFire].set_value(True)

    for _ in range(5):
        og.sim.step()

    assert bagel.states[Temperature].get_value() > m.object_states.temperature.DEFAULT_TEMPERATURE
    assert dishtowel.states[Temperature].get_value() > m.object_states.temperature.DEFAULT_TEMPERATURE


@og_test
def test_max_temperature(env, pipeline_mode):
    bagel = env.scene.object_registry("name", "bagel")
    dishtowel = env.scene.object_registry("name", "cookable_dishtowel")

    assert bagel.states[MaxTemperature].get_value() == m.object_states.temperature.DEFAULT_TEMPERATURE
    assert dishtowel.states[MaxTemperature].get_value() == m.object_states.temperature.DEFAULT_TEMPERATURE

    assert bagel.states[MaxTemperature].set_value(m.object_states.temperature.DEFAULT_TEMPERATURE - 1)
    assert dishtowel.states[MaxTemperature].set_value(m.object_states.temperature.DEFAULT_TEMPERATURE - 1)
    assert bagel.states[MaxTemperature].get_value() == m.object_states.temperature.DEFAULT_TEMPERATURE - 1
    assert dishtowel.states[MaxTemperature].get_value() == m.object_states.temperature.DEFAULT_TEMPERATURE - 1

    bagel.states[Temperature].set_value(m.object_states.temperature.DEFAULT_TEMPERATURE + 1)
    dishtowel.states[Temperature].set_value(m.object_states.temperature.DEFAULT_TEMPERATURE + 1)

    og.sim.step()

    assert bagel.states[MaxTemperature].get_value() > m.object_states.temperature.DEFAULT_TEMPERATURE
    assert dishtowel.states[MaxTemperature].get_value() > m.object_states.temperature.DEFAULT_TEMPERATURE


@og_test
def test_heat_source_or_sink(env, pipeline_mode):
    microwave = env.scene.object_registry("name", "microwave")
    stove = env.scene.object_registry("name", "stove")
    fridge = env.scene.object_registry("name", "fridge")

    assert microwave.states[HeatSourceOrSink].requires_inside
    assert microwave.states[HeatSourceOrSink].requires_closed
    assert microwave.states[HeatSourceOrSink].requires_toggled_on

    microwave.joints["j_link_0"].set_pos(math.pi / 2)
    microwave.states[ToggledOn].set_value(False)

    og.sim.step()
    assert not microwave.states[HeatSourceOrSink].get_value()

    microwave.joints["j_link_0"].set_pos(0.0)
    og.sim.step()
    assert not microwave.states[HeatSourceOrSink].get_value()

    microwave.states[ToggledOn].set_value(True)
    og.sim.step()
    assert microwave.states[HeatSourceOrSink].get_value()

    assert fridge.states[HeatSourceOrSink].requires_inside
    assert fridge.states[HeatSourceOrSink].requires_closed
    assert not fridge.states[HeatSourceOrSink].requires_toggled_on

    fridge.joints["j_link_0"].set_pos(math.pi / 2)

    og.sim.step()
    assert not fridge.states[HeatSourceOrSink].get_value()

    fridge.joints["j_link_0"].set_pos(0.0)
    og.sim.step()
    assert fridge.states[HeatSourceOrSink].get_value()

    assert not stove.states[HeatSourceOrSink].requires_inside
    assert not stove.states[HeatSourceOrSink].requires_closed
    assert stove.states[HeatSourceOrSink].requires_toggled_on

    stove.states[ToggledOn].set_value(False)

    og.sim.step()
    assert not stove.states[HeatSourceOrSink].get_value()

    stove.states[ToggledOn].set_value(True)
    og.sim.step()
    assert stove.states[HeatSourceOrSink].get_value()


@og_test
def test_cooked(env, pipeline_mode):
    bagel = env.scene.object_registry("name", "bagel")
    dishtowel = env.scene.object_registry("name", "cookable_dishtowel")

    assert not bagel.states[Cooked].get_value()
    assert not dishtowel.states[Cooked].get_value()

    bagel.states[MaxTemperature].set_value(bagel.states[Cooked].cook_temperature)
    dishtowel.states[MaxTemperature].set_value(dishtowel.states[Cooked].cook_temperature)
    og.sim.step()
    assert bagel.states[Cooked].get_value()
    assert dishtowel.states[Cooked].get_value()

    assert bagel.states[Cooked].set_value(False)
    assert dishtowel.states[Cooked].set_value(False)
    assert not bagel.states[Cooked].get_value()
    assert not dishtowel.states[Cooked].get_value()
    assert bagel.states[MaxTemperature].get_value() < bagel.states[Cooked].cook_temperature
    assert dishtowel.states[MaxTemperature].get_value() < dishtowel.states[Cooked].cook_temperature

    assert bagel.states[Cooked].set_value(True)
    assert dishtowel.states[Cooked].set_value(True)
    assert bagel.states[Cooked].get_value()
    assert dishtowel.states[Cooked].get_value()
    assert bagel.states[MaxTemperature].get_value() >= bagel.states[Cooked].cook_temperature
    assert dishtowel.states[MaxTemperature].get_value() >= dishtowel.states[Cooked].cook_temperature


@og_test
def test_burnt(env, pipeline_mode):
    bagel = env.scene.object_registry("name", "bagel")
    dishtowel = env.scene.object_registry("name", "cookable_dishtowel")

    assert not bagel.states[Burnt].get_value()
    assert not dishtowel.states[Burnt].get_value()

    bagel.states[MaxTemperature].set_value(bagel.states[Burnt].burn_temperature)
    dishtowel.states[MaxTemperature].set_value(dishtowel.states[Burnt].burn_temperature)
    og.sim.step()
    assert bagel.states[Burnt].get_value()
    assert dishtowel.states[Burnt].get_value()

    assert bagel.states[Burnt].set_value(False)
    assert dishtowel.states[Burnt].set_value(False)
    assert not bagel.states[Burnt].get_value()
    assert not dishtowel.states[Burnt].get_value()
    assert bagel.states[MaxTemperature].get_value() < bagel.states[Burnt].burn_temperature
    assert dishtowel.states[MaxTemperature].get_value() < dishtowel.states[Burnt].burn_temperature

    assert bagel.states[Burnt].set_value(True)
    assert dishtowel.states[Burnt].set_value(True)
    assert bagel.states[Burnt].get_value()
    assert dishtowel.states[Burnt].get_value()
    assert bagel.states[MaxTemperature].get_value() >= bagel.states[Burnt].burn_temperature
    assert dishtowel.states[MaxTemperature].get_value() >= dishtowel.states[Burnt].burn_temperature


@og_test
def test_frozen(env, pipeline_mode):
    bagel = env.scene.object_registry("name", "bagel")
    dishtowel = env.scene.object_registry("name", "cookable_dishtowel")

    assert not bagel.states[Frozen].get_value()
    assert not dishtowel.states[Frozen].get_value()

    bagel.states[Temperature].set_value(bagel.states[Frozen].freeze_temperature - 1)
    dishtowel.states[Temperature].set_value(dishtowel.states[Frozen].freeze_temperature - 1)
    og.sim.step()
    assert bagel.states[Frozen].get_value()
    assert dishtowel.states[Frozen].get_value()

    assert bagel.states[Frozen].set_value(False)
    assert dishtowel.states[Frozen].set_value(False)
    assert not bagel.states[Frozen].get_value()
    assert not dishtowel.states[Frozen].get_value()
    assert bagel.states[Temperature].get_value() > bagel.states[Frozen].freeze_temperature
    assert dishtowel.states[Temperature].get_value() > dishtowel.states[Frozen].freeze_temperature

    assert bagel.states[Frozen].set_value(True)
    assert dishtowel.states[Frozen].set_value(True)
    assert bagel.states[Frozen].get_value()
    assert dishtowel.states[Frozen].get_value()
    assert bagel.states[Temperature].get_value() <= bagel.states[Frozen].freeze_temperature
    assert dishtowel.states[Temperature].get_value() <= dishtowel.states[Frozen].freeze_temperature


@og_test
def test_heated(env, pipeline_mode):
    bagel = env.scene.object_registry("name", "bagel")
    dishtowel = env.scene.object_registry("name", "cookable_dishtowel")

    assert not bagel.states[Heated].get_value()
    assert not dishtowel.states[Heated].get_value()

    bagel.states[Temperature].set_value(bagel.states[Heated].heat_temperature + 1)
    dishtowel.states[Temperature].set_value(dishtowel.states[Heated].heat_temperature + 1)
    og.sim.step()
    assert bagel.states[Heated].get_value()
    assert dishtowel.states[Heated].get_value()

    assert bagel.states[Heated].set_value(False)
    assert dishtowel.states[Heated].set_value(False)
    assert not bagel.states[Heated].get_value()
    assert not dishtowel.states[Heated].get_value()
    assert bagel.states[Temperature].get_value() < bagel.states[Heated].heat_temperature
    assert dishtowel.states[Temperature].get_value() < dishtowel.states[Heated].heat_temperature

    assert bagel.states[Heated].set_value(True)
    assert dishtowel.states[Heated].set_value(True)
    assert bagel.states[Heated].get_value()
    assert dishtowel.states[Heated].get_value()
    assert bagel.states[Temperature].get_value() >= bagel.states[Heated].heat_temperature
    assert dishtowel.states[Temperature].get_value() >= dishtowel.states[Heated].heat_temperature


@og_test
def test_on_fire(env, pipeline_mode):
    plywood = env.scene.object_registry("name", "plywood")

    assert not plywood.states[OnFire].get_value()

    plywood.states[Temperature].set_value(plywood.states[OnFire].ignition_temperature + 1)

    og.sim.step()
    assert plywood.states[OnFire].get_value()

    assert plywood.states[OnFire].set_value(False)
    assert not plywood.states[OnFire].get_value()
    assert plywood.states[Temperature].get_value() < plywood.states[OnFire].ignition_temperature

    assert plywood.states[OnFire].set_value(True)
    assert plywood.states[OnFire].get_value()
    assert plywood.states[Temperature].get_value() == plywood.states[OnFire].temperature

    for _ in range(5):
        og.sim.step()

    assert plywood.states[Temperature].get_value() == plywood.states[OnFire].temperature


@og_test
def test_toggled_on(env, pipeline_mode):
    stove = env.scene.object_registry("name", "stove")
    robot = env.scene.object_registry("name", "robot0")

<<<<<<< HEAD
    robot.set_position_orientation([0.0, 0.38, 0.0], [0, 0, 0, 1])
    reset_joint_pos = robot.reset_joint_pos
    robot.set_joint_positions(reset_joint_pos, drive=False)
=======
    stove.set_position_orientation(
        [1.48, 0.3, 0.443], T.euler2quat(th.tensor([0, 0, -math.pi / 2.0], dtype=th.float32))
    )
    robot.set_position_orientation(position=[0.0, 0.38, 0.0], orientation=[0, 0, 0, 1])
>>>>>>> a56050c9

    stove.set_position_orientation([1.3, 0.3, 0.443], T.euler2quat(th.tensor([0, 0, -math.pi / 2.0], dtype=th.float32)))
    assert not stove.states[ToggledOn].get_value()

    steps = m.object_states.toggle.CAN_TOGGLE_STEPS
    for _ in range(steps):
        og.sim.step()

    # End-effector not close to the button, stays False
    assert not stove.states[ToggledOn].get_value()

    # load IK controller
    controller_config = {
        f"arm_{robot.default_arm}": {"name": "InverseKinematicsController", "mode": "pose_absolute_ori"}
    }
    robot.reload_controllers(controller_config=controller_config)

    action_primitives = StarterSemanticActionPrimitives(env)

    target_eef_pos = stove.links["togglebutton_fifth_0_link"].get_position() + th.tensor(
        [-0.02, 0.06, 0.0], dtype=th.float32
    )
    target_orn = T.quat_multiply(
        robot.get_eef_orientation(), T.euler2quat(th.tensor([-math.pi / 2.0, 0.0, math.pi / 4.0]))
    )

    for action in action_primitives._move_hand_direct_ik((target_eef_pos, target_orn), pos_thresh=0.035):
        env.step(action)

    for _ in range(steps - 1):
        og.sim.step()

    # End-effector close to the button, but not enough time has passed, still False
    assert not stove.states[ToggledOn].get_value()

    og.sim.step()

    # Enough time has passed, turns True
    assert stove.states[ToggledOn].get_value()

    # Setter should work
    assert stove.states[ToggledOn].set_value(False)
    assert not stove.states[ToggledOn].get_value()


@pytest.mark.skip(reason="skipping attachment for now")
@og_test
def test_attached_to(env, pipeline_mode):
    shelf_back_panel = env.scene.object_registry("name", "shelf_back_panel")
    shelf_shelf = env.scene.object_registry("name", "shelf_shelf")
    shelf_baseboard = env.scene.object_registry("name", "shelf_baseboard")

    shelf_back_panel.set_position_orientation(position=[0, 0, 0.01], orientation=[0, 0, 0, 1])
    shelf_back_panel.keep_still()
    shelf_shelf.set_position_orientation(position=[0, 0.03, 0.17], orientation=[0, 0, 0, 1])
    shelf_shelf.keep_still()

    # The shelf should not be attached to the back panel (no contact yet)
    assert not shelf_shelf.states[AttachedTo].get_value(shelf_back_panel)

    # Let the shelf fall
    for _ in range(10):
        og.sim.step()

    # The shelf should be attached to the back panel
    assert shelf_shelf.states[AttachedTo].get_value(shelf_back_panel)

    assert shelf_shelf.states[AttachedTo].set_value(shelf_back_panel, True)
    # The shelf should still be attached to the back panel
    assert shelf_shelf.states[AttachedTo].get_value(shelf_back_panel)

    assert shelf_shelf.states[AttachedTo].set_value(shelf_back_panel, False)
    # The shelf should not be attached to the back panel
    assert not shelf_shelf.states[AttachedTo].get_value(shelf_back_panel)

    assert shelf_shelf.states[AttachedTo].set_value(shelf_back_panel, True)
    # shelf should be attached to the back panel
    assert shelf_shelf.states[AttachedTo].get_value(shelf_back_panel)

    force_dir = th.tensor([0, 0, 1])
    # A small force will not break the attachment
    force_mag = 10
    apply_force_at_pos(shelf_shelf.root_link, force_dir * force_mag, shelf_shelf.get_position_orientation()[0])
    og.sim.step()
    assert shelf_shelf.states[AttachedTo].get_value(shelf_back_panel)

    # A large force will break the attachment
    force_mag = 1000
    apply_force_at_pos(shelf_shelf.root_link, force_dir * force_mag, shelf_shelf.get_position_orientation()[0])
    og.sim.step()
    assert not shelf_shelf.states[AttachedTo].get_value(shelf_back_panel)

    shelf_shelf.set_position_orientation(position=[0, 0, 10], orientation=[0, 0, 0, 1])
    assert not shelf_shelf.states[AttachedTo].set_value(shelf_back_panel, True)
    # The shelf should not be attached to the back panel because the alignment is wrong
    assert not shelf_shelf.states[AttachedTo].get_value(shelf_back_panel)

    assert shelf_shelf.states[AttachedTo].set_value(shelf_back_panel, True, bypass_alignment_checking=True)
    # The shelf should be attached to the back panel because the alignment checking is bypassed
    assert shelf_shelf.states[AttachedTo].get_value(shelf_back_panel)

    # The shelf baseboard should NOT be attached because the attachment has the wrong type
    shelf_baseboard.set_position_orientation(position=[0.37, -0.93, 0.03], orientation=[0, 0, 0, 1])
    assert not shelf_baseboard.states[AttachedTo].set_value(shelf_back_panel, True, bypass_alignment_checking=True)
    assert not shelf_baseboard.states[AttachedTo].get_value(shelf_back_panel)


@og_test
def test_particle_source(env, pipeline_mode):
    sink = env.scene.object_registry("name", "sink")

    place_obj_on_floor_plane(sink)
    for _ in range(3):
        og.sim.step()

    assert not sink.states[ToggledOn].get_value()
    water_system = env.scene.get_system("water")
    # Sink is toggled off, no water should be present
    assert water_system.n_particles == 0

    sink.states[ToggledOn].set_value(True)

    for _ in range(sink.states[ParticleSource].n_steps_per_modification):
        og.sim.step()

    # Sink is toggled on, some water should be present
    assert water_system.n_particles > 0

    # Cannot set this state
    with pytest.raises(NotImplementedError):
        sink.states[ParticleSource].set_value(True)

    water_system.remove_all_particles()


@og_test
def test_particle_sink(env, pipeline_mode):
    sink = env.scene.object_registry("name", "sink")
    place_obj_on_floor_plane(sink)
    for _ in range(3):
        og.sim.step()

    water_system = env.scene.get_system("water")
    # There should be no water particles.
    assert water_system.n_particles == 0

    sink_pos = sink.states[ParticleSink].link.get_position_orientation()[0]
    water_system.generate_particles(positions=[(sink_pos + th.tensor([0, 0, 0.05])).tolist()])
    # There should be exactly 1 water particle.
    assert water_system.n_particles == 1

    for _ in range(sink.states[ParticleSink].n_steps_per_modification):
        og.sim.step()

    # There should be no water particles because the fluid source absorbs them.
    assert water_system.n_particles == 0

    # Cannot set this state
    with pytest.raises(NotImplementedError):
        sink.states[ParticleSink].set_value(True)

    water_system.remove_all_particles()


@og_test
def test_particle_applier(env, pipeline_mode):
    breakfast_table = env.scene.object_registry("name", "breakfast_table")
    spray_bottle = env.scene.object_registry("name", "spray_bottle")
    applier_dishtowel = env.scene.object_registry("name", "applier_dishtowel")

    # Test projection

    place_obj_on_floor_plane(breakfast_table)
    place_objA_on_objB_bbox(spray_bottle, breakfast_table, z_offset=0.1)
    spray_bottle.set_orientation(th.tensor([0.707, 0, 0, 0.707]))
    for _ in range(3):
        og.sim.step()

    assert not spray_bottle.states[ToggledOn].get_value()
    water_system = env.scene.get_system("water")
    # Spray bottle is toggled off, no water should be present
    assert water_system.n_particles == 0

    # Take number of steps for water to be generated, make sure there is still no water
    n_applier_steps = spray_bottle.states[ParticleApplier].n_steps_per_modification
    for _ in range(n_applier_steps):
        og.sim.step()

    assert water_system.n_particles == 0

    # Turn particle applier on, and verify particles are generated after the same number of steps are taken
    spray_bottle.states[ToggledOn].set_value(True)

    for _ in range(n_applier_steps):
        og.sim.step()

    # Some water should be present
    assert water_system.n_particles > 0

    # Test adjacency

    water_system.remove_all_particles()
    spray_bottle.set_position_orientation(position=th.ones(3) * 50.0, orientation=th.tensor([0, 0, 0, 1.0]))

    place_objA_on_objB_bbox(applier_dishtowel, breakfast_table)
    og.sim.step()

    # no water should be present
    assert water_system.n_particles == 0

    # Take number of steps for water to be generated
    n_applier_steps = applier_dishtowel.states[ParticleApplier].n_steps_per_modification
    for _ in range(n_applier_steps):
        og.sim.step()

    # Some water should be present
    assert water_system.n_particles > 0

    # Cannot set this state
    with pytest.raises(NotImplementedError):
        spray_bottle.states[ParticleApplier].set_value(True)

    water_system.remove_all_particles()


@og_test
def test_particle_remover(env, pipeline_mode):
    breakfast_table = env.scene.object_registry("name", "breakfast_table")
    vacuum = env.scene.object_registry("name", "vacuum")
    remover_dishtowel = env.scene.object_registry("name", "remover_dishtowel")

    # Test projection

    place_obj_on_floor_plane(breakfast_table)
    place_objA_on_objB_bbox(vacuum, breakfast_table, z_offset=0.02)
    for _ in range(3):
        og.sim.step()

    assert not vacuum.states[ToggledOn].get_value()
    water_system = env.scene.get_system("water")
    # Place single particle of water on middle of table
    water_system.generate_particles(
        positions=[[0, 0, breakfast_table.aabb[1][2].item() + water_system.particle_radius]]
    )
    assert water_system.n_particles > 0

    # Take number of steps for water to be removed, make sure there is still water
    n_remover_steps = vacuum.states[ParticleRemover].n_steps_per_modification
    for _ in range(n_remover_steps):
        og.sim.step()

    assert water_system.n_particles > 0

    # Turn particle remover on, and verify particles are generated after the same number of steps are taken
    vacuum.states[ToggledOn].set_value(True)

    for _ in range(n_remover_steps):
        og.sim.step()

    # No water should be present
    assert water_system.n_particles == 0

    # Test adjacency

    vacuum.set_position_orientation(position=th.ones(3) * 50.0)
    place_objA_on_objB_bbox(remover_dishtowel, breakfast_table, z_offset=0.03)
    og.sim.step()
    # Place single particle of water on middle of table
    water_system.generate_particles(
        positions=[[0, 0, breakfast_table.aabb[1][2].item() + water_system.particle_radius]]
    )

    # Water should be present
    assert water_system.n_particles > 0

    # Take number of steps for water to be removed
    n_remover_steps = remover_dishtowel.states[ParticleRemover].n_steps_per_modification
    for _ in range(n_remover_steps):
        og.sim.step()

    # No water should be present
    assert water_system.n_particles == 0

    # Cannot set this state
    with pytest.raises(NotImplementedError):
        vacuum.states[ParticleRemover].set_value(True)

    water_system.remove_all_particles()


@og_test
def test_saturated(env, pipeline_mode):
    remover_dishtowel = env.scene.object_registry("name", "remover_dishtowel")

    place_obj_on_floor_plane(remover_dishtowel)

    for _ in range(5):
        og.sim.step()

    water_system = env.scene.get_system("water")

    # Place single row of water above dishtowel
    n_particles = 5
    remover_dishtowel.states[Saturated].set_limit(water_system, n_particles)
    water_system.generate_particles(
        positions=[
            [0, 0, remover_dishtowel.aabb[1][2].item() + water_system.particle_radius * (1 + 2 * i)]
            for i in range(n_particles)
        ],
    )

    # Take a few steps
    for _ in range(20):
        og.sim.step()

    # Make sure Saturated is True, and no particles exist
    assert water_system.n_particles == 0
    assert remover_dishtowel.states[Saturated].get_value(water_system)

    # Make sure we can toggle saturated to be true and false
    assert remover_dishtowel.states[Saturated].set_value(water_system, False)
    assert remover_dishtowel.states[Saturated].set_value(water_system, True)

    water_system.remove_all_particles()


@og_test
def test_open(env, pipeline_mode):
    microwave = env.scene.object_registry("name", "microwave")
    bottom_cabinet = env.scene.object_registry("name", "bottom_cabinet")

    # By default, objects should not be open.
    assert not microwave.states[Open].get_value()
    assert not bottom_cabinet.states[Open].get_value()

    # Set the joints to their upper limits.
    microwave.joints["j_link_0"].set_pos(microwave.joints["j_link_0"].upper_limit)
    bottom_cabinet.joints["j_link_2"].set_pos(bottom_cabinet.joints["j_link_2"].upper_limit)

    og.sim.step()

    # The objects should be open.
    assert microwave.states[Open].get_value()
    assert bottom_cabinet.states[Open].get_value()

    # Set the joints to their lower limits.
    microwave.joints["j_link_0"].set_pos(microwave.joints["j_link_0"].lower_limit)
    bottom_cabinet.joints["j_link_2"].set_pos(bottom_cabinet.joints["j_link_2"].lower_limit)

    og.sim.step()

    # The objects should not be open.
    assert not microwave.states[Open].get_value()
    assert not bottom_cabinet.states[Open].get_value()

    # Setters should work.
    assert microwave.states[Open].set_value(True)
    assert bottom_cabinet.states[Open].set_value(True)

    # The objects should be open.
    assert microwave.states[Open].get_value()
    assert bottom_cabinet.states[Open].get_value()

    # Setters should work.
    assert microwave.states[Open].set_value(False)
    assert bottom_cabinet.states[Open].set_value(False)

    # The objects should not be open.
    assert not microwave.states[Open].get_value()
    assert not bottom_cabinet.states[Open].get_value()


@og_test
def test_folded_unfolded(env, pipeline_mode):
    carpet = env.scene.object_registry("name", "carpet")

    place_obj_on_floor_plane(carpet)

    for _ in range(5):
        og.sim.step()

    assert not carpet.states[Folded].get_value()
    assert carpet.states[Unfolded].get_value()

    pos = carpet.root_link.compute_particle_positions()
    x_min, x_max = th.min(pos, dim=0).values[0], th.max(pos, dim=0).values[0]
    x_extent = x_max - x_min
    # Get indices for the bottom 10 percent vertices in the x-axis
    indices = th.argsort(pos, dim=0)[:, 0][: (pos.shape[0] // 10)]
    start = th.clone(pos[indices])

    # lift up a bit
    mid = th.clone(start)
    mid[:, 2] += x_extent * 0.2

    # move towards x_max
    end = th.clone(mid)
    end[:, 0] += x_extent * 0.9

    increments = 25
    total_points = increments * 2

    # Create interpolation weights
    t = th.linspace(0, 1, total_points).unsqueeze(1).unsqueeze(2)

    # Interpolate between start, mid, and end
    first_half = t < 0.5
    ctrl_pts = th.where(first_half, start * (1 - 2 * t) + mid * (2 * t), mid * (2 - 2 * t) + end * (2 * t - 1))

    for pt in ctrl_pts:
        carpet.root_link.set_particle_positions(pt, idxs=indices)
        og.sim.step()

    assert carpet.states[Folded].get_value()
    assert not carpet.states[Unfolded].get_value()
    assert carpet.states[Unfolded].set_value(True)

    with pytest.raises(NotImplementedError):
        carpet.states[Unfolded].set_value(False)

    with pytest.raises(NotImplementedError):
        carpet.states[Folded].set_value(True)


@og_test
def test_draped(env, pipeline_mode):
    breakfast_table = env.scene.object_registry("name", "breakfast_table")
    carpet = env.scene.object_registry("name", "carpet")

    place_obj_on_floor_plane(breakfast_table)
    place_objA_on_objB_bbox(carpet, breakfast_table)

    for _ in range(10):
        og.sim.step()

    assert carpet.states[Draped].get_value(breakfast_table)

    carpet.set_position_orientation(position=[20.0, 20.0, 1.0])

    for _ in range(5):
        og.sim.step()

    assert not carpet.states[Draped].get_value(breakfast_table)

    assert carpet.states[Draped].set_value(breakfast_table, True)

    with pytest.raises(NotImplementedError):
        carpet.states[Draped].set_value(breakfast_table, False)


@og_test
def test_filled(env, pipeline_mode):
    stockpot = env.scene.object_registry("name", "stockpot")
    systems = [
        env.scene.get_system(system_name)
        for system_name, system_class in SYSTEM_EXAMPLES.items()
        if not issubclass(system_class, VisualParticleSystem)
    ]
    for system in systems:
        stockpot.set_position_orientation(position=th.ones(3) * 50.0, orientation=[0, 0, 0, 1.0])
        place_obj_on_floor_plane(stockpot)
        for _ in range(5):
            og.sim.step()

        assert stockpot.states[Filled].set_value(system, True)
        og.sim.step()
        assert stockpot.states[Filled].get_value(system)

        # Cannot set Filled state False
        with pytest.raises(NotImplementedError):
            stockpot.states[Filled].set_value(system, False)

        system.remove_all_particles()
        og.sim.step()
        assert not stockpot.states[Filled].get_value(system)


@og_test
def test_contains(env, pipeline_mode):
    stockpot = env.scene.object_registry("name", "stockpot")
    systems = [env.scene.get_system(system_name) for system_name, system_class in SYSTEM_EXAMPLES.items()]
    for system in systems:
        print(f"Testing Contains {stockpot.name} with {system.name}")
        stockpot.set_position_orientation(position=th.ones(3) * 50.0, orientation=[0, 0, 0, 1.0])
        place_obj_on_floor_plane(stockpot)
        for _ in range(5):
            og.sim.step()

        # Sample single particle
        if env.scene.is_physical_particle_system(system_name=system.name):
            system.generate_particles(positions=[[0, 0, stockpot.aabb[1][2].item() - 0.1]])
        else:
            if system.get_group_name(stockpot) not in system.groups:
                system.create_attachment_group(stockpot)
            system.generate_group_particles(
                group=system.get_group_name(stockpot),
                positions=[th.tensor([0, 0, stockpot.aabb[1][2] - 0.1])],
                link_prim_paths=[stockpot.root_link.prim_path],
            )

        og.sim.step()
        assert stockpot.states[Contains].get_value(system)

        # Remove all particles and make sure contains returns False
        stockpot.states[Contains].set_value(system, False)
        og.sim.step()
        assert not stockpot.states[Contains].get_value(system)

        # Cannot set Contains state
        with pytest.raises(NotImplementedError):
            stockpot.states[Contains].set_value(system, True)

        system.remove_all_particles()


@og_test
def test_covered(env, pipeline_mode):
    bracelet = env.scene.object_registry("name", "bracelet")
    bowl = env.scene.object_registry("name", "bowl")
    microwave = env.scene.object_registry("name", "microwave")
    systems = [env.scene.get_system(system_name) for system_name, system_class in SYSTEM_EXAMPLES.items()]
    for obj in (bracelet, bowl, microwave):
        for system in systems:
            # bracelet is too small to sample physical particles on it
            sampleable = env.scene.is_visual_particle_system(system.name) or obj != bracelet
            if sampleable:
                print(f"Testing Covered {obj.name} with {system.name}")
                obj.set_position_orientation(position=th.ones(3) * 50.0, orientation=[0, 0, 0, 1.0])
                place_obj_on_floor_plane(obj)
                for _ in range(5):
                    og.sim.step()

                assert obj.states[Covered].set_value(system, True)
                og.sim.step()
                assert obj.states[Covered].get_value(system)

                assert obj.states[Covered].set_value(system, False)
                # We don't call og.sim.step() here because it's possible for the "second" layer of particles to fall down
                # and make Covered to be True again. Instead, we clear the caches and check that Covered is False.
                obj.states[Covered].clear_cache()
                obj.states[ContactParticles].clear_cache()
                assert not obj.states[Covered].get_value(system)

                system.remove_all_particles()

        obj.set_position_orientation(position=th.ones(3) * 75.0, orientation=[0, 0, 0, 1.0])


def test_clear_sim():
    og.clear()<|MERGE_RESOLUTION|>--- conflicted
+++ resolved
@@ -649,16 +649,9 @@
     stove = env.scene.object_registry("name", "stove")
     robot = env.scene.object_registry("name", "robot0")
 
-<<<<<<< HEAD
-    robot.set_position_orientation([0.0, 0.38, 0.0], [0, 0, 0, 1])
+    robot.set_position_orientation(position=[0.0, 0.38, 0.0], orientation=[0, 0, 0, 1])
     reset_joint_pos = robot.reset_joint_pos
     robot.set_joint_positions(reset_joint_pos, drive=False)
-=======
-    stove.set_position_orientation(
-        [1.48, 0.3, 0.443], T.euler2quat(th.tensor([0, 0, -math.pi / 2.0], dtype=th.float32))
-    )
-    robot.set_position_orientation(position=[0.0, 0.38, 0.0], orientation=[0, 0, 0, 1])
->>>>>>> a56050c9
 
     stove.set_position_orientation([1.3, 0.3, 0.443], T.euler2quat(th.tensor([0, 0, -math.pi / 2.0], dtype=th.float32)))
     assert not stove.states[ToggledOn].get_value()
