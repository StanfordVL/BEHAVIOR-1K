import math

import torch as th
from utils import SYSTEM_EXAMPLES, og_test, place_obj_on_floor_plane

import omnigibson as og
import omnigibson.utils.transform_utils as T
from omnigibson.sensors import VisionSensor
from omnigibson.utils.constants import semantic_class_id_to_name


@og_test
def test_segmentation_modalities(env):
    breakfast_table = env.scene.object_registry("name", "breakfast_table")
    dishtowel = env.scene.object_registry("name", "dishtowel")
    robot = env.scene.robots[0]
    place_obj_on_floor_plane(breakfast_table)
    dishtowel.set_position_orientation(position=[-0.4, 0.0, 0.55], orientation=[0, 0, 0, 1])
    robot.set_position_orientation(
        position=[0.0, 0.8, 0.0], orientation=T.euler2quat(th.tensor([0, 0, -math.pi / 2], dtype=th.float32))
    )
    robot.reset()

    modalities_required = ["seg_semantic", "seg_instance", "seg_instance_id"]
    for modality in modalities_required:
        robot.add_obs_modality(modality)

    systems = [env.scene.get_system(system_name) for system_name in SYSTEM_EXAMPLES.keys()]
    for i, system in enumerate(systems):
        # Sample two particles for each system
        pos = th.tensor([-0.2 + i * 0.2, 0, 0.55])
        if env.scene.is_physical_particle_system(system_name=system.name):
            system.generate_particles(positions=[pos.tolist(), (pos + th.tensor([0.1, 0.0, 0.0])).tolist()])
        else:
            if system.get_group_name(breakfast_table) not in system.groups:
                system.create_attachment_group(breakfast_table)
            system.generate_group_particles(
                group=system.get_group_name(breakfast_table),
                positions=[pos, pos + th.tensor([0.1, 0.0, 0.0])],
                link_prim_paths=[breakfast_table.root_link.prim_path],
            )

    og.sim.step()
    for _ in range(3):
        og.sim.render()

    sensors = [s for s in robot.sensors.values() if isinstance(s, VisionSensor)]
    assert len(sensors) > 0
    vision_sensor = sensors[0]
    all_observation, all_info = vision_sensor.get_obs()

    seg_semantic = all_observation["seg_semantic"]
    seg_semantic_info = all_info["seg_semantic"]
    assert set(int(x.item()) for x in th.unique(seg_semantic)) == set(seg_semantic_info.keys())
    expected_dict = {
        335706086: "diced__apple",
        825831922: "floors",
        884110082: "stain",
        1949122937: "breakfast_table",
        2814990211: "agent",
        3051938632: "white_rice",
        3330677804: "water",
        4207839377: "dishtowel",
    }
    assert set(seg_semantic_info.values()) == set(expected_dict.values())

    seg_instance = all_observation["seg_instance"]
    seg_instance_info = all_info["seg_instance"]
    assert set(int(x.item()) for x in th.unique(seg_instance)) == set(seg_instance_info.keys())
    expected_dict = {
<<<<<<< HEAD
        2: env.robots[0].name,
=======
        1: "unlabelled",
        2: "robot0",
>>>>>>> 6d3c4923
        3: "groundPlane",
        4: "dishtowel",
        5: "breakfast_table",
        6: "stain",
        # 7: "water",
        # 8: "white_rice",
        9: "diced__apple",
    }
    assert set(seg_instance_info.values()) == set(expected_dict.values())

    seg_instance_id = all_observation["seg_instance_id"]
    seg_instance_id_info = all_info["seg_instance_id"]
    assert set(int(x.item()) for x in th.unique(seg_instance_id)) == set(seg_instance_id_info.keys())
    expected_dict = {
        3: f"/World/{env.robots[0].name}/gripper_link/visuals",
        4: f"/World/{env.robots[0].name}/wrist_roll_link/visuals",
        5: f"/World/{env.robots[0].name}/forearm_roll_link/visuals",
        6: f"/World/{env.robots[0].name}/wrist_flex_link/visuals",
        8: "/World/groundPlane/geom",
        9: "/World/dishtowel/base_link_cloth",
        10: f"/World/{env.robots[0].name}/r_gripper_finger_link/visuals",
        11: f"/World/{env.robots[0].name}/l_gripper_finger_link/visuals",
        12: "/World/breakfast_table/base_link/visuals",
        13: "stain",
        14: "white_rice",
        15: "diced__apple",
        16: "water",
    }
    # Temporarily disable this test because og_assets are outdated on CI machines
    # assert set(seg_instance_id_info.values()) == set(expected_dict.values())

    for system in systems:
        env.scene.clear_system(system.name)


@og_test
def test_bbox_modalities(env):
    breakfast_table = env.scene.object_registry("name", "breakfast_table")
    dishtowel = env.scene.object_registry("name", "dishtowel")
    robot = env.scene.robots[0]
    place_obj_on_floor_plane(breakfast_table)
    dishtowel.set_position_orientation(position=[-0.4, 0.0, 0.55], orientation=[0, 0, 0, 1])
    robot.set_position_orientation(
        position=[0, 0.8, 0.0], orientation=T.euler2quat(th.tensor([0, 0, -math.pi / 2], dtype=th.float32))
    )
    robot.reset()

    modalities_required = ["bbox_2d_tight", "bbox_2d_loose", "bbox_3d"]
    for modality in modalities_required:
        robot.add_obs_modality(modality)

    og.sim.step()
    for _ in range(3):
        og.sim.render()

    sensors = [s for s in robot.sensors.values() if isinstance(s, VisionSensor)]
    assert len(sensors) > 0
    vision_sensor = sensors[0]
    all_observation, all_info = vision_sensor.get_obs()

    bbox_2d_tight = all_observation["bbox_2d_tight"]
    bbox_2d_loose = all_observation["bbox_2d_loose"]
    bbox_3d = all_observation["bbox_3d"]

    assert bbox_2d_tight.shape[0] == 4
    assert bbox_2d_loose.shape[0] == 4
    assert bbox_3d.shape[0] == 3

    bbox_2d_expected_objs = set(["floors", "agent", "breakfast_table", "dishtowel"])
    bbox_3d_expected_objs = set(["agent", "breakfast_table", "dishtowel"])

    bbox_2d_objs = set([semantic_class_id_to_name()[bbox["semanticId"]] for bbox in bbox_2d_tight])
    bbox_3d_objs = set([semantic_class_id_to_name()[bbox["semanticId"]] for bbox in bbox_3d])

    assert bbox_2d_objs == bbox_2d_expected_objs
    assert bbox_3d_objs == bbox_3d_expected_objs<|MERGE_RESOLUTION|>--- conflicted
+++ resolved
@@ -68,12 +68,8 @@
     seg_instance_info = all_info["seg_instance"]
     assert set(int(x.item()) for x in th.unique(seg_instance)) == set(seg_instance_info.keys())
     expected_dict = {
-<<<<<<< HEAD
+        1: "unlabelled",
         2: env.robots[0].name,
-=======
-        1: "unlabelled",
-        2: "robot0",
->>>>>>> 6d3c4923
         3: "groundPlane",
         4: "dishtowel",
         5: "breakfast_table",
