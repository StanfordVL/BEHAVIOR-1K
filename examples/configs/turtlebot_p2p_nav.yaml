--- conflicted
+++ resolved
@@ -1,12 +1,6 @@
-# scene
-<<<<<<< HEAD
-scene: stadium
-#scene: building
-#model_id: Ohoopee
-=======
+#scene: stadium
 scene: building
 model_id: Hanson
->>>>>>> c4718ba4
 
 # robot
 robot: Turtlebot
@@ -15,60 +9,7 @@
 # task, observation and action
 task: pointgoal # pointgoal|objectgoal|areagoal|reaching
 
-<<<<<<< HEAD
-#initial_pos_low: [-9.0, -0.5, 0.0]
-#initial_pos_high: [1.0, 4.5, 0.0]
-#initial_orn_low: [0.0, 0.0, 0.0]
-#initial_orn_high: [0.0, 0.0, 6.283185307179586]
-#
-#target_pos_low: [-9.0, -0.5, 0.0]
-#target_pos_high: [1.0, 4.5, 0.0]
-#target_orn_low: [0.0, 0.0, 0.0]
-#target_orn_high: [0.0, 0.0, 6.283185307179586]
-
-#valid_pos: [[-9.0, 3.0, 0.0],
-#            [-9.0, 4.0, 0.0],
-#            [-8.0, -0.5, 0.0],
-#            [-8.0, 3.0, 0.0],
-#            [-8.0, 4.0, 0.0],
-#            [-7.0, 3.0, 0.0],
-#            [-6.0, 1.0, 0.0],
-#            [-6.25, 2.0, 0.0],
-#            [-6.25, 3.0, 0.0],
-#            [-5.0, -1.0, 0.0],
-#            [-5.0, 0.0, 0.0],
-#            [-5.0, 1.0, 0.0],
-#            [-5.0, 2.0, 0.0],
-#            [-5.0, 3.0, 0.0],
-#            [-4.0, -1.0, 0.0],
-#            [-4.0, 3.0, 0.0],
-#            [-3.0, -1.0, 0.0],
-#            [-3.0, 3.0, 0.0],
-#            [-2.5, 0.0, 0.0],
-#            [-2.5, 1.0, 0.0],
-#            [-2.5, 2.0, 0.0],
-#            [-1.0, 0.0, 0.0],
-#            [-1.0, 3.0, 0.0],
-#            [-1.0, 4.0, 0.0],
-#            [0.0, 0.0, 0.0],
-#            [0.0, 2.0, 0.0],
-#            [1.0, 2.5, 0.0],
-#            [2.0, 2.5, 0.0]]
-
-initial_pos_low: [-5.0, -5.0, 0.0]
-initial_pos_high: [5.0, 5.0, 0.0]
-initial_orn_low: [0.0, 0.0, 0.0]
-initial_orn_high: [0.0, 0.0, 6.283185307179586]
-
-target_pos_low: [-5.0, -5.0, 0.0]
-target_pos_high: [5.0, 5.0, 0.0]
-target_orn_low: [0.0, 0.0, 0.0]
-target_orn_high: [0.0, 0.0, 6.283185307179586]
-
-is_discrete: false
-=======
 is_discrete: true
->>>>>>> c4718ba4
 additional_states_dim: 3
 
 # reward
