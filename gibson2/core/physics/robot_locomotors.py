from gibson2.core.physics.robot_bases import BaseRobot
from gibson2.utils.utils import rotate_vector_3d
import numpy as np
import pybullet as p
import os
import gym, gym.spaces
from transforms3d.euler import euler2quat, euler2mat
from transforms3d.quaternions import quat2mat, qmult
import transforms3d.quaternions as quat
import sys
from gibson2.external.pybullet_tools.utils import set_base_values, joint_from_name, set_joint_position, \
    set_joint_positions, add_data_path, connect, plan_base_motion, plan_joint_motion, enable_gravity, \
    joint_controller, dump_body, load_model, joints_from_names, user_input, disconnect, get_joint_positions, \
    get_link_pose, link_from_name, HideOutput, get_pose, wait_for_user, dump_world, plan_nonholonomic_motion, \
    set_point, create_box, stable_z, control_joints, get_max_limits, get_min_limits, get_base_values

class LocomotorRobot(BaseRobot):
    """ Built on top of BaseRobot
    Handles action_dim, sensor_dim, scene
    base_position, apply_action, calc_state
    reward
    """

    def __init__(
            self,
            filename,  # robot file name
            robot_name,  # robot name
            action_dim,  # action dimension
            power,
            scale,
            sensor_dim=None,
            resolution=64,
            control='torque',
            is_discrete=True,
            normalize_state=True,
            clip_state=True,
            self_collision=False
    ):
        BaseRobot.__init__(self, filename, robot_name, scale, self_collision)
        self.control = control
        self.resolution = resolution
        self.is_discrete = is_discrete
        self.normalize_state = normalize_state
        self.clip_state = clip_state

        assert type(action_dim) == int, "Action dimension must be int, got {}".format(
            type(action_dim))
        self.action_dim = action_dim

        # deprecated
        self.obs_dim = [self.resolution, self.resolution, 0]
        obs_high = np.inf * np.ones(self.obs_dim)
        self.observation_space = gym.spaces.Box(-obs_high, obs_high, dtype=np.float32)

        assert type(sensor_dim) == int, "Sensor dimension must be int, got {}".format(
            type(sensor_dim))
        self.sensor_dim = sensor_dim
        sensor_high = np.inf * np.ones([self.sensor_dim])
        self.sensor_space = gym.spaces.Box(-sensor_high, sensor_high, dtype=np.float32)

        if self.is_discrete:
            self.set_up_discrete_action_space()
        else:
            self.set_up_continuous_action_space()

        self.power = power
        self.camera_x = 0
        self.scale = scale

    def set_up_continuous_action_space(self):
        """
        Each subclass implements their own continuous action spaces
        """
        raise NotImplementedError

    def set_up_discrete_action_space(self):
        """
        Each subclass implements their own discrete action spaces
        """
        raise NotImplementedError

    def robot_specific_reset(self):
        for j in self.ordered_joints:
            j.reset_joint_state(0.0, 0.0)

    def get_position(self):
        '''Get current robot position
        '''
        return self.robot_body.get_position()

    def get_orientation(self):
        '''Return robot orientation
        '''
        return self.robot_body.get_orientation()

    def set_position(self, pos):
        self.robot_body.reset_position(pos)

    def set_orientation(self, orn):
        self.robot_body.set_orientation(orn)

    def set_position_orientation(self, pos, orn):
        self.robot_body.reset_position(pos)
        self.robot_body.set_orientation(orn)

    def move_by(self, delta):
        new_pos = np.array(delta) + self.get_position()
        self.robot_body.reset_position(new_pos)

    def move_forward(self, forward=0.05):
        x, y, z, w = self.robot_body.get_orientation()
        self.move_by(quat2mat([w, x, y, z]).dot(np.array([forward, 0, 0])))

    def move_backward(self, backward=0.05):
        x, y, z, w = self.robot_body.get_orientation()
        self.move_by(quat2mat([w, x, y, z]).dot(np.array([-backward, 0, 0])))

    def turn_left(self, delta=0.03):
        orn = self.robot_body.get_orientation()
        new_orn = qmult((euler2quat(-delta, 0, 0)), orn)
        self.robot_body.set_orientation(new_orn)

    def turn_right(self, delta=0.03):
        orn = self.robot_body.get_orientation()
        new_orn = qmult((euler2quat(delta, 0, 0)), orn)
        self.robot_body.set_orientation(new_orn)

    def keep_still(self):
        for n, j in enumerate(self.ordered_joints):
            j.set_motor_velocity(0.0)

    def get_rpy(self):
        return self.robot_body.get_rpy()

    def apply_real_action(self, action):
        if self.control == 'torque':
            for n, j in enumerate(self.ordered_joints):
                j.set_motor_torque(self.power * j.power_coef * float(np.clip(action[n], -1, +1)))
        elif self.control == 'velocity':
            for n, j in enumerate(self.ordered_joints):
                j.set_motor_velocity(self.power * j.power_coef * float(np.clip(action[n], -1, +1)))
        elif self.control == 'position':
            for n, j in enumerate(self.ordered_joints):
                j.set_motor_position(action[n])
        elif type(self.control) is list or type(
                self.control) is tuple:  # if control is a tuple, set different control
            # type for each joint
            for n, j in enumerate(self.ordered_joints):
                if self.control[n] == 'torque':
                    j.set_motor_torque(self.power * j.power_coef *
                                       float(np.clip(action[n], -1, +1)))
                elif self.control[n] == 'velocity':
                    j.set_motor_velocity(self.power * j.power_coef *
                                         float(np.clip(action[n], -1, +1)))
                elif self.control[n] == 'position':
                    j.set_motor_position(action[n])
        else:
            pass

    def action_to_real_action(self, action):
        if self.is_discrete:
            if isinstance(action, (list, np.ndarray)):
                assert len(action) == 1 and isinstance(action[0], (np.int64, int)), \
                    "discrete action has incorrect format"
                action = action[0]
            real_action = self.action_list[action]
        else:
            # self.action_space is usually [-1, 1]
            action = np.clip(action, self.action_space.low, self.action_space.high)

            # scale action to appropriate, robot specific scale
            real_action = (self.action_high - self.action_low) / 2.0 * action + \
                          (self.action_high + self.action_low) / 2.0
        return real_action

    def apply_action(self, action):
        real_action = self.action_to_real_action(action)
        self.apply_real_action(real_action)

    def calc_state(self):
        j = np.array([j.get_joint_relative_state() if self.normalize_state else j.get_state()
                      for j in self.ordered_joints], dtype=np.float32).flatten()
        self.joint_speeds = j[1::3]
        self.joint_torque = j[2::3]
        self.joints_at_limit = np.count_nonzero(np.abs(j[0::3]) > 0.99)

        z = self.robot_body.get_position()[2]
        r, p, yaw = self.robot_body.get_rpy()

        # rotate speed back to body point of view
        vx, vy, vz = rotate_vector_3d(self.robot_body.velocity(), r, p, yaw)
        angular_velocity = self.robot_body.angular_velocity()

        more = np.array([z, vx, vy, vz, r, p, yaw], dtype=np.float32)

        state = np.concatenate([more, j, angular_velocity])
        if self.clip_state:
            state = np.clip(state, -5, +5)
        return state


class Ant(LocomotorRobot):
    model_type = "MJCF"
    default_scale = 1

    def __init__(self, config):
        self.config = config
        self.torque = config.get("torque", 1.0)
        LocomotorRobot.__init__(
            self,
            "ant.xml",
            "torso",
            action_dim=8,
            sensor_dim=28,
            power=2.5,
            scale=config.get("robot_scale", self.default_scale),
            resolution=config.get("resolution", 64),
            is_discrete=config.get("is_discrete", True),
            control="torque",
        )

    def set_up_continuous_action_space(self):
        self.action_space = gym.spaces.Box(shape=(self.action_dim,),
                                           low=-1.0,
                                           high=1.0,
                                           dtype=np.float32)
        self.action_high = self.torque * np.ones([self.action_dim])
        self.action_low = -self.action_high

    def set_up_discrete_action_space(self):
        assert False, "Ant does not support discrete actions"


class Humanoid(LocomotorRobot):
    self_collision = True
    model_type = "MJCF"
    default_scale = 1
    glass_offset = 0.3

    def __init__(self, config):
        self.config = config
        self.torque = config.get("torque", 0.1)
        self.glass_id = None
        LocomotorRobot.__init__(
            self,
            "humanoid.xml",
            "torso",
            action_dim=17,
            sensor_dim=40,
            power=0.41,
            scale=config.get("robot_scale", self.default_scale),
            resolution=config.get("resolution", 64),
            is_discrete=config.get("is_discrete", True),
            control="torque",
        )

    def set_up_continuous_action_space(self):
        self.action_space = gym.spaces.Box(shape=(self.action_dim,),
                                           low=-1.0,
                                           high=1.0,
                                           dtype=np.float32)
        self.action_high = self.torque * np.ones([self.action_dim])
        self.action_low = -self.action_high

    def set_up_discrete_action_space(self):
        self.action_list = [[self.torque] * self.action_dim, [0.0] * self.action_dim]
        self.action_space = gym.spaces.Discrete(len(self.action_list))
        self.setup_keys_to_action()

    def robot_specific_reset(self):
        humanoidId = -1
        numBodies = p.getNumBodies()
        for i in range(numBodies):
            bodyInfo = p.getBodyInfo(i)
            if bodyInfo[1].decode("ascii") == 'humanoid':
                humanoidId = i
        ## Spherical radiance/glass shield to protect the robot's camera

        LocomotorRobot.robot_specific_reset(self)

        if self.glass_id is None:
            glass_path = os.path.join(self.physics_model_dir, "glass.xml")
            glass_id = p.loadMJCF(glass_path)[0]
            self.glass_id = glass_id
            p.changeVisualShape(self.glass_id, -1, rgbaColor=[0, 0, 0, 0])
            p.createMultiBody(baseVisualShapeIndex=glass_id, baseCollisionShapeIndex=-1)
            cid = p.createConstraint(humanoidId,
                                     -1,
                                     self.glass_id,
                                     -1,
                                     p.JOINT_FIXED,
                                     jointAxis=[0, 0, 0],
                                     parentFramePosition=[0, 0, self.glass_offset],
                                     childFramePosition=[0, 0, 0])

        robot_pos = list(self.get_position())
        robot_pos[2] += self.glass_offset
        robot_orn = self.get_orientation()
        p.resetBasePositionAndOrientation(self.glass_id, robot_pos, robot_orn)

        self.motor_names = ["abdomen_z", "abdomen_y", "abdomen_x"]
        self.motor_power = [100, 100, 100]
        self.motor_names += ["right_hip_x", "right_hip_z", "right_hip_y", "right_knee"]
        self.motor_power += [100, 100, 300, 200]
        self.motor_names += ["left_hip_x", "left_hip_z", "left_hip_y", "left_knee"]
        self.motor_power += [100, 100, 300, 200]
        self.motor_names += ["right_shoulder1", "right_shoulder2", "right_elbow"]
        self.motor_power += [75, 75, 75]
        self.motor_names += ["left_shoulder1", "left_shoulder2", "left_elbow"]
        self.motor_power += [75, 75, 75]
        self.motors = [self.jdict[n] for n in self.motor_names]

    def apply_action(self, action):
        real_action = self.action_to_real_action(action)
        if self.is_discrete:
            self.apply_real_action(real_action)
        else:
            force_gain = 1
            for i, m, power in zip(range(17), self.motors, self.motor_power):
                m.set_motor_torque(float(force_gain * power * self.power * real_action[i]))

    def setup_keys_to_action(self):
        self.keys_to_action = {(ord('w'),): 0, (): 1}


class Husky(LocomotorRobot):
    mjcf_scaling = 1
    model_type = "URDF"
    default_scale = 1

    def __init__(self, config):
        self.config = config
        self.torque = config.get("torque", 0.03)
        LocomotorRobot.__init__(self,
                                "husky.urdf",
                                "base_link",
                                action_dim=4,
                                sensor_dim=17,
                                power=2.5,
                                scale=config.get("robot_scale", self.default_scale),
                                resolution=config.get("resolution", 64),
                                is_discrete=config.get("is_discrete", True),
                                control="torque")

    def set_up_continuous_action_space(self):
        self.action_space = gym.spaces.Box(shape=(self.action_dim,),
                                           low=-1.0,
                                           high=1.0,
                                           dtype=np.float32)
        self.action_high = self.torque * np.ones([self.action_dim])
        self.action_low = -self.action_high

    def set_up_discrete_action_space(self):
        self.action_list = [[self.torque, self.torque, self.torque, self.torque],
                            [-self.torque, -self.torque, -self.torque, -self.torque],
                            [self.torque, -self.torque, self.torque, -self.torque],
                            [-self.torque, self.torque, -self.torque, self.torque], [0, 0, 0, 0]]
        self.action_space = gym.spaces.Discrete(len(self.action_list))
        self.setup_keys_to_action()

    def steering_cost(self, action):
        if not self.is_discrete:
            return 0
        if action == 2 or action == 3:
            return -0.1
        else:
            return 0

    def robot_specific_reset(self):
        LocomotorRobot.robot_specific_reset(self)

    def alive_bonus(self, z, pitch):
        top_xyz = self.parts["top_bumper_link"].get_position()
        bottom_xyz = self.parts["base_link"].get_position()
        alive = top_xyz[2] > bottom_xyz[2]
        return +1 if alive else -100  # 0.25 is central sphere rad, die if it scrapes the ground

    def setup_keys_to_action(self):
        self.keys_to_action = {
            (ord('w'),): 0,  ## forward
            (ord('s'),): 1,  ## backward
            (ord('d'),): 2,  ## turn right
            (ord('a'),): 3,  ## turn left
            (): 4
        }


class Quadrotor(LocomotorRobot):
    model_type = "URDF"
    default_scale = 1
    mjcf_scaling = 1

    def __init__(self, config):
        self.config = config
        self.torque = config.get("torque", 0.02)
        LocomotorRobot.__init__(self,
                                "quadrotor.urdf",
                                "base_link",
                                action_dim=6,
                                sensor_dim=6,
                                power=2.5,
                                scale=config.get("robot_scale", self.default_scale),
                                resolution=config.get("resolution", 64),
                                is_discrete=config.get("is_discrete", True),
                                control="torque")

    def set_up_continuous_action_space(self):
        self.action_space = gym.spaces.Box(shape=(self.action_dim,),
                                           low=-1.0,
                                           high=1.0,
                                           dtype=np.float32)
        self.action_high = self.torque * np.ones([self.action_dim])
        self.action_low = -self.action_high

    def set_up_discrete_action_space(self):
        self.action_list = [[self.torque, 0, 0, 0, 0, 0], [-self.torque, 0, 0, 0, 0, 0],
                            [0, self.torque, 0, 0, 0, 0], [0, -self.torque, 0, 0, 0, 0],
                            [0, 0, self.torque, 0, 0, 0], [0, 0, -self.torque, 0, 0, 0],
                            [0, 0, 0, 0, 0, 0]]
        self.action_space = gym.spaces.Discrete(len(self.action_list))
        self.setup_keys_to_action()

    def apply_action(self, action):
        real_action = self.action_to_real_action(action)
        p.setGravity(0, 0, 0)
        p.resetBaseVelocity(self.robot_ids[0], real_action[:3], real_action[3:])

    def setup_keys_to_action(self):
        self.keys_to_action = {
            (ord('w'),): 0,  ## +x
            (ord('s'),): 1,  ## -x
            (ord('d'),): 2,  ## +y
            (ord('a'),): 3,  ## -y
            (ord('z'),): 4,  ## +z
            (ord('x'),): 5,  ## -z
            (): 6
        }


class Turtlebot(LocomotorRobot):
    mjcf_scaling = 1
    model_type = "URDF"
    default_scale = 1

    def __init__(self, config):
        self.config = config
        self.velocity = config.get("velocity", 0.1)
        self.action_high = config.get("action_high", None)
        self.action_low = config.get("action_low", None)
        LocomotorRobot.__init__(self,
                                "turtlebot/turtlebot.urdf",
                                "base_link",
                                action_dim=2,
                                sensor_dim=16,
                                power=2.5,
                                scale=config.get("robot_scale", self.default_scale),
                                resolution=config.get("resolution", 64),
                                is_discrete=config.get("is_discrete", True),
                                control="velocity")

    def set_up_continuous_action_space(self):
        self.action_space = gym.spaces.Box(shape=(self.action_dim,),
                                           low=-1.0,
                                           high=1.0,
                                           dtype=np.float32)

        if self.action_high is not None and self.action_low is not None:
            self.action_high = np.full(shape=self.action_dim, fill_value=self.action_high)
            self.action_low = np.full(shape=self.action_dim, fill_value=self.action_low)
        else:
            self.action_high = np.full(shape=self.action_dim, fill_value=self.velocity)
            self.action_low = -self.action_high

    def set_up_discrete_action_space(self):
        self.action_list = [[self.velocity, self.velocity], [-self.velocity, -self.velocity],
                            [self.velocity * 0.5, -self.velocity * 0.5],
                            [-self.velocity * 0.5, self.velocity * 0.5], [0, 0]]
        self.action_space = gym.spaces.Discrete(len(self.action_list))
        self.setup_keys_to_action()

    def setup_keys_to_action(self):
        self.keys_to_action = {
            (ord('w'),): 0,  # forward
            (ord('s'),): 1,  # backward
            (ord('d'),): 2,  # turn right
            (ord('a'),): 3,  # turn left
            (): 4  # stay still
        }

    def calc_state(self):
        base_state = LocomotorRobot.calc_state(self)
        angular_velocity = self.robot_body.angular_velocity()
        return np.concatenate((base_state, np.array(angular_velocity)))


class Freight(LocomotorRobot):
    mjcf_scaling = 1
    model_type = "URDF"
    default_scale = 1

    def __init__(self, config):
        self.config = config
        self.velocity = config.get("velocity", 1.0)
        LocomotorRobot.__init__(self,
                                "fetch/freight.urdf",
                                "base_link",
                                action_dim=2,
                                sensor_dim=16,
                                power=2.5,
                                scale=config.get("robot_scale", self.default_scale),
                                resolution=config.get("resolution", 64),
                                is_discrete=config.get("is_discrete", True),
                                control="velocity")

    def set_up_continuous_action_space(self):
        self.action_space = gym.spaces.Box(shape=(self.action_dim,),
                                           low=-1.0,
                                           high=1.0,
                                           dtype=np.float32)
        self.action_high = self.velocity * np.ones([self.action_dim])
        self.action_low = -self.action_high

    def set_up_discrete_action_space(self):
        self.action_list = [[self.velocity, self.velocity], [-self.velocity, -self.velocity],
                            [self.velocity * 0.5, -self.velocity * 0.5],
                            [-self.velocity * 0.5, self.velocity * 0.5], [0, 0]]
        self.action_space = gym.spaces.Discrete(len(self.action_list))
        self.setup_keys_to_action()

    def setup_keys_to_action(self):
        self.keys_to_action = {
            (ord('w'),): 0,  # forward
            (ord('s'),): 1,  # backward
            (ord('d'),): 2,  # turn right
            (ord('a'),): 3,  # turn left
            (): 4  # stay still
        }

    def calc_state(self):
        base_state = LocomotorRobot.calc_state(self)
        angular_velocity = self.robot_body.angular_velocity()
        return np.concatenate((base_state, np.array(angular_velocity)))


class Fetch(LocomotorRobot):
    mjcf_scaling = 1
    model_type = "URDF"
    default_scale = 1

    def __init__(self, config):
        self.config = config
        self.wheel_velocity = config.get('wheel_velocity', 0.1)
        self.torso_lift_velocity = config.get('torso_lift_velocity', 0.01)
        self.arm_velocity = config.get('arm_velocity', 0.01)
        self.wheel_dim = 2
        self.torso_lift_dim = 1
        self.arm_dim = 7
        self.action_high = config.get("action_high", None)
        self.action_low = config.get("action_low", None)
        LocomotorRobot.__init__(self,
                                "fetch/fetch.urdf",
                                "base_link",
<<<<<<< HEAD
                                action_dim=self.wheel_dim + self.torso_lift_dim + self.arm_dim,
=======
                                action_dim=6,
>>>>>>> 34535315
                                sensor_dim=55,
                                power=2.5,
                                scale=config.get("robot_scale", self.default_scale),
                                resolution=config.get("resolution", 64),
                                is_discrete=config.get("is_discrete", True),
                                control="velocity",
                                self_collision=True)

    def set_up_continuous_action_space(self):
        if self.action_high is not None and self.action_low is not None:
            self.action_high = np.full(shape=self.wheel_dim, fill_value=self.action_high)
            self.action_low = np.full(shape=self.wheel_dim, fill_value=self.action_low)
        else:
            self.action_high = np.array([self.wheel_velocity] * self.wheel_dim +
                                        [self.torso_lift_velocity] * self.torso_lift_dim +
                                        [self.arm_velocity] * self.arm_dim)
            self.action_low = -self.action_high

        self.action_space = gym.spaces.Box(shape=(self.action_dim,),
                                           low=-1.0,
                                           high=1.0,
                                           dtype=np.float32)

    def set_up_discrete_action_space(self):
        assert False, "Fetch does not support discrete actions"

    def robot_specific_reset(self):
        super(Fetch, self).robot_specific_reset()
        for j in self.ordered_joints:
            j.reset_joint_state(0.0, 0.0)
        # roll the arm to its body
        robot_id = self.robot_ids[0]
        arm_joints = joints_from_names(robot_id,
                                       [
                                           'torso_lift_joint',
                                           'shoulder_pan_joint',
                                           'shoulder_lift_joint',
                                           'upperarm_roll_joint',
                                           'elbow_flex_joint',
                                           'forearm_roll_joint',
                                           'wrist_flex_joint',
                                           'wrist_roll_joint'
                                       ])
        # rest_position = (
        #     0.02, np.pi / 2.0,
        #     np.pi / 2.0, 0.0,
        #     np.pi / 2.0 + 0.1, 0.0,
        #     np.pi / 2.0, 0.0
        # )
        # rest_position = (0.38548146667743244, 1.1522793897208579, 1.2576467971105596, -0.312703569911879,
        #                  1.7404867100093226, -0.0962895617312548, -1.4418232619629425, -1.6780152866247762)
        rest_position = (0.30322468280792236, -1.414019864768982,
                         1.5178184935241699, 0.8189625336474915,
                         2.200358942909668, 2.9631312579803466,
                         -1.2862852996643066, 0.0008453550418615341)

        set_joint_positions(robot_id, arm_joints, rest_position)


    def apply_action(self, action):
        real_action = self.action_to_real_action(action)
        self.apply_real_action(real_action)

    def calc_state(self):
        base_state = LocomotorRobot.calc_state(self)
        angular_velocity = self.robot_body.angular_velocity()
        print(len(base_state), len(angular_velocity))
        return np.concatenate((base_state, np.array(angular_velocity)))

    def get_end_effector_position(self):
        return self.parts['gripper_link'].get_position()

    def load(self):
        ids = self._load_model()
        self.eyes = self.parts["eyes"]

        robot_id = ids[0]

        # disable collision for immediate parent
        for joint in range(p.getNumJoints(robot_id)):
            info = p.getJointInfo(robot_id, joint)
            parent_id = info[-1]
            p.setCollisionFilterPair(robot_id, robot_id, joint, parent_id, 0)

        # disable collision for torso_lift_joint and shoulder_lift_joint
        p.setCollisionFilterPair(robot_id, robot_id, 3, 13, 0)

        return ids


class JR2(LocomotorRobot):
    mjcf_scaling = 1
    model_type = "URDF"
    default_scale = 1

    def __init__(self, config):
        self.config = config
        self.velocity = config.get('velocity', 0.1)
        LocomotorRobot.__init__(self,
                                "jr2_urdf/jr2.urdf",
                                "base_link",
                                action_dim=4,
                                sensor_dim=17,
                                power=2.5,
                                scale=config.get("robot_scale", self.default_scale),
                                resolution=config.get("resolution", 64),
                                is_discrete=config.get("is_discrete", True),
                                control='velocity')

    def set_up_continuous_action_space(self):
        self.action_space = gym.spaces.Box(shape=(self.action_dim,),
                                           low=-1.0,
                                           high=1.0,
                                           dtype=np.float32)
        self.action_high = self.velocity * np.ones([self.action_dim])
        self.action_low = -self.action_high

    def set_up_discrete_action_space(self):
        self.action_list = [[self.velocity, self.velocity, 0, self.velocity],
                            [-self.velocity, -self.velocity, 0, -self.velocity],
                            [self.velocity, -self.velocity, -self.velocity, 0],
                            [-self.velocity, self.velocity, self.velocity, 0], [0, 0, 0, 0]]
        self.action_space = gym.spaces.Discrete(len(self.action_list))
        self.setup_keys_to_action()

    def setup_keys_to_action(self):
        self.keys_to_action = {
            (ord('w'),): 0,  ## forward
            (ord('s'),): 1,  ## backward
            (ord('d'),): 2,  ## turn right
            (ord('a'),): 3,  ## turn left
            (): 4
        }


class JR2_Kinova(LocomotorRobot):
    mjcf_scaling = 1
    model_type = "URDF"
    default_scale = 1

    def __init__(self, config):
        self.config = config
        self.wheel_velocity = config.get('wheel_velocity', 0.1)
        self.wheel_dim = 2
        self.cam_dim = 0
        self.arm_velocity = config.get('arm_velocity', 0.01)
        self.arm_dim = 5

        LocomotorRobot.__init__(self,
                                "jr2_urdf/jr2_kinova.urdf",
                                "base_link",
                                action_dim=10,
                                sensor_dim=46,
                                power=2.5,
                                scale=config.get("robot_scale", self.default_scale),
                                resolution=config.get("resolution", 64),
                                is_discrete=config.get("is_discrete", True),
                                control='velocity',
                                normalize_state=False,
                                clip_state=False,
                                self_collision=True)

    def set_up_continuous_action_space(self):
        self.action_high = np.array([self.wheel_velocity] * self.wheel_dim + [self.arm_velocity] * self.arm_dim)
        self.action_low = -self.action_high
        # self.action_high = np.array([np.pi] * (self.wheel_dim + self.arm_dim))
        # self.action_low = -self.action_high
        self.action_space = gym.spaces.Box(shape=(self.wheel_dim + self.arm_dim,),
                                           low=-1.0,
                                           high=1.0,
                                           dtype=np.float32)

    def set_up_discrete_action_space(self):
        assert False, "JR2_Kinova does not support discrete actions"

    def apply_action(self, action):
        denormalized_action = self.action_to_real_action(action)
        real_action = np.zeros(self.action_dim)
        real_action[:self.wheel_dim] = denormalized_action[:self.wheel_dim]
        real_action[(self.wheel_dim + self.cam_dim):(self.wheel_dim + self.cam_dim + self.arm_dim)] = \
            denormalized_action[self.wheel_dim:]
        self.apply_real_action(real_action)

    def get_end_effector_position(self):
        return self.parts['m1n6s200_end_effector'].get_position()

    # initialize JR's arm to almost the same height as the door handle to ease exploration
    def robot_specific_reset(self):
        super(JR2_Kinova, self).robot_specific_reset()
        self.ordered_joints[2].reset_joint_state(-np.pi / 2.0, 0.0)
        self.ordered_joints[3].reset_joint_state(np.pi / 2.0, 0.0)
        self.ordered_joints[4].reset_joint_state(np.pi / 2.0, 0.0)
        self.ordered_joints[5].reset_joint_state(np.pi / 2.0, 0.0)
        self.ordered_joints[6].reset_joint_state(0.0, 0.0)

    def load(self):
        ids = self._load_model()
        self.eyes = self.parts["eyes"]

        robot_id = ids[0]

        # disable collision for immediate parent
        for joint in range(p.getNumJoints(robot_id)):
            info = p.getJointInfo(robot_id, joint)
            parent_id = info[-1]
            p.setCollisionFilterPair(robot_id, robot_id, joint, parent_id, 0)

        # disable collision in the head / camera region
        for joint in range(p.getNumJoints(robot_id)):
            for j in range(16, 28):
                p.setCollisionFilterPair(robot_id, robot_id, joint, j, 0)
        return ids


class Locobot(LocomotorRobot):
    mjcf_scaling = 1
    model_type = "URDF"
    default_scale = 1

    def __init__(self, config):
        self.config = config
<<<<<<< HEAD
        self.wheel_velocity = config.get('wheel_velocity', 0.1)
        self.wheel_dim = 2
=======
        # https://www.trossenrobotics.com/locobot-pyrobot-ros-rover.aspx
        # Maximum translational velocity: 70 cm/s
        # Maximum rotational velocity: 180 deg/s (>110 deg/s gyro performance will degrade)
        self.linear_velocity = config.get('linear_velocity', 0.5)
        self.angular_velocity = config.get('angular_velocity', np.pi / 2.0)
        self.wheel_dim = 2
        self.wheel_axis_half = 0.125  # half of the distance between two wheels
        self.ang_to_lin_vel_constant = 9.0
>>>>>>> 34535315
        self.action_high = config.get("action_high", None)
        self.action_low = config.get("action_low", None)
        LocomotorRobot.__init__(self,
                                "locobot/locobot.urdf",
                                "base_link",
                                action_dim=self.wheel_dim,
<<<<<<< HEAD
                                sensor_dim=55, # TODO: what is sensor_dim?
=======
                                sensor_dim=55,  # TODO: what is sensor_dim?
>>>>>>> 34535315
                                power=2.5,
                                scale=config.get("robot_scale", self.default_scale),
                                resolution=config.get("resolution", 64),
                                is_discrete=config.get("is_discrete", True),
                                control="velocity",
                                self_collision=False)

    def set_up_continuous_action_space(self):
<<<<<<< HEAD
        if self.action_high is not None and self.action_low is not None:
            self.action_high = np.full(shape=self.wheel_dim, fill_value=self.action_high)
            self.action_low = np.full(shape=self.wheel_dim, fill_value=self.action_low)
        else:
            self.action_high = np.array([self.wheel_velocity] * self.wheel_dim)
            self.action_low = -self.action_high
=======
        self.action_high = np.zeros(self.wheel_dim)
        self.action_high[0] = self.linear_velocity
        self.action_high[1] = self.angular_velocity
        self.action_low = -self.action_high
>>>>>>> 34535315

        self.action_space = gym.spaces.Box(shape=(self.action_dim,),
                                           low=-1.0,
                                           high=1.0,
                                           dtype=np.float32)

    def set_up_discrete_action_space(self):
        assert False, "Locobot does not support discrete actions"

    def apply_action(self, action):
<<<<<<< HEAD
        real_action = self.action_to_real_action(action)
        self.apply_real_action(real_action)
=======
        body_velocity = self.action_to_real_action(action)
        lin_vel, ang_vel = body_velocity[0], body_velocity[1]
        wheel_velocity = np.zeros(self.wheel_dim)
        wheel_velocity[0] = (lin_vel - ang_vel * self.wheel_axis_half) / self.ang_to_lin_vel_constant
        wheel_velocity[1] = (lin_vel + ang_vel * self.wheel_axis_half) / self.ang_to_lin_vel_constant
        self.apply_real_action(wheel_velocity)
>>>>>>> 34535315

    def calc_state(self):
        base_state = LocomotorRobot.calc_state(self)
        angular_velocity = self.robot_body.angular_velocity()
        print(len(base_state), len(angular_velocity))
        return np.concatenate((base_state, np.array(angular_velocity)))

    def get_end_effector_position(self):
        return self.parts['gripper_link'].get_position()

    def load(self):
        ids = self._load_model()
        self.eyes = self.parts["eyes"]

        robot_id = ids[0]

        # disable collision for immediate parent
        for joint in range(p.getNumJoints(robot_id)):
            info = p.getJointInfo(robot_id, joint)
            parent_id = info[-1]
            p.setCollisionFilterPair(robot_id, robot_id, joint, parent_id, 0)

        return ids<|MERGE_RESOLUTION|>--- conflicted
+++ resolved
@@ -16,9 +16,6 @@
 
 class LocomotorRobot(BaseRobot):
     """ Built on top of BaseRobot
-    Handles action_dim, sensor_dim, scene
-    base_position, apply_action, calc_state
-    reward
     """
 
     def __init__(
@@ -28,7 +25,6 @@
             action_dim,  # action dimension
             power,
             scale,
-            sensor_dim=None,
             resolution=64,
             control='torque',
             is_discrete=True,
@@ -43,20 +39,8 @@
         self.normalize_state = normalize_state
         self.clip_state = clip_state
 
-        assert type(action_dim) == int, "Action dimension must be int, got {}".format(
-            type(action_dim))
+        assert type(action_dim) == int, "Action dimension must be int, got {}".format(type(action_dim))
         self.action_dim = action_dim
-
-        # deprecated
-        self.obs_dim = [self.resolution, self.resolution, 0]
-        obs_high = np.inf * np.ones(self.obs_dim)
-        self.observation_space = gym.spaces.Box(-obs_high, obs_high, dtype=np.float32)
-
-        assert type(sensor_dim) == int, "Sensor dimension must be int, got {}".format(
-            type(sensor_dim))
-        self.sensor_dim = sensor_dim
-        sensor_high = np.inf * np.ones([self.sensor_dim])
-        self.sensor_space = gym.spaces.Box(-sensor_high, sensor_high, dtype=np.float32)
 
         if self.is_discrete:
             self.set_up_discrete_action_space()
@@ -64,7 +48,6 @@
             self.set_up_continuous_action_space()
 
         self.power = power
-        self.camera_x = 0
         self.scale = scale
 
     def set_up_continuous_action_space(self):
@@ -94,13 +77,13 @@
         return self.robot_body.get_orientation()
 
     def set_position(self, pos):
-        self.robot_body.reset_position(pos)
+        self.robot_body.set_position(pos)
 
     def set_orientation(self, orn):
         self.robot_body.set_orientation(orn)
 
     def set_position_orientation(self, pos, orn):
-        self.robot_body.reset_position(pos)
+        self.robot_body.set_position(pos)
         self.robot_body.set_orientation(orn)
 
     def move_by(self, delta):
@@ -142,9 +125,8 @@
         elif self.control == 'position':
             for n, j in enumerate(self.ordered_joints):
                 j.set_motor_position(action[n])
-        elif type(self.control) is list or type(
-                self.control) is tuple:  # if control is a tuple, set different control
-            # type for each joint
+        elif type(self.control) is list or type(self.control) is tuple:
+            # if control is a tuple, set different control type for each joint
             for n, j in enumerate(self.ordered_joints):
                 if self.control[n] == 'torque':
                     j.set_motor_torque(self.power * j.power_coef *
@@ -211,7 +193,6 @@
             "ant.xml",
             "torso",
             action_dim=8,
-            sensor_dim=28,
             power=2.5,
             scale=config.get("robot_scale", self.default_scale),
             resolution=config.get("resolution", 64),
@@ -246,7 +227,6 @@
             "humanoid.xml",
             "torso",
             action_dim=17,
-            sensor_dim=40,
             power=0.41,
             scale=config.get("robot_scale", self.default_scale),
             resolution=config.get("resolution", 64),
@@ -335,7 +315,6 @@
                                 "husky.urdf",
                                 "base_link",
                                 action_dim=4,
-                                sensor_dim=17,
                                 power=2.5,
                                 scale=config.get("robot_scale", self.default_scale),
                                 resolution=config.get("resolution", 64),
@@ -397,7 +376,6 @@
                                 "quadrotor.urdf",
                                 "base_link",
                                 action_dim=6,
-                                sensor_dim=6,
                                 power=2.5,
                                 scale=config.get("robot_scale", self.default_scale),
                                 resolution=config.get("resolution", 64),
@@ -451,7 +429,6 @@
                                 "turtlebot/turtlebot.urdf",
                                 "base_link",
                                 action_dim=2,
-                                sensor_dim=16,
                                 power=2.5,
                                 scale=config.get("robot_scale", self.default_scale),
                                 resolution=config.get("resolution", 64),
@@ -505,7 +482,6 @@
                                 "fetch/freight.urdf",
                                 "base_link",
                                 action_dim=2,
-                                sensor_dim=16,
                                 power=2.5,
                                 scale=config.get("robot_scale", self.default_scale),
                                 resolution=config.get("resolution", 64),
@@ -560,12 +536,7 @@
         LocomotorRobot.__init__(self,
                                 "fetch/fetch.urdf",
                                 "base_link",
-<<<<<<< HEAD
                                 action_dim=self.wheel_dim + self.torso_lift_dim + self.arm_dim,
-=======
-                                action_dim=6,
->>>>>>> 34535315
-                                sensor_dim=55,
                                 power=2.5,
                                 scale=config.get("robot_scale", self.default_scale),
                                 resolution=config.get("resolution", 64),
@@ -623,15 +594,9 @@
 
         set_joint_positions(robot_id, arm_joints, rest_position)
 
-
-    def apply_action(self, action):
-        real_action = self.action_to_real_action(action)
-        self.apply_real_action(real_action)
-
     def calc_state(self):
         base_state = LocomotorRobot.calc_state(self)
         angular_velocity = self.robot_body.angular_velocity()
-        print(len(base_state), len(angular_velocity))
         return np.concatenate((base_state, np.array(angular_velocity)))
 
     def get_end_effector_position(self):
@@ -667,7 +632,6 @@
                                 "jr2_urdf/jr2.urdf",
                                 "base_link",
                                 action_dim=4,
-                                sensor_dim=17,
                                 power=2.5,
                                 scale=config.get("robot_scale", self.default_scale),
                                 resolution=config.get("resolution", 64),
@@ -717,7 +681,6 @@
                                 "jr2_urdf/jr2_kinova.urdf",
                                 "base_link",
                                 action_dim=10,
-                                sensor_dim=46,
                                 power=2.5,
                                 scale=config.get("robot_scale", self.default_scale),
                                 resolution=config.get("resolution", 64),
@@ -730,8 +693,6 @@
     def set_up_continuous_action_space(self):
         self.action_high = np.array([self.wheel_velocity] * self.wheel_dim + [self.arm_velocity] * self.arm_dim)
         self.action_low = -self.action_high
-        # self.action_high = np.array([np.pi] * (self.wheel_dim + self.arm_dim))
-        # self.action_low = -self.action_high
         self.action_space = gym.spaces.Box(shape=(self.wheel_dim + self.arm_dim,),
                                            low=-1.0,
                                            high=1.0,
@@ -786,10 +747,6 @@
 
     def __init__(self, config):
         self.config = config
-<<<<<<< HEAD
-        self.wheel_velocity = config.get('wheel_velocity', 0.1)
-        self.wheel_dim = 2
-=======
         # https://www.trossenrobotics.com/locobot-pyrobot-ros-rover.aspx
         # Maximum translational velocity: 70 cm/s
         # Maximum rotational velocity: 180 deg/s (>110 deg/s gyro performance will degrade)
@@ -798,18 +755,12 @@
         self.wheel_dim = 2
         self.wheel_axis_half = 0.125  # half of the distance between two wheels
         self.ang_to_lin_vel_constant = 9.0
->>>>>>> 34535315
         self.action_high = config.get("action_high", None)
         self.action_low = config.get("action_low", None)
         LocomotorRobot.__init__(self,
                                 "locobot/locobot.urdf",
                                 "base_link",
                                 action_dim=self.wheel_dim,
-<<<<<<< HEAD
-                                sensor_dim=55, # TODO: what is sensor_dim?
-=======
-                                sensor_dim=55,  # TODO: what is sensor_dim?
->>>>>>> 34535315
                                 power=2.5,
                                 scale=config.get("robot_scale", self.default_scale),
                                 resolution=config.get("resolution", 64),
@@ -818,20 +769,10 @@
                                 self_collision=False)
 
     def set_up_continuous_action_space(self):
-<<<<<<< HEAD
-        if self.action_high is not None and self.action_low is not None:
-            self.action_high = np.full(shape=self.wheel_dim, fill_value=self.action_high)
-            self.action_low = np.full(shape=self.wheel_dim, fill_value=self.action_low)
-        else:
-            self.action_high = np.array([self.wheel_velocity] * self.wheel_dim)
-            self.action_low = -self.action_high
-=======
         self.action_high = np.zeros(self.wheel_dim)
         self.action_high[0] = self.linear_velocity
         self.action_high[1] = self.angular_velocity
         self.action_low = -self.action_high
->>>>>>> 34535315
-
         self.action_space = gym.spaces.Box(shape=(self.action_dim,),
                                            low=-1.0,
                                            high=1.0,
@@ -841,17 +782,12 @@
         assert False, "Locobot does not support discrete actions"
 
     def apply_action(self, action):
-<<<<<<< HEAD
-        real_action = self.action_to_real_action(action)
-        self.apply_real_action(real_action)
-=======
         body_velocity = self.action_to_real_action(action)
         lin_vel, ang_vel = body_velocity[0], body_velocity[1]
         wheel_velocity = np.zeros(self.wheel_dim)
         wheel_velocity[0] = (lin_vel - ang_vel * self.wheel_axis_half) / self.ang_to_lin_vel_constant
         wheel_velocity[1] = (lin_vel + ang_vel * self.wheel_axis_half) / self.ang_to_lin_vel_constant
         self.apply_real_action(wheel_velocity)
->>>>>>> 34535315
 
     def calc_state(self):
         base_state = LocomotorRobot.calc_state(self)
@@ -874,4 +810,4 @@
             parent_id = info[-1]
             p.setCollisionFilterPair(robot_id, robot_id, joint, parent_id, 0)
 
-        return ids+        return ids
