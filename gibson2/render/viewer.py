import os
import random
import subprocess
from threading import Thread
import logging

import cv2
import numpy as np
import pybullet as p
from gibson2.objects.visual_marker import VisualMarker
<<<<<<< HEAD
from gibson2.render.mesh_renderer.mesh_renderer_vr import MeshRendererVR

class ViewerVR:
    def __init__(self):
        self.renderer = None
    
    def update(self):
        self.renderer.render()
        # Viewer is responsible for calling companion window rendering function
        self.renderer.render_companion_window()
=======
import time
>>>>>>> 7761c068

class Viewer:
    def __init__(self,
                 initial_pos = [0,0,1.2], 
                 initial_view_direction = [1,0,0], 
                 initial_up = [0,0,1],
                 simulator = None,
                 renderer = None,
                 limited_to_ground = True,
                 ):
        self.px = initial_pos[0]
        self.py = initial_pos[1]
        self.pz = initial_pos[2]
        self.theta = np.arctan2(initial_view_direction[1], initial_view_direction[0])
        self.phi = np.arctan2(initial_view_direction[2], np.sqrt(initial_view_direction[0] ** 2 +
                                                                initial_view_direction[1] ** 2))
        self.limited_to_ground = limited_to_ground

        self._mouse_ix, self._mouse_iy = -1, -1
        self.left_down = False
        self.middle_down = False
        self.right_down = False
        self.view_direction = np.array(initial_view_direction)
        self.up = initial_up
        self.renderer = renderer
        self.simulator = simulator
        self.cid = []

        self.manipulation_mode = False #Flag to control if the mouse interface is in navigation or manipulation mode

        #Video recording
        self.recording = False  #Boolean if we are recording frames from the viewer
        self.pause_recording = False    #Flag to pause/resume recording
        self.video_folder = ""

        cv2.namedWindow('ExternalView')
        cv2.moveWindow("ExternalView", 0,0)
        cv2.namedWindow('RobotView')
        cv2.setMouseCallback('ExternalView', self.change_dir)
        self.create_visual_object()

    def create_visual_object(self):
        self.constraint_marker = VisualMarker(radius=0.04, rgba_color=[0,0,1,1])
        self.constraint_marker2 = VisualMarker(visual_shape=p.GEOM_CAPSULE, radius=0.01, length=3,
                                               initial_offset=[0,0,-1.5], rgba_color=[0,0,1,1])
        if self.simulator is not None:
            self.simulator.import_object(self.constraint_marker2)
            self.simulator.import_object(self.constraint_marker)


    def apply_push_force(self, x, y, force):
        camera_pose = np.array([self.px, self.py, self.pz])
        self.renderer.set_camera(camera_pose, camera_pose + self.view_direction, self.up)
        #pos = self.renderer.get_3d_point(x,y)
        #frames = self.renderer.render(modes=('3d'))
        #position_cam = frames[0][y, x]
        #print(position_cam)
        position_cam = np.array([(x - self.renderer.width / 2) / float(self.renderer.width / 2) * np.tan(
            self.renderer.horizontal_fov / 2.0 / 180.0 * np.pi),
                                 -(y - self.renderer.height / 2) / float(self.renderer.height / 2) * np.tan(
            self.renderer.vertical_fov / 2.0 / 180.0 * np.pi),
                                 -1,
                                 1])
        position_cam[:3] *= 5

        position_world = np.linalg.inv(self.renderer.V).dot(position_cam)
        position_eye = camera_pose
        res = p.rayTest(position_eye, position_world[:3])
        # debug_line_id = p.addUserDebugLine(position_eye, position_world[:3], lineWidth=3)
        if len(res) > 0 and res[0][0] != -1:# and res[0][0] != self.marker.body_id:
            # there is hit
            object_id, link_id, _, hit_pos, hit_normal = res[0]
            p.changeDynamics(object_id, -1, activationState=p.ACTIVATION_STATE_WAKE_UP)
            p.applyExternalForce(object_id, link_id, -np.array(hit_normal) * force, hit_pos, p.WORLD_FRAME)

    def create_constraint(self, x, y, fixed=False):
        camera_pose = np.array([self.px, self.py, self.pz])
        self.renderer.set_camera(camera_pose, camera_pose + self.view_direction, self.up)
        # #pos = self.renderer.get_3d_point(x,y)
        # frames = self.renderer.render(modes=('3d'))
        # position_cam_org = frames[0][y, x]

        position_cam = np.array([(x - self.renderer.width / 2) / float(self.renderer.width / 2) * np.tan(
            self.renderer.horizontal_fov / 2.0 / 180.0 * np.pi),
                                 -(y - self.renderer.height / 2) / float(self.renderer.height / 2) * np.tan(
                                     self.renderer.vertical_fov / 2.0 / 180.0 * np.pi),
                                 -1,
                                 1])
        position_cam[:3] *= 5

        print(position_cam)
        position_world = np.linalg.inv(self.renderer.V).dot(position_cam)
        position_eye = camera_pose
        res = p.rayTest(position_eye, position_world[:3])
        if len(res) > 0 and res[0][0] != -1:
            object_id, link_id, _, hit_pos, hit_normal = res[0]
            p.changeDynamics(object_id, -1, activationState=p.ACTIVATION_STATE_WAKE_UP)
            link_pos, link_orn = None, None
            if link_id == -1:
                link_pos, link_orn = p.getBasePositionAndOrientation(object_id)
            else:
                link_state = p.getLinkState(object_id, link_id)
                link_pos, link_orn = link_state[:2]

            child_frame_pos, child_frame_orn = p.multiplyTransforms(*p.invertTransform(link_pos, link_orn), hit_pos,
                                                                  [0,0,0,1])
            print(child_frame_pos)
            self.constraint_marker.set_position(hit_pos)
            self.constraint_marker2.set_position(hit_pos)
            self.dist = np.linalg.norm(np.array(hit_pos) - camera_pose)
            cid = p.createConstraint(
                parentBodyUniqueId=self.constraint_marker.body_id,
                parentLinkIndex=-1,
                childBodyUniqueId=object_id,
                childLinkIndex=link_id,
                jointType=[p.JOINT_POINT2POINT, p.JOINT_FIXED][fixed],
                jointAxis=(0, 0, 0),
                parentFramePosition=(0, 0, 0),
                childFramePosition=child_frame_pos,
                childFrameOrientation=child_frame_orn,
            )
            p.changeConstraint(cid, maxForce=100)
            self.cid.append(cid)
            self.interaction_x, self.interaction_y = x,y

    def remove_constraint(self):
        for cid in self.cid:
            p.removeConstraint(cid)
        self.cid = []
        self.constraint_marker.set_position([0, 0, 100])
        self.constraint_marker2.set_position([0, 0, 100])

    def move_constraint(self, x, y):
        camera_pose = np.array([self.px, self.py, self.pz])
        self.renderer.set_camera(camera_pose, camera_pose + self.view_direction, self.up)
        # #pos = self.renderer.get_3d_point(x,y)
        # frames = self.renderer.render(modes=('3d'))
        # position_cam_org = frames[0][y, x]

        position_cam = np.array([(x - self.renderer.width / 2) / float(self.renderer.width / 2) * np.tan(
            self.renderer.horizontal_fov / 2.0 / 180.0 * np.pi),
                                 -(y - self.renderer.height / 2) / float(self.renderer.height / 2) * np.tan(
                                     self.renderer.vertical_fov / 2.0 / 180.0 * np.pi),
                                 -1,
                                 1])
        position_cam[:3] = position_cam[:3] / np.linalg.norm(position_cam[:3]) * self.dist
        position_world = np.linalg.inv(self.renderer.V).dot(position_cam)
        position_world /= position_world[3]
        self.constraint_marker.set_position(position_world[:3])
        self.constraint_marker2.set_position(position_world[:3])
        self.interaction_x, self.interaction_y = x, y

    def move_constraint_z(self, dy):
        x, y = self.interaction_x, self.interaction_y
        camera_pose = np.array([self.px, self.py, self.pz])
        self.renderer.set_camera(camera_pose, camera_pose + self.view_direction, self.up)
        # #pos = self.renderer.get_3d_point(x,y)
        # frames = self.renderer.render(modes=('3d'))
        # position_cam_org = frames[0][y, x]
        self.dist *= (1 - dy)
        if self.dist < 0.1:
            self.dist = 0.1
        position_cam = np.array([(x - self.renderer.width / 2) / float(self.renderer.width / 2) * np.tan(
            self.renderer.horizontal_fov / 2.0 / 180.0 * np.pi),
                                 -(y - self.renderer.height / 2) / float(self.renderer.height / 2) * np.tan(
                                     self.renderer.vertical_fov / 2.0 / 180.0 * np.pi),
                                 -1,
                                 1])
        position_cam[:3] = position_cam[:3] / np.linalg.norm(position_cam[:3]) * self.dist
        position_world = np.linalg.inv(self.renderer.V).dot(position_cam)
        position_world /= position_world[3]
        self.constraint_marker.set_position(position_world[:3])
        self.constraint_marker2.set_position(position_world[:3])


    def change_dir(self, event, x, y, flags, param):
        if not self.manipulation_mode:
            if flags == cv2.EVENT_FLAG_LBUTTON + cv2.EVENT_FLAG_CTRLKEY and not self.right_down:
                # Only once, when pressing left mouse while cntrl key is pressed
                self._mouse_ix, self._mouse_iy = x, y
                self.right_down = True
            elif (event == cv2.EVENT_MBUTTONDOWN) or (flags == cv2.EVENT_FLAG_LBUTTON + cv2.EVENT_FLAG_SHIFTKEY and not self.middle_down):
                # Middle mouse button press or only once, when pressing left mouse while shift key is pressed (Mac
                # compatibility)
                self._mouse_ix, self._mouse_iy = x, y
                self.middle_down = True
            elif event == cv2.EVENT_LBUTTONDOWN: # left mouse button press
                self._mouse_ix, self._mouse_iy = x, y
                self.left_down = True
            elif event == cv2.EVENT_LBUTTONUP: # left mouse button released
                self.left_down = False
                self.right_down = False
                self.middle_down = False
            elif event == cv2.EVENT_MBUTTONUP: # middle mouse button released
                self.middle_down = False

            if event == cv2.EVENT_MOUSEMOVE: # moving mouse location on the window
                if self.left_down: # if left button was pressed we change orientation of camera
                    dx = (x - self._mouse_ix) / 100.0
                    dy = (y - self._mouse_iy) / 100.0
                    self._mouse_ix = x
                    self._mouse_iy = y

                    if not ((flags & cv2.EVENT_FLAG_CTRLKEY and flags & cv2.EVENT_FLAG_SHIFTKEY) or
                            (flags & cv2.EVENT_FLAG_CTRLKEY and flags & cv2.EVENT_FLAG_ALTKEY)):
                        self.phi += dy
                        self.phi = np.clip(self.phi, -np.pi/2 + 1e-5, np.pi/2 - 1e-5)
                        self.theta += dx
                        self.view_direction = np.array([np.cos(self.theta)* np.cos(self.phi), np.sin(self.theta) * np.cos(
                            self.phi), np.sin(self.phi)])

                elif self.middle_down: #if middle button was pressed we get closer/further away in the viewing direction
                    d_vd = (y - self._mouse_iy) / 100.0
                    self._mouse_iy = y

                    motion_along_vd = d_vd*self.view_direction
                    self.px += motion_along_vd[0]
                    self.py += motion_along_vd[1]
                    self.pz += motion_along_vd[2]
                    if self.limited_to_ground:
                        self.pz = max(0, self.pz)
                elif self.right_down: #if right button was pressed we change translation of camera

                    zz = self.view_direction/np.linalg.norm(self.view_direction)
                    xx = np.cross(zz, np.array([0,0,1]))
                    xx = xx/np.linalg.norm(xx)
                    yy = np.cross(xx, zz)
                    motion_along_vx = -((x - self._mouse_ix) / 100.0)*xx
                    motion_along_vy = ((y - self._mouse_iy) / 100.0)*yy
                    self._mouse_ix = x
                    self._mouse_iy = y

                    self.px += (motion_along_vx[0] + motion_along_vy[0])
                    self.py += (motion_along_vx[1] + motion_along_vy[1])
                    self.pz += (motion_along_vx[2] + motion_along_vy[2])
                    if self.limited_to_ground:
                        self.pz = max(0, self.pz)
        else:
            if (event == cv2.EVENT_MBUTTONDOWN) or (flags == cv2.EVENT_FLAG_LBUTTON + cv2.EVENT_FLAG_SHIFTKEY and not self.middle_down):
                # Middle mouse button press or only once, when pressing left mouse while shift key is pressed (Mac
                # compatibility)
                self._mouse_ix, self._mouse_iy = x, y
                self.middle_down = True
                self.create_constraint(x, y, fixed=True)
            elif event == cv2.EVENT_LBUTTONDOWN: # left mouse button press
                self._mouse_ix, self._mouse_iy = x, y
                self.left_down = True
                self.create_constraint(x, y, fixed=False)
            elif event == cv2.EVENT_LBUTTONUP: # left mouse button released
                self.left_down = False
                self.right_down = False
                self.middle_down = False
                self.remove_constraint()
            elif event == cv2.EVENT_MBUTTONUP: # middle mouse button released
                self.left_down = False
                self.right_down = False
                self.middle_down = False
                self.remove_constraint()
            if event == cv2.EVENT_MOUSEMOVE: # moving mouse location on the window
                if (self.left_down or self.middle_down) and not flags & cv2.EVENT_FLAG_CTRLKEY:
                    self._mouse_ix = x
                    self._mouse_iy = y
                    self.move_constraint(x, y)
                elif (self.left_down or self.middle_down) and flags & cv2.EVENT_FLAG_CTRLKEY:
                    dy = (y - self._mouse_iy) / 500.0
                    self.move_constraint_z(dy)

    def update(self):
        camera_pose = np.array([self.px, self.py, self.pz])
        if not self.renderer is None:
            self.renderer.set_camera(camera_pose, camera_pose + self.view_direction, self.up)

        if not self.renderer is None:
            frame = cv2.cvtColor(np.concatenate(self.renderer.render(modes=('rgb')), axis=1),
                                 cv2.COLOR_RGB2BGR)
        else:
            frame = np.zeros((300, 300, 3)).astype(np.uint8)

        # Text with the position and viewing direction of the camera of the external viewer
        cv2.putText(frame, "px {:1.1f} py {:1.1f} pz {:1.1f}".format(self.px, self.py, self.pz), (10, 20),
                    cv2.FONT_HERSHEY_SIMPLEX, 0.5, (255, 255, 255), 1, cv2.LINE_AA)
        cv2.putText(frame, "[{:1.1f} {:1.1f} {:1.1f}]".format(*self.view_direction), (10, 40),
                    cv2.FONT_HERSHEY_SIMPLEX, 0.5, (255, 255, 255), 1, cv2.LINE_AA)
        cv2.putText(frame, ["nav mode", "manip mode"][self.manipulation_mode], (10, 60),
                    cv2.FONT_HERSHEY_SIMPLEX, 0.5, (255, 255, 255), 1, cv2.LINE_AA)
        cv2.imshow('ExternalView', frame)

        # We keep some double functinality for "backcompatibility"
        q = cv2.waitKey(1)
        if q == ord('w'):
            self.px += 0.05
        elif q == ord('s'):
            self.px -= 0.05
        elif q == ord('a'):
            self.py += 0.05
        elif q == ord('d'):
            self.py -= 0.05
        elif q == ord('q'):
            if self.video_folder is not "":
                logging.info("You recorded a video. To compile the frames into a mp4 go to the corresponding subfolder"+
                             " in /tmp and execute: ")
                logging.info(
                    "ffmpeg -i %5d.png -y -c:a copy -c:v libx264 -crf 18 -preset veryslow -r 30 video.mp4")
                logging.info("The last folder you collected images for a video was: " + self.video_folder)
            exit()
        elif q== ord('r'):  #Start/Stop recording. Stopping saves frames to files
            if self.recording:
                self.recording = False
                self.pause_recording = False
            else:
                logging.info("Start recording*****************************")
                # Current time string to use to save the temporal urdfs
                timestr = time.strftime("%Y%m%d-%H%M%S")
                # Create the subfolder
                self.video_folder = os.path.join("/tmp",
                                            '{}_{}_{}'.format(timestr, random.getrandbits(64), os.getpid()))
                os.makedirs(self.video_folder, exist_ok=True)
                self.recording = True
                self.frame_idx = 0
        elif q == ord('p'): #Pause/Resume recording
            if self.pause_recording:
                self.pause_recording = False
            else:
                self.pause_recording = True
        elif q == ord('m'): #Switch between Manipulation and Navigation modes
            if self.manipulation_mode:
                self.left_down = False
                self.middle_down = False
                self.right_down = False
                self.manipulation_mode = False
            else:
                self.left_down = False
                self.middle_down = False
                self.right_down = False
                self.manipulation_mode = True

        if self.recording and not self.pause_recording:
            cv2.imwrite(os.path.join(self.video_folder, '{:05d}.png'.format(self.frame_idx)),
                        (frame * 255).astype(np.uint8))
            self.frame_idx += 1

        if not self.renderer is None:
            frames = self.renderer.render_robot_cameras(modes=('rgb'))
            if len(frames) > 0:
                frame = cv2.cvtColor(np.concatenate(frames, axis=1), cv2.COLOR_RGB2BGR)
                cv2.imshow('RobotView', frame)


if __name__ == '__main__':
    viewer = Viewer()
    while True:
        viewer.update()<|MERGE_RESOLUTION|>--- conflicted
+++ resolved
@@ -3,12 +3,12 @@
 import subprocess
 from threading import Thread
 import logging
+import time
 
 import cv2
 import numpy as np
 import pybullet as p
 from gibson2.objects.visual_marker import VisualMarker
-<<<<<<< HEAD
 from gibson2.render.mesh_renderer.mesh_renderer_vr import MeshRendererVR
 
 class ViewerVR:
@@ -19,9 +19,6 @@
         self.renderer.render()
         # Viewer is responsible for calling companion window rendering function
         self.renderer.render_companion_window()
-=======
-import time
->>>>>>> 7761c068
 
 class Viewer:
     def __init__(self,
