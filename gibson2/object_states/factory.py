import networkx as nx
<<<<<<< HEAD
from gibson2.object_states import *
from gibson2.object_states.object_state_base import BaseObjectState

_ALL_STATES = frozenset([
    AABB,
    Burnt,
    ContactBodies,
    Cooked,
    DummyState,
    HeatSource,
    Inside,
    MaxTemperature,
    NextTo,
    OnTop,
    Open,
    Pose,
    Temperature,
    Touching,
    Under,
    Soaked,
    Dirty,
    Stained,
    ToggledOn,
    WaterSource,
    CleaningTool
])

_ABILITY_TO_STATE_MAPPING = {
    "cookable": [Cooked],
    "soakable": [Soaked],
    "dustable": [Dirty],
    "scrubbable": [Stained],
    "water_source": [WaterSource],
    "cleaning_tool": [CleaningTool],
    "toggleable": [ToggledOn],
    "burnable": [Burnt],
    "heatSource": [HeatSource]
}

_DEFAULT_STATE_SET = frozenset([
    OnTop,
    Inside,
    NextTo,
    Under,
    Touching,
    Open,
])
=======
from gibson2.object_states.aabb import AABB
from gibson2.object_states.burnt import Burnt
from gibson2.object_states.contact_bodies import ContactBodies
from gibson2.object_states.cooked import Cooked
from gibson2.object_states.dummy_state import DummyState
from gibson2.object_states.heat_source import HeatSource
from gibson2.object_states.inside import Inside
from gibson2.object_states.max_temperature import MaxTemperature
from gibson2.object_states.next_to import NextTo
from gibson2.object_states.on_top import OnTop
from gibson2.object_states.open import Open
from gibson2.object_states.pose import Pose
from gibson2.object_states.temperature import Temperature
from gibson2.object_states.touching import Touching
from gibson2.object_states.under import Under
from gibson2.object_states.soaked import Soaked
from gibson2.object_states.dirty import Dirty
from gibson2.object_states.stained import Stained
from gibson2.object_states.toggle import ToggledOn
from gibson2.object_states.water_source import WaterSource
from gibson2.object_states.cleaning_tool import CleaningTool


_STATE_NAME_TO_CLASS_MAPPING = {
    # Kinematic states
    'pose': Pose,
    'aabb': AABB,
    'contact_bodies': ContactBodies,
    'onTop': OnTop,
    'open': Open,
    'inside': Inside,
    'nextTo': NextTo,
    'under': Under,
    'touching': Touching,
    'toggled_on': ToggledOn,
    # Particle-related states
    'soaked': Soaked,
    'dirty': Dirty,
    'stained': Stained,
    'water_source': WaterSource,
    'cleaning_tool': CleaningTool,
    # Temperature / cooking states
    'heatSource': HeatSource,
    'temperature': Temperature,
    'max_temperature': MaxTemperature,
    'burnt': Burnt,
    'cooked': Cooked,
}

_ABILITY_TO_STATE_MAPPING = {
    "cookable": ["cooked"],
    "soakable": ["soaked"],
    "dustyable": ["dirty"],
    "scrubbable": ["stained"],
    "water_source": ["water_source"],
    "cleaning_tool": ["cleaning_tool"],
    "toggleable": ["toggled_on"],
    "burnable": ["burnt"],
    "heatSource": ["heatSource"],
    'openable': ['open'],
}

_DEFAULT_STATE_SET = {
    'onTop',
    'inside',
    'nextTo',
    'under',
    'touching',
}
>>>>>>> a962d9f3


def get_default_states():
    return _DEFAULT_STATE_SET


def get_all_states():
    return _ALL_STATES


<<<<<<< HEAD
def get_states_for_ability(ability):
=======
def get_state_names_for_ability(ability):
    if ability not in _ABILITY_TO_STATE_MAPPING:
        return []
>>>>>>> a962d9f3
    return _ABILITY_TO_STATE_MAPPING[ability]


def get_object_state_instance(state_class, obj, params=None, online=True):
    """
    Create an BaseObjectState child class instance for a given object & state.

    The parameters passed in as a dictionary through params are passed as
    kwargs to the object state class constructor.

    :param state_class: The state name from the state name dictionary.
    :param obj: The object for which the state is being constructed.
    :param params: Dict of {param: value} corresponding to the state's params.
    :param online: Whether or not the instance should be generated for an online
        object. Offline mode involves using dummy objects rather than real state
        objects.
    :return: The constructed state object, an instance of a child of
        BaseObjectState.
    """
    if not issubclass(state_class, BaseObjectState):
        assert False, 'unknown state class: {}'.format(state_class)

    if not online:
        return DummyState(obj)

    if params is None:
        params = {}

    return state_class(obj, **params)


def prepare_object_states(obj, abilities=None, online=True):
    """
    Prepare the state dictionary for an object by generating the appropriate
    object state instances.

    This uses the abilities of the object and the state dependency graph to
    find & instantiate all relevant states.

    :param obj: The object to generate states for.
    :param abilities: dict in the form of {ability: {param: value}} containing
        object abilities and parameters.
    :param online: Whether or not the states should be generated for an online
        object. Offline mode involves using dummy objects rather than real state
        objects.
    """
    if abilities is None:
        abilities = {}

<<<<<<< HEAD
    state_types_and_params = [(state, {}) for state in get_default_states()]

    # Map the ability params to the states immediately imported by the abilities
    for ability, params in abilities.items():
        state_types_and_params.extend((state_type, params) for state_type in get_states_for_ability(ability))

    obj.states = dict()
    for state_type, params in state_types_and_params:
        obj.states[state_type] = get_object_state_instance(state_type, obj, params)
=======
    state_names_and_params = [(state_name, {})
                              for state_name in get_default_state_names()]

    # Map the ability params to the states immediately imported by the abilities
    for ability, params in abilities.items():
        state_names_and_params.extend(
            (state_name, params) for state_name in get_state_names_for_ability(ability))
>>>>>>> a962d9f3

    # Add the dependencies into the list, too.
    for state_name, _ in state_names_and_params:
        # Add each state's dependencies, too. Note that only required dependencies are added.
<<<<<<< HEAD
        for dependency in obj.states[state_type].get_dependencies():
            if (dependency, {}) not in state_types_and_params:
                state_types_and_params.append((dependency, {}))
=======
        for dependency in _STATE_NAME_TO_CLASS_MAPPING[state_name].get_dependencies():
            if all(other_state_name != dependency for other_state_name, _ in state_names_and_params):
                state_names_and_params.append((dependency, {}))
>>>>>>> a962d9f3

    # Now generate the states in topological order.
    obj.states = dict()
    for state_name, params in reversed(state_names_and_params):
        obj.states[state_name] = get_object_state_instance(
            state_name, obj, params)


def get_state_dependency_graph():
    """
    Produce dependency graph of supported object states.
    """
    dependencies = {
<<<<<<< HEAD
        state: state.get_dependencies() + state.get_optional_dependencies()
        for state in get_all_states()}
=======
        state_name: (
            _STATE_NAME_TO_CLASS_MAPPING[state_name].get_dependencies() +
            _STATE_NAME_TO_CLASS_MAPPING[state_name].get_optional_dependencies())
        for state_name in get_all_state_names()}
>>>>>>> a962d9f3
    return nx.DiGraph(dependencies)


def get_states_by_dependency_order():
    """
    Produce a list of all states in topological order of dependency.
    """
    return list(reversed(list(nx.algorithms.topological_sort(get_state_dependency_graph()))))<|MERGE_RESOLUTION|>--- conflicted
+++ resolved
@@ -1,5 +1,4 @@
 import networkx as nx
-<<<<<<< HEAD
 from gibson2.object_states import *
 from gibson2.object_states.object_state_base import BaseObjectState
 
@@ -30,13 +29,14 @@
 _ABILITY_TO_STATE_MAPPING = {
     "cookable": [Cooked],
     "soakable": [Soaked],
-    "dustable": [Dirty],
+    "dustyable": [Dirty],
     "scrubbable": [Stained],
     "water_source": [WaterSource],
     "cleaning_tool": [CleaningTool],
     "toggleable": [ToggledOn],
     "burnable": [Burnt],
     "heatSource": [HeatSource]
+    'openable': [Open],
 }
 
 _DEFAULT_STATE_SET = frozenset([
@@ -45,79 +45,7 @@
     NextTo,
     Under,
     Touching,
-    Open,
 ])
-=======
-from gibson2.object_states.aabb import AABB
-from gibson2.object_states.burnt import Burnt
-from gibson2.object_states.contact_bodies import ContactBodies
-from gibson2.object_states.cooked import Cooked
-from gibson2.object_states.dummy_state import DummyState
-from gibson2.object_states.heat_source import HeatSource
-from gibson2.object_states.inside import Inside
-from gibson2.object_states.max_temperature import MaxTemperature
-from gibson2.object_states.next_to import NextTo
-from gibson2.object_states.on_top import OnTop
-from gibson2.object_states.open import Open
-from gibson2.object_states.pose import Pose
-from gibson2.object_states.temperature import Temperature
-from gibson2.object_states.touching import Touching
-from gibson2.object_states.under import Under
-from gibson2.object_states.soaked import Soaked
-from gibson2.object_states.dirty import Dirty
-from gibson2.object_states.stained import Stained
-from gibson2.object_states.toggle import ToggledOn
-from gibson2.object_states.water_source import WaterSource
-from gibson2.object_states.cleaning_tool import CleaningTool
-
-
-_STATE_NAME_TO_CLASS_MAPPING = {
-    # Kinematic states
-    'pose': Pose,
-    'aabb': AABB,
-    'contact_bodies': ContactBodies,
-    'onTop': OnTop,
-    'open': Open,
-    'inside': Inside,
-    'nextTo': NextTo,
-    'under': Under,
-    'touching': Touching,
-    'toggled_on': ToggledOn,
-    # Particle-related states
-    'soaked': Soaked,
-    'dirty': Dirty,
-    'stained': Stained,
-    'water_source': WaterSource,
-    'cleaning_tool': CleaningTool,
-    # Temperature / cooking states
-    'heatSource': HeatSource,
-    'temperature': Temperature,
-    'max_temperature': MaxTemperature,
-    'burnt': Burnt,
-    'cooked': Cooked,
-}
-
-_ABILITY_TO_STATE_MAPPING = {
-    "cookable": ["cooked"],
-    "soakable": ["soaked"],
-    "dustyable": ["dirty"],
-    "scrubbable": ["stained"],
-    "water_source": ["water_source"],
-    "cleaning_tool": ["cleaning_tool"],
-    "toggleable": ["toggled_on"],
-    "burnable": ["burnt"],
-    "heatSource": ["heatSource"],
-    'openable': ['open'],
-}
-
-_DEFAULT_STATE_SET = {
-    'onTop',
-    'inside',
-    'nextTo',
-    'under',
-    'touching',
-}
->>>>>>> a962d9f3
 
 
 def get_default_states():
@@ -128,13 +56,9 @@
     return _ALL_STATES
 
 
-<<<<<<< HEAD
 def get_states_for_ability(ability):
-=======
-def get_state_names_for_ability(ability):
     if ability not in _ABILITY_TO_STATE_MAPPING:
         return []
->>>>>>> a962d9f3
     return _ABILITY_TO_STATE_MAPPING[ability]
 
 
@@ -184,44 +108,25 @@
     if abilities is None:
         abilities = {}
 
-<<<<<<< HEAD
     state_types_and_params = [(state, {}) for state in get_default_states()]
 
     # Map the ability params to the states immediately imported by the abilities
     for ability, params in abilities.items():
-        state_types_and_params.extend((state_type, params) for state_type in get_states_for_ability(ability))
-
-    obj.states = dict()
-    for state_type, params in state_types_and_params:
-        obj.states[state_type] = get_object_state_instance(state_type, obj, params)
-=======
-    state_names_and_params = [(state_name, {})
-                              for state_name in get_default_state_names()]
-
-    # Map the ability params to the states immediately imported by the abilities
-    for ability, params in abilities.items():
-        state_names_and_params.extend(
-            (state_name, params) for state_name in get_state_names_for_ability(ability))
->>>>>>> a962d9f3
+        state_types_and_params.extend(
+            (state_name, params) for state_name in get_states_for_ability(ability))
 
     # Add the dependencies into the list, too.
-    for state_name, _ in state_names_and_params:
+    for state_type, _ in state_types_and_params:
         # Add each state's dependencies, too. Note that only required dependencies are added.
-<<<<<<< HEAD
-        for dependency in obj.states[state_type].get_dependencies():
-            if (dependency, {}) not in state_types_and_params:
+        for dependency in state_type.get_dependencies():
+            if all(other_state != dependency for other_state, _ in state_types_and_params):
                 state_types_and_params.append((dependency, {}))
-=======
-        for dependency in _STATE_NAME_TO_CLASS_MAPPING[state_name].get_dependencies():
-            if all(other_state_name != dependency for other_state_name, _ in state_names_and_params):
-                state_names_and_params.append((dependency, {}))
->>>>>>> a962d9f3
 
     # Now generate the states in topological order.
     obj.states = dict()
-    for state_name, params in reversed(state_names_and_params):
-        obj.states[state_name] = get_object_state_instance(
-            state_name, obj, params)
+    for state_type, params in reversed(state_types_and_params):
+        obj.states[state_type] = get_object_state_instance(
+            state_type, obj, params)
 
 
 def get_state_dependency_graph():
@@ -229,15 +134,8 @@
     Produce dependency graph of supported object states.
     """
     dependencies = {
-<<<<<<< HEAD
         state: state.get_dependencies() + state.get_optional_dependencies()
         for state in get_all_states()}
-=======
-        state_name: (
-            _STATE_NAME_TO_CLASS_MAPPING[state_name].get_dependencies() +
-            _STATE_NAME_TO_CLASS_MAPPING[state_name].get_optional_dependencies())
-        for state_name in get_all_state_names()}
->>>>>>> a962d9f3
     return nx.DiGraph(dependencies)
 
 
