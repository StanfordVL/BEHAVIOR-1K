import setuptools

with open("README.md", "r") as fh:
    long_description = fh.read()

setuptools.setup(
    name="joylo",
    version="3.7.0-alpha",
    author="Stanford University",
    description="JoyLo for OmniGibson",
    long_description=long_description,
    long_description_content_type="text/markdown",
    url="https://github.com/StanfordVL/BEHAVIOR-1K",
    packages=setuptools.find_packages(),
    classifiers=[
        "Programming Language :: Python :: 3",
        "License :: OSI Approved :: MIT License",
    ],
    python_requires=">=3.8",
    license="MIT",
    install_requires=[
        "dm_control",
        "dynamixel-sdk",
        "hid",
        "inputs",
        "joycon-python",
        "numpy",
        "numpy-quaternion",
        "Pillow",
        "pybullet",
        "pygame",
        "pyglm",
        "PyQt6",
        "pyquaternion",
        "pure-python-adb",
        "quaternion",
        "termcolor",
        "tyro",
        "zmq",
<<<<<<< HEAD
        "telemoma"
=======
        "telemoma~=0.2.0",
>>>>>>> d5f9c3ed
    ],
    extras_require={
        "dev": [
            "black",
            "flake8",
            "flake8-docstrings",
            "ipdb",
            "isort",
            "jupyterlab",
            "mypy",
            "neovim",
            "pyright",
            "pytest",
            "python-lsp-server[all]",
        ],
    },
)<|MERGE_RESOLUTION|>--- conflicted
+++ resolved
@@ -37,11 +37,7 @@
         "termcolor",
         "tyro",
         "zmq",
-<<<<<<< HEAD
-        "telemoma"
-=======
         "telemoma~=0.2.0",
->>>>>>> d5f9c3ed
     ],
     extras_require={
         "dev": [
