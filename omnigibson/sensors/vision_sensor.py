import numpy as np
import time
import gym

import omnigibson as og
import omnigibson.lazy as lazy
from omnigibson.sensors.sensor_base import BaseSensor
from omnigibson.utils.constants import MAX_CLASS_COUNT, MAX_INSTANCE_COUNT, MAX_VIEWER_SIZE, CLASS_NAME_TO_CLASS_ID
from omnigibson.utils.python_utils import assert_valid_key, classproperty
from omnigibson.utils.sim_utils import set_carb_setting
from omnigibson.utils.ui_utils import dock_window


# Duplicate of simulator's render method, used so that this can be done before simulator is created!
def render():
    """
    Refreshes the Isaac Sim app rendering components including UI elements and view ports..etc.
    """
    set_carb_setting(og.app._carb_settings, "/app/player/playSimulations", False)
    og.app.update()
    set_carb_setting(og.app._carb_settings, "/app/player/playSimulations", True)


class VisionSensor(BaseSensor):
    """
    Vision sensor that handles a variety of modalities, including:

        - RGB (normal)
        - Depth (normal, linear)
        - Normals
        - Segmentation (semantic, instance)
        - Optical flow
        - 2D Bounding boxes (tight, loose)
        - 3D Bounding boxes
        - Camera state

    Args:
        prim_path (str): prim path of the Prim to encapsulate or create.
        name (str): Name for the object. Names need to be unique per scene.
        modalities (str or list of str): Modality(s) supported by this sensor. Default is "all", which corresponds
            to all modalities being used. Otherwise, valid options should be part of cls.all_modalities.
            For this vision sensor, this includes any of:
                {rgb, depth, depth_linear, normal, seg_semantic, seg_instance, flow, bbox_2d_tight,
                bbox_2d_loose, bbox_3d, camera}
        enabled (bool): Whether this sensor should be enabled by default
        noise (None or BaseSensorNoise): If specified, sensor noise model to apply to this sensor.
        load_config (None or dict): If specified, should contain keyword-mapped values that are relevant for
            loading this sensor's prim at runtime.
        image_height (int): Height of generated images, in pixels
        image_width (int): Width of generated images, in pixels
        focal_length (float): Focal length to set
        clipping_range (2-tuple): (min, max) viewing range of this vision sensor
        viewport_name (None or str): If specified, will link this camera to the specified viewport, overriding its
            current camera. Otherwise, creates a new viewport
    """

    ALL_MODALITIES = (
        "rgb",
        "depth",
        "depth_linear",
        "normal",
        "seg_semantic",
        "seg_instance",
        "seg_instance_id",
        "flow",
        "bbox_2d_tight",
        "bbox_2d_loose",
        "bbox_3d",
        "camera_params",
    )

    # Persistent dictionary of sensors, mapped from prim_path to sensor
    SENSORS = dict()

    def __init__(
        self,
        prim_path,
        name,
        modalities="all",
        enabled=True,
        noise=None,
        load_config=None,
        image_height=128,
        image_width=128,
        focal_length=17.0,                          # Default 17.0 since this is roughly the human eye focal length
        clipping_range=(0.001, 10000000.0),
        viewport_name=None,
    ):
        # Create load config from inputs
        load_config = dict() if load_config is None else load_config
        load_config["image_height"] = image_height
        load_config["image_width"] = image_width
        load_config["focal_length"] = focal_length
        load_config["clipping_range"] = clipping_range
        load_config["viewport_name"] = viewport_name

        # Create variables that will be filled in later at runtime
        self._viewport = None       # Viewport from which to grab data
        self._annotators = None
        self._render_product = None
        
        self._RAW_SENSOR_TYPES = dict(
            rgb="rgb",
            depth="distance_to_camera",
            depth_linear="distance_to_image_plane",
            normal="normals",
            seg_semantic="semantic_segmentation",
            seg_instance="instance_segmentation",
            seg_instance_id="instance_id_segmentation",
            flow="motion_vectors",
            bbox_2d_tight="bounding_box_2d_tight",
            bbox_2d_loose="bounding_box_2d_loose",
            bbox_3d="bounding_box_3d",
            camera_params="camera_params",
        )
        
        assert {key for key in self._RAW_SENSOR_TYPES.keys() if key != 'camera_params'} == set(self.all_modalities), \
            "VisionSensor._RAW_SENSOR_TYPES must have the same keys as VisionSensor.all_modalities!"

        # Run super method
        super().__init__(
            prim_path=prim_path,
            name=name,
            modalities=modalities,
            enabled=enabled,
            noise=noise,
            load_config=load_config,
        )

    def _load(self):
        # Define a new camera prim at the current stage
        # Note that we can't use og.sim.stage here because the vision sensors get loaded first
        return lazy.pxr.UsdGeom.Camera.Define(lazy.omni.isaac.core.utils.stage.get_current_stage(), self._prim_path).GetPrim()

    def _post_load(self):
        # run super first
        super()._post_load()

        # Add this sensor to the list of global sensors
        self.SENSORS[self._prim_path] = self
        
        resolution = (self._load_config["image_width"], self._load_config["image_height"])
        self._render_product = lazy.omni.replicator.core.create.render_product(self._prim_path, resolution)

        # Create a new viewport to link to this camera or link to a pre-existing one
        viewport_name = self._load_config["viewport_name"]
        if viewport_name is not None:
            vp_names_to_handles = {vp.name: vp for vp in lazy.omni.kit.viewport.window.get_viewport_window_instances()}
            assert_valid_key(key=viewport_name, valid_keys=vp_names_to_handles, name="viewport name")
            viewport = vp_names_to_handles[viewport_name]
        else:
            viewport = lazy.omni.kit.viewport.utility.create_viewport_window()
            # Take a render step to make sure the viewport is generated before docking it
            render()
            # Grab the newly created viewport and dock it to the GUI
            # The first viewport is always the "main" global camera, and any additional cameras are auxiliary views
            # These auxiliary views will be stacked in a single column
            # Thus, the first auxiliary viewport should be generated to the left of the main dockspace, and any
            # subsequent viewports should be equally spaced according to the number of pre-existing auxiliary views
            n_auxiliary_sensors = len(self.SENSORS) - 1
            if n_auxiliary_sensors == 1:
                # This is the first auxiliary viewport, dock to the left of the main dockspace
                dock_window(space=lazy.omni.ui.Workspace.get_window("DockSpace"), name=viewport.name,
                            location=lazy.omni.ui.DockPosition.LEFT, ratio=0.25)
            elif n_auxiliary_sensors > 1:
                # This is any additional auxiliary viewports, dock equally-spaced in the auxiliary column
                # We also need to re-dock any prior viewports!
                for i in range(2, n_auxiliary_sensors + 1):
                    dock_window(space=lazy.omni.ui.Workspace.get_window(f"Viewport {i - 1}"), name=f"Viewport {i}",
                                location=lazy.omni.ui.DockPosition.BOTTOM, ratio=(1 + n_auxiliary_sensors - i) / (2 + n_auxiliary_sensors - i))

        self._viewport = viewport

        # Link the camera and viewport together
        self._viewport.viewport_api.set_active_camera(self._prim_path)

        # Requires 3 render updates to propagate changes
        for i in range(3):
            render()

        # Set the viewer size (requires taking one render step afterwards)
        self._viewport.viewport_api.set_texture_resolution(resolution)

        # Also update focal length and clipping range
        self.focal_length = self._load_config["focal_length"]
        self.clipping_range = self._load_config["clipping_range"]

        # Requires 3 render updates to propagate changes
        for i in range(3):
            render()

    def _initialize(self):
        # Run super first
        super()._initialize()
        
        self._annotators = {modality: None for modality in self._modalities}

        # Initialize sensors
        self.initialize_sensors(names=self._modalities)

    def initialize_sensors(self, names):
        """Initializes a raw sensor in the simulation.

        Args:
            names (str or list of str): Name of the raw sensor(s) to initialize.
                If they are not part of self._RAW_SENSOR_TYPES' keys, we will simply pass over them
        """
        names = {names} if isinstance(names, str) else set(names)
        for name in names:
            self._add_modality_to_backend(modality=name)
        render()
        time.sleep(0.05)
        render()

    def _get_obs(self):
        # Make sure we're initialized
        assert self.initialized, "Cannot grab vision observations without first initializing this VisionSensor!"

        # Run super first to grab any upstream obs
        obs = super()._get_obs()

        for modality in self._modalities:
            raw_obs = self._annotators[modality].get_data()
            # Obs is either a dictionary of {"data":, ..., "info": ...} or a direct array
            obs[modality] = raw_obs["data"] if isinstance(raw_obs, dict) else raw_obs
            if modality == "seg_semantic":
                id_to_labels = raw_obs['info']['idToLabels']
                obs[modality] = self._remap_semantic_segmentation(obs[modality], id_to_labels)
        return obs
    
    def _remap_semantic_segmentation(self, img, id_to_labels):
        """
        Remap the semantic segmentation image to the class IDs defined in CLASS_NAME_TO_CLASS_ID.
        """
        # Convert string IDs to integers and find the max ID for array size
        max_id = max([int(id) for id in id_to_labels.keys()])

        # Initialize the key array with a default value for unmapped IDs
        key_array = np.full(max_id + 1, -1, dtype=np.int32)
        
        # Populate the key array with the new IDs based on class name mappings
        for str_id, info in id_to_labels.items():
            class_name = info['class'].lower()
            if class_name in CLASS_NAME_TO_CLASS_ID:
                new_id = CLASS_NAME_TO_CLASS_ID[class_name]
                key_array[int(str_id)] = new_id
        
        return key_array[img]

    def add_modality(self, modality):
        # Check if we already have this modality (if so, no need to initialize it explicitly)
        should_initialize = modality not in self._modalities

        # Run super
        super().add_modality(modality=modality)

        # We also need to initialize this new modality
        if should_initialize:
            self.initialize_sensors(names=modality)
    
    def remove_modality(self, modality):
        # Check if we don't have this modality (if not, no need to remove it explicitly)
        should_remove = modality in self._modalities

        # Run super
        super().remove_modality(modality=modality)

        # We also need to initialize this new modality
        if should_remove:
            self._remove_modality_from_backend(modality=modality)
    
    def _add_modality_to_backend(self, modality):
        """
        Helper function to add specified modality @modality to the omniverse Replicator backend so that its data is
        generated during get_obs()
        Args:
            modality (str): Name of the modality to add to the Replicator backend
        """
        if self._annotators.get(modality, None) is None:
            self._annotators[modality] = lazy.omni.replicator.core.AnnotatorRegistry.get_annotator(self._RAW_SENSOR_TYPES[modality])
            self._annotators[modality].attach([self._render_product])

    def _remove_modality_from_backend(self, modality):
        """
        Helper function to remove specified modality @modality from the omniverse Replicator backend so that its data is
        no longer generated during get_obs()
        Args:
            modality (str): Name of the modality to remove from the Replicator backend
        """
        if self._annotators.get(modality, None) is not None:
            self._annotators[modality].detach([self._render_product])
            self._annotators[modality] = None

    def remove(self):
        # Remove from global sensors dictionary
        self.SENSORS.pop(self._prim_path)

        # Remove viewport
        self._viewport.destroy()

        # Run super
        super().remove()
    
    @property
    def camera_parameters(self):
        """
        Returns:
            dict: Keyword-mapped relevant instrinsic and extrinsic camera parameters for this vision sensor
        """
        # Add the camera params modality if it doesn't already exist
        if "camera_params" not in self._annotators:
            self.initialize_sensors(names="camera_params")

        # Grab and return the parameters
        return self._annotators["camera_params"].get_data()

    @property
    def viewer_visibility(self):
        """
        Returns:
            bool: Whether the viewer is visible or not
        """
        return self._viewport.visible

    @viewer_visibility.setter
    def viewer_visibility(self, visible):
        """
        Sets whether the viewer should be visible or not in the Omni UI

        Args:
            visible (bool): Whether the viewer should be visible or not
        """
        self._viewport.visible = visible
        # Requires 1 render update to propagate changes
        render()

    @property
    def image_height(self):
        """
        Returns:
            int: Image height of this sensor, in pixels
        """
        return self._viewport.viewport_api.get_texture_resolution()[1]

    @image_height.setter
    def image_height(self, height):
        """
        Sets the image height @height for this sensor

        Args:
            height (int): Image height of this sensor, in pixels
        """
        width, _ = self._viewport.viewport_api.get_texture_resolution()
        self._viewport.viewport_api.set_texture_resolution((width, height))
        # Requires 3 updates to propagate changes
        for i in range(3):
            render()

    @property
    def image_width(self):
        """
        Returns:
            int: Image width of this sensor, in pixels
        """
        return self._viewport.viewport_api.get_texture_resolution()[0]

    @image_width.setter
    def image_width(self, width):
        """
        Sets the image width @width for this sensor

        Args:
            width (int): Image width of this sensor, in pixels
        """
        _, height = self._viewport.viewport_api.get_texture_resolution()
        self._viewport.viewport_api.set_texture_resolution((width, height))
        # Requires 3 updates to propagate changes
        for i in range(3):
            render()

    @property
    def clipping_range(self):
        """
        Returns:
            2-tuple: [min, max] value of the sensor's clipping range, in meters
        """
        return np.array(self.get_attribute("clippingRange"))

    @clipping_range.setter
    def clipping_range(self, limits):
        """
        Sets the clipping range @limits for this sensor

        Args:
            limits (2-tuple): [min, max] value of the sensor's clipping range, in meters
        """
        self.set_attribute(attr="clippingRange", val=lazy.pxr.Gf.Vec2f(*limits))
        # In order for sensor changes to propagate, we must toggle its visibility
        self.visible = False
        # A single update step has to happen here before we toggle visibility for changes to propagate
        render()
        self.visible = True

    @property
    def horizontal_aperture(self):
        """
        Returns:
            float: horizontal aperture of this sensor, in mm
        """
        return self.get_attribute("horizontalAperture")

    @horizontal_aperture.setter
    def horizontal_aperture(self, length):
        """
        Sets the focal length @length for this sensor

        Args:
            length (float): horizontal aperture of this sensor, in meters
        """
        self.set_attribute("horizontalAperture", length)

    @property
    def focal_length(self):
        """
        Returns:
            float: focal length of this sensor, in mm
        """
        return self.get_attribute("focalLength")

    @focal_length.setter
    def focal_length(self, length):
        """
        Sets the focal length @length for this sensor

        Args:
            length (float): focal length of this sensor, in mm
        """
        self.set_attribute("focalLength", length)

    @property
    def intrinsic_matrix(self):
        """
        Returns:
            n-array: (3, 3) camera intrinsic matrix. Transforming point p (x,y,z) in the camera frame via K * p will
                produce p' (x', y', w) - the point in the image plane. To get pixel coordiantes, divide x' and y' by w
        """
        projection_matrix = self.camera_parameters["cameraProjection"]
        projection_matrix = np.array(projection_matrix).reshape(4, 4)

        fx = projection_matrix[0, 0]
        fy = projection_matrix[1, 1]
        cx = projection_matrix[0, 2]
        cy = projection_matrix[1, 2]
        s = projection_matrix[0, 1]  # Skew factor

        intrinsic_matrix = np.array([[fx, s, cx],
                                     [0.0, fy, cy],
                                     [0.0, 0.0, 1.0]])
        return intrinsic_matrix

    @property
    def _obs_space_mapping(self):
        # Generate the complex space types for special modalities:
        # {"bbox_2d_tight", "bbox_2d_loose", "bbox_3d"}
        bbox_3d_space = gym.spaces.Sequence(space=gym.spaces.Tuple((
<<<<<<< HEAD
            gym.spaces.Box(low=0, high=np.iinfo(np.uint32).max, shape=(), dtype=np.uint32),  # semanticId
=======
            gym.spaces.Box(low=-np.inf, high=np.inf, shape=(), dtype=np.int32),  # uniqueId
            gym.spaces.Text(min_length=1, max_length=50, charset=VALID_OMNI_CHARS),  # name
            gym.spaces.Text(min_length=1, max_length=50, charset=VALID_OMNI_CHARS),  # semanticLabel
            gym.spaces.Text(min_length=0, max_length=50, charset=VALID_OMNI_CHARS),  # metadata
            gym.spaces.Sequence(space=gym.spaces.Box(low=0, high=MAX_INSTANCE_COUNT, shape=(), dtype=np.uint)),   # instanceIds
            gym.spaces.Box(low=0, high=MAX_CLASS_COUNT, shape=(), dtype=np.uint32),  # semanticId
>>>>>>> a4106509
            gym.spaces.Box(low=-np.inf, high=np.inf, shape=(), dtype=np.float32), # x_min
            gym.spaces.Box(low=-np.inf, high=np.inf, shape=(), dtype=np.float32), # y_min
            gym.spaces.Box(low=-np.inf, high=np.inf, shape=(), dtype=np.float32), # z_min
            gym.spaces.Box(low=-np.inf, high=np.inf, shape=(), dtype=np.float32), # x_max
            gym.spaces.Box(low=-np.inf, high=np.inf, shape=(), dtype=np.float32), # y_max
            gym.spaces.Box(low=-np.inf, high=np.inf, shape=(), dtype=np.float32), # z_max
            gym.spaces.Box(low=-np.inf, high=np.inf, shape=(4, 4), dtype=np.float32), # transform
            gym.spaces.Box(low=-1.0, high=1.0, shape=(), dtype=np.float32),  # occlusion ratio
        )))

        bbox_2d_space = gym.spaces.Sequence(space=gym.spaces.Tuple((
            gym.spaces.Box(low=0, high=np.iinfo(np.uint32).max, shape=(), dtype=np.uint32),  # semanticId
            gym.spaces.Box(low=0, high=MAX_VIEWER_SIZE, shape=(), dtype=np.int32),  # x_min
            gym.spaces.Box(low=0, high=MAX_VIEWER_SIZE, shape=(), dtype=np.int32),  # y_min
            gym.spaces.Box(low=0, high=MAX_VIEWER_SIZE, shape=(), dtype=np.int32),  # x_max
            gym.spaces.Box(low=0, high=MAX_VIEWER_SIZE, shape=(), dtype=np.int32),  # y_max
            gym.spaces.Box(low=-1.0, high=1.0, shape=(), dtype=np.float32),  # occlusion ratio
        )))

        obs_space_mapping = dict(
            rgb=((self.image_height, self.image_width, 4), 0, 255, np.uint8),
            depth=((self.image_height, self.image_width), 0.0, np.inf, np.float32),
            depth_linear=((self.image_height, self.image_width), 0.0, np.inf, np.float32),
            normal=((self.image_height, self.image_width, 4), -1.0, 1.0, np.float32),
            seg_semantic=((self.image_height, self.image_width), -1, MAX_CLASS_COUNT, np.int32),
            seg_instance=((self.image_height, self.image_width), 0, MAX_INSTANCE_COUNT, np.uint32),
            seg_instance_id=((self.image_height, self.image_width), 0, MAX_INSTANCE_COUNT, np.uint32),
            flow=((self.image_height, self.image_width, 4), -np.inf, np.inf, np.float32),
            bbox_2d_tight=bbox_2d_space,
            bbox_2d_loose=bbox_2d_space,
            bbox_3d=bbox_3d_space,
        )

        return obs_space_mapping

    @classmethod
    def clear(cls):
        """
        Clears all cached sensors that have been generated. Should be used when the simulator is completely reset; i.e.:
        all objects on the stage are destroyed
        """
        for sensor in cls.SENSORS.values():
            # Destroy any sensor that is not attached to the main viewport window
            if sensor._viewport.name != "Viewport":
                sensor._viewport.destroy()

        # Render to update
        render()

        cls.SENSORS = dict()

    @classproperty
    def all_modalities(cls):
        return {modality for modality in cls.ALL_MODALITIES if modality != 'camera_params'}

    @classproperty
    def no_noise_modalities(cls):
        # bounding boxes and camera state should not have noise
        return {"bbox_2d_tight", "bbox_2d_loose", "bbox_3d"}<|MERGE_RESOLUTION|>--- conflicted
+++ resolved
@@ -463,16 +463,7 @@
         # Generate the complex space types for special modalities:
         # {"bbox_2d_tight", "bbox_2d_loose", "bbox_3d"}
         bbox_3d_space = gym.spaces.Sequence(space=gym.spaces.Tuple((
-<<<<<<< HEAD
-            gym.spaces.Box(low=0, high=np.iinfo(np.uint32).max, shape=(), dtype=np.uint32),  # semanticId
-=======
-            gym.spaces.Box(low=-np.inf, high=np.inf, shape=(), dtype=np.int32),  # uniqueId
-            gym.spaces.Text(min_length=1, max_length=50, charset=VALID_OMNI_CHARS),  # name
-            gym.spaces.Text(min_length=1, max_length=50, charset=VALID_OMNI_CHARS),  # semanticLabel
-            gym.spaces.Text(min_length=0, max_length=50, charset=VALID_OMNI_CHARS),  # metadata
-            gym.spaces.Sequence(space=gym.spaces.Box(low=0, high=MAX_INSTANCE_COUNT, shape=(), dtype=np.uint)),   # instanceIds
             gym.spaces.Box(low=0, high=MAX_CLASS_COUNT, shape=(), dtype=np.uint32),  # semanticId
->>>>>>> a4106509
             gym.spaces.Box(low=-np.inf, high=np.inf, shape=(), dtype=np.float32), # x_min
             gym.spaces.Box(low=-np.inf, high=np.inf, shape=(), dtype=np.float32), # y_min
             gym.spaces.Box(low=-np.inf, high=np.inf, shape=(), dtype=np.float32), # z_min
