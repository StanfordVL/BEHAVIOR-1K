--- conflicted
+++ resolved
@@ -1,7 +1,3 @@
-<<<<<<< HEAD
-import gymnasium as gym
-=======
->>>>>>> f5d2ed81
 from abc import ABCMeta, abstractmethod
 
 import gymnasium as gym
