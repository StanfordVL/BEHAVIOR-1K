--- conflicted
+++ resolved
@@ -800,31 +800,20 @@
 def multi_dim_linspace(start: th.Tensor, stop: th.Tensor, num: int) -> th.Tensor:
     """
     Generate a tensor with evenly spaced values along multiple dimensions.
-<<<<<<< HEAD
-
-=======
->>>>>>> a02bb6e1
+
     This function creates a tensor where each slice along the first dimension
     contains values linearly interpolated between the corresponding elements
     of 'start' and 'stop'. It's similar to numpy.linspace but works with
     multi-dimensional inputs in PyTorch.
-<<<<<<< HEAD
-
-=======
->>>>>>> a02bb6e1
+
     Args:
         start (th.Tensor): Starting values for each dimension.
         stop (th.Tensor): Ending values for each dimension.
         num (int): Number of samples to generate along the interpolated dimension.
-<<<<<<< HEAD
 
     Returns:
         th.Tensor: A tensor of shape (num, *start.shape) containing the interpolated values.
 
-=======
-    Returns:
-        th.Tensor: A tensor of shape (num, *start.shape) containing the interpolated values.
->>>>>>> a02bb6e1
     Example:
         >>> start = th.tensor([0, 10, 100])
         >>> stop = th.tensor([1, 20, 200])
