--- conflicted
+++ resolved
@@ -400,27 +400,10 @@
                 stage.RemovePrim(subprim.GetPath()),
             )
 
-<<<<<<< HEAD
-    # # Create new default material for this object.
-    # mtl_created_list = []
-    # lazy.omni.kit.commands.execute(
-    #     "CreateAndBindMdlMaterialFromLibrary",
-    #     mdl_name="OmniPBR.mdl",
-    #     mtl_name="OmniPBR",
-    #     mtl_created_list=mtl_created_list,
-    # )
-    # default_mat = lazy.isaacsim.core.utils.prims.get_prim_at_path(mtl_created_list[0])
-    # default_mat = rename_prim(prim=default_mat, name=f"default_material")
-    # log.debug("Created default material:", default_mat.GetPath())
-    #
-    # # We may delete this default material if it's never used
-    # default_mat_is_used = False
-=======
     # Remove the materials copied over by the URDF importer
     urdf_importer_mtl_dir = os.path.join(usd_dir, "materials")
     if os.path.exists(urdf_importer_mtl_dir):
         shutil.rmtree(urdf_importer_mtl_dir)
->>>>>>> b2d40ba0
 
     # Grab all visual objs for this object
     urdf_path = f"{dataset_root}/objects/{obj_category}/{obj_model}/urdf/{obj_model}_with_meta_links.urdf"
