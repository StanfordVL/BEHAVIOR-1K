--- conflicted
+++ resolved
@@ -6,15 +6,15 @@
 from collections.abc import Iterable
 
 import numpy as np
-from numba import jit, prange
 import torch as th
 import trimesh
+from numba import jit, prange
 
 import omnigibson as og
 import omnigibson.lazy as lazy
-from omnigibson.controllers.controller_base import _ControllerBackend, _ControllerTorchBackend, _ControllerNumpyBackend
+import omnigibson.utils.transform_utils as T
 from omnigibson.controllers.controller_base import _controller_backend as cb
-import omnigibson.utils.transform_utils as T
+from omnigibson.controllers.controller_base import _ControllerBackend, _ControllerNumpyBackend, _ControllerTorchBackend
 from omnigibson.macros import gm
 from omnigibson.utils.constants import PRIMITIVE_MESH_TYPES, JointType, PrimType
 from omnigibson.utils.numpy_utils import vtarray_to_torch
@@ -1092,7 +1092,9 @@
 
     def get_coriolis_and_centrifugal_forces(self, prim_path):
         if "coriolis_and_centrifugal_forces" not in self._read_cache:
-            self._read_cache["coriolis_and_centrifugal_forces"] = cb.from_torch(self._view.get_coriolis_and_centrifugal_forces())
+            self._read_cache["coriolis_and_centrifugal_forces"] = cb.from_torch(
+                self._view.get_coriolis_and_centrifugal_forces()
+            )
 
         idx = self._idx[prim_path]
         return self._read_cache["coriolis_and_centrifugal_forces"][idx]
@@ -1874,7 +1876,6 @@
     return True
 
 
-<<<<<<< HEAD
 def get_sdf_value_type_name(val):
     """
     Determines the appropriate Sdf value type based on the input value.
@@ -1901,14 +1902,17 @@
         if isinstance(val, type_):
             return usd_type
     raise ValueError(f"Unsupported input type: {type(val)}")
-=======
+
+
 import omnigibson.utils.transform_utils as TT
+
+
 @th.compile
 def _compute_relative_poses_torch(
-        idx: int,
-        n_links: int,
-        all_tfs: th.Tensor,
-        base_pose: th.Tensor,
+    idx: int,
+    n_links: int,
+    all_tfs: th.Tensor,
+    base_pose: th.Tensor,
 ):
     tfs = th.zeros((n_links, 4, 4), dtype=th.float32)
     # base vel is the final -1 index
@@ -1931,6 +1935,8 @@
 
 
 import omnigibson.utils.transform_utils_np as NT
+
+
 @jit(nopython=True)
 def _compute_relative_poses_numpy(idx, n_links, all_tfs, base_pose):
     tfs = np.zeros((n_links, 4, 4), dtype=np.float32)
@@ -1960,5 +1966,4 @@
 # Set these as part of the backend values
 setattr(_ControllerBackend, "compute_relative_poses", None)
 setattr(_ControllerTorchBackend, "compute_relative_poses", _compute_relative_poses_torch)
-setattr(_ControllerNumpyBackend, "compute_relative_poses", _compute_relative_poses_numpy)
->>>>>>> d092a6fb
+setattr(_ControllerNumpyBackend, "compute_relative_poses", _compute_relative_poses_numpy)