"""
A set of utility functions slated to be deprecated once Omniverse bugs are fixed
"""
import carb
from typing import List, Optional, Tuple, Union, Callable
import omni.usd as ou
from omni.particle.system.core.scripts.core import Core as OmniCore
from omni.particle.system.core.scripts.utils import Utils as OmniUtils
from pxr import Sdf, UsdShade, PhysxSchema, Usd, UsdGeom, UsdPhysics
import omni
import omni.graph.core as ogc
from omni.kit.primitive.mesh.command import _get_all_evaluators
from omni.kit.primitive.mesh.command import CreateMeshPrimWithDefaultXformCommand as CMPWDXC
import omni.timeline
from omni.isaac.core.utils.prims import get_prim_at_path
import numpy as np
import torch
import warp as wp
import math
<<<<<<< HEAD
import trimesh
=======
from omni.isaac.core.articulations import ArticulationView as _ArticulationView
from omni.isaac.core.prims import RigidPrimView as _RigidPrimView
>>>>>>> a19d2896

DEG2RAD = math.pi / 180.0


<<<<<<< HEAD
def get_trimesh_evaluator(mesh):
    class TrimeshEvaluator:  # pragma: no cover
        def __init__(self, attributes: dict):
            self._attributes = attributes

        def eval(self, **kwargs) -> Tuple[
            List[lazy.pxr.Gf.Vec3f], List[lazy.pxr.Gf.Vec3f],
            List[lazy.pxr.Gf.Vec2f], List[int], List[int]
        ]:
            """It must be implemented to return tuple
            [points, normals, uvs, face_indices, face_vertex_counts], where:
            * points and normals are array of Gf.Vec3f.
            * uvs are array of Gf.Vec2f that represents uv coordinates.
            * face_indexes are array of int that represents face indices.
            * face_vertex_counts are array of int that represents vertex count per face.
            * Normals and uvs must be face varying.
            """
            points = lazy.pxr.Vt.Vec3fArray.FromNumpy(mesh.vertices)

            face_indices = []
            face_vertex_counts = []
            normals = []
            uvs = []
            for face_idx, face_vertices in enumerate(mesh.faces):
                face_indices.extend(face_vertices)
                face_vertex_counts.append(len(face_vertices))
                for _ in face_vertices:
                    normals.append(mesh.face_normals[face_idx])
                    uvs.append([0, 0])


            normals = lazy.pxr.Vt.Vec3fArray.FromNumpy(np.array(normals))
            uvs = lazy.pxr.Vt.Vec2fArray.FromNumpy(np.array(uvs))
            return points, normals, uvs, np.array(face_indices).tolist(), face_vertex_counts

        @staticmethod
        def build_setting_ui():
            pass

        @staticmethod
        def reset_setting():
            pass

        @staticmethod
        def get_default_half_scale():
            return 50

    return TrimeshEvaluator


class CreateMeshPrimWithDefaultXformCommand(lazy.omni.kit.primitive.mesh.command.CreateMeshPrimWithDefaultXformCommand):
    def __init__(self, prim_type: str, trimesh_mesh: trimesh.Trimesh, **kwargs):
=======
class CreateMeshPrimWithDefaultXformCommand(CMPWDXC):
    def __init__(self, prim_type: str, **kwargs):
>>>>>>> a19d2896
        """
        Creates primitive.

        Args:
            prim_type (str): It supports Plane/Sphere/Cone/Cylinder/Disk/Torus/Cube.

        kwargs:
            object_origin (Gf.Vec3f): Position of mesh center in stage units.

            u_patches (int): The number of patches to tessellate U direction.

            v_patches (int): The number of patches to tessellate V direction.

            w_patches (int): The number of patches to tessellate W direction.
                             It only works for Cone/Cylinder/Cube.

            half_scale (float): Half size of mesh in centimeters. Default is None, which means it's controlled by settings.

            u_verts_scale (int): Tessellation Level of U. It's a multiplier of u_patches.

            v_verts_scale (int): Tessellation Level of V. It's a multiplier of v_patches.

            w_verts_scale (int): Tessellation Level of W. It's a multiplier of w_patches.
                                 It only works for Cone/Cylinder/Cube.
                                 For Cone/Cylinder, it's to tessellate the caps.
                                 For Cube, it's to tessellate along z-axis.

            above_ground (bool): It will offset the center of mesh above the ground plane if it's True,
                False otherwise. It's False by default. This param only works when param object_origin is not given.
                Otherwise, it will be ignored.

            stage (Usd.Stage): If specified, stage to create prim on
        """

        self._prim_type = prim_type[0:1].upper() + prim_type[1:].lower()
        self._usd_context = omni.usd.get_context()
        self._selection = self._usd_context.get_selection()
        self._stage = kwargs.get("stage", self._usd_context.get_stage())
        self._settings = carb.settings.get_settings()
        self._default_path = kwargs.get("prim_path", None)
        self._select_new_prim = kwargs.get("select_new_prim", True)
        self._prepend_default_prim = kwargs.get("prepend_default_prim", True)
        self._above_round = kwargs.get("above_ground", False)

        self._attributes = {**kwargs}
        # Supported mesh types should have an associated evaluator class
<<<<<<< HEAD
        if prim_type == "Mesh":
            assert trimesh_mesh is not None, "Mesh prim requires a trimesh mesh"
            self._evaluator_class = get_trimesh_evaluator(trimesh_mesh)
        else:
            self._evaluator_class = lazy.omni.kit.primitive.mesh.command._get_all_evaluators()[prim_type]
=======
        self._evaluator_class = _get_all_evaluators()[prim_type]
>>>>>>> a19d2896
        assert isinstance(self._evaluator_class, type)


class Utils2022(OmniUtils):
    """
    Subclass that overrides a specific function within Omni's Utils class to fix a bug
    """
    def create_material(self, name):
        # TODO: THIS IS THE ONLY LINE WE CHANGE! "/" SHOULD BE ""
        material_path = ""
        default_prim = self.stage.GetDefaultPrim()
        if default_prim:
            material_path = default_prim.GetPath().pathString

        if not self.stage.GetPrimAtPath(material_path + "/Looks"):
            self.stage.DefinePrim(material_path + "/Looks", "Scope")
        material_path += "/Looks/" + name
        material_path = ou.get_stage_next_free_path(
            self.stage, material_path, False
        )
        material = UsdShade.Material.Define(self.stage, material_path)

        shader_path = material_path + "/Shader"
        shader = UsdShade.Shader.Define(self.stage, shader_path)

        # Update Neuraylib MDL search paths
        import omni.particle.system.core as core
        core.update_mdl_search_paths()

        shader.SetSourceAsset(name + ".mdl", "mdl")
        shader.SetSourceAssetSubIdentifier(name, "mdl")
        shader.GetImplementationSourceAttr().Set(UsdShade.Tokens.sourceAsset)
        shader.CreateOutput("out", Sdf.ValueTypeNames.Token)
        material.CreateSurfaceOutput().ConnectToSource(shader, "out")

        return [material_path]


class Utils2023(OmniUtils):
    def create_material(self, name):
        material_url = carb.settings.get_settings().get("/exts/omni.particle.system.core/material")

        # TODO: THIS IS THE ONLY LINE WE CHANGE! "/" SHOULD BE ""
        material_path = ""
        default_prim = self.stage.GetDefaultPrim()
        if default_prim:
            material_path = default_prim.GetPath().pathString

        if not self.stage.GetPrimAtPath(material_path + "/Looks"):
            self.stage.DefinePrim(material_path + "/Looks", "Scope")
        material_path += "/Looks/" + name
        material_path = ou.get_stage_next_free_path(
            self.stage, material_path, False
        )
        prim = self.stage.DefinePrim(material_path, "Material")
        if material_url:
            prim.GetReferences().AddReference(material_url)
        else:
            carb.log_error("Failed to find material URL in settings")

        return [material_path]


class Core(OmniCore):
    """
    Subclass that overrides a specific function within Omni's Core class to fix a bug
    """
    def __init__(self, popup_callback: Callable[[str], None], particle_system_name: str):
        self._popup_callback = popup_callback
        from omnigibson.utils.sim_utils import meets_minimum_isaac_version
        self.utils = Utils2023() if meets_minimum_isaac_version("2023.0.0") else Utils2022()
        self.context = ou.get_context()
        self.stage = self.context.get_stage()
        self.selection = self.context.get_selection()
        self.particle_system_name = particle_system_name
        self.sub_stage_update = self.context.get_stage_event_stream().create_subscription_to_pop(self.on_stage_update)
        self.on_stage_update()

    def get_compute_graph(self, selected_paths, create_new_graph=True, created_paths=None):
        """
        Returns the first ComputeGraph found in selected_paths.
        If no graph is found and create_new_graph is true, a new graph will be created and its
        path appended to created_paths (if provided).
        """
        graph = None
        graph_paths = [path for path in selected_paths
                       if self.stage.GetPrimAtPath(path).GetTypeName() in ["ComputeGraph", "OmniGraph"] ]

        if len(graph_paths) > 0:
            graph = ogc.get_graph_by_path(graph_paths[0])
            if len(graph_paths) > 1:
                carb.log_warn(f"Multiple ComputeGraph prims selected. Only the first will be used: {graph.get_path_to_graph()}")
        elif create_new_graph:
            # If no graph was found in the selected prims, we'll make a new graph.
            # TODO: THIS IS THE ONLY LINE THAT WE CHANGE! ONCE FIXED, REMOVE THIS
            graph_path = Sdf.Path(f"/OmniGraph/{self.particle_system_name}").MakeAbsolutePath(Sdf.Path.absoluteRootPath)
            graph_path = ou.get_stage_next_free_path(self.stage, graph_path, True)

            # prim = self.stage.GetDefaultPrim()
            # path = str(prim.GetPath()) if prim else ""
            self.stage.DefinePrim("/OmniGraph", "Scope")

            container_graphs = ogc.get_global_container_graphs()
            # FIXME: container_graphs[0] should be the simulation orchestration graph, but this may change in the future.
            container_graph = container_graphs[0]
            result, wrapper_node = ogc.cmds.CreateGraphAsNode(
                graph=container_graph,
                node_name=Sdf.Path(graph_path).name,
                graph_path=graph_path,
                evaluator_name="push",
                is_global_graph=True,
                backed_by_usd=True,
                fc_backing_type=ogc.GraphBackingType.GRAPH_BACKING_TYPE_FLATCACHE_SHARED,
                pipeline_stage=ogc.GraphPipelineStage.GRAPH_PIPELINE_STAGE_SIMULATION
            )
            graph = wrapper_node.get_wrapped_graph()

            if created_paths is not None:
                created_paths.append(graph.get_path_to_graph())

            carb.log_info(f"No ComputeGraph selected. A new graph has been created at {graph.get_path_to_graph()}")

        return graph


class ArticulationView(_ArticulationView):
    """ArticulationView with some additional functionality implemented."""

    def set_joint_limits(
        self,
        values: Union[np.ndarray, torch.Tensor],
        indices: Optional[Union[np.ndarray, List, torch.Tensor, wp.array]] = None,
        joint_indices: Optional[Union[np.ndarray, List, torch.Tensor, wp.array]] = None,
    ) -> None:
        """Sets joint limits for articulation joints in the view.

        Args:
            values (Union[np.ndarray, torch.Tensor, wp.array]): joint limits for articulations in the view. shape (M, K, 2).
            indices (Optional[Union[np.ndarray, List, torch.Tensor, wp.array]], optional): indicies to specify which prims
                                                                                 to manipulate. Shape (M,).
                                                                                 Where M <= size of the encapsulated prims in the view.
                                                                                 Defaults to None (i.e: all prims in the view).
            joint_indices (Optional[Union[np.ndarray, List, torch.Tensor, wp.array]], optional): joint indicies to specify which joints
                                                                                 to manipulate. Shape (K,).
                                                                                 Where K <= num of dofs.
                                                                                 Defaults to None (i.e: all dofs).
        """
        if not self._is_initialized:
            carb.log_warn("ArticulationView needs to be initialized.")
            return
        if not omni.timeline.get_timeline_interface().is_stopped() and self._physics_view is not None:
            indices = self._backend_utils.resolve_indices(indices, self.count, "cpu")
            joint_indices = self._backend_utils.resolve_indices(joint_indices, self.num_dof, "cpu")
            new_values = self._physics_view.get_dof_limits()
            values = self._backend_utils.move_data(values, device="cpu")
            new_values = self._backend_utils.assign(
                values,
                new_values,
                [self._backend_utils.expand_dims(indices, 1) if self._backend != "warp" else indices, joint_indices],
            )
            self._physics_view.set_dof_limits(new_values, indices)
        else:
            indices = self._backend_utils.to_list(
                self._backend_utils.resolve_indices(indices, self.count, self._device)
            )
            dof_types = self._backend_utils.to_list(self.get_dof_types())
            joint_indices = self._backend_utils.to_list(
                self._backend_utils.resolve_indices(joint_indices, self.num_dof, self._device)
            )
            values = self._backend_utils.to_list(values)
            articulation_read_idx = 0
            for i in indices:
                dof_read_idx = 0
                for dof_index in joint_indices:
                    dof_val = values[articulation_read_idx][dof_read_idx]
                    if dof_types[dof_index] == omni.physics.tensors.DofType.Rotation:
                        dof_val /= DEG2RAD
                    prim = get_prim_at_path(self._dof_paths[i][dof_index])
                    prim.GetAttribute("physics:lowerLimit").Set(dof_val[0])
                    prim.GetAttribute("physics:upperLimit").Set(dof_val[1])
                    dof_read_idx += 1
                articulation_read_idx += 1
        return
    
    def get_joint_limits(
        self,
        indices: Optional[Union[np.ndarray, List, torch.Tensor, wp.array]] = None,
        joint_indices: Optional[Union[np.ndarray, List, torch.Tensor, wp.array]] = None,
        clone: bool = True,
    ) -> Union[np.ndarray, torch.Tensor, wp.array]:
        """Gets joint limits for articulation in the view.

        Args:
            indices (Optional[Union[np.ndarray, List, torch.Tensor, wp.array]], optional): indicies to specify which prims
                                                                                 to query. Shape (M,).
                                                                                 Where M <= size of the encapsulated prims in the view.
                                                                                 Defaults to None (i.e: all prims in the view).
            joint_indices (Optional[Union[np.ndarray, List, torch.Tensor, wp.array]], optional): joint indicies to specify which joints
                                                                                 to query. Shape (K,).
                                                                                 Where K <= num of dofs.
                                                                                 Defaults to None (i.e: all dofs).
            clone (Optional[bool]): True to return a clone of the internal buffer. Otherwise False. Defaults to True.

        Returns:
            Union[np.ndarray, torch.Tensor, wp.indexedarray]: joint limits for articulations in the view. shape (M, K).
        """
        if not self._is_initialized:
            carb.log_warn("ArticulationView needs to be initialized.")
            return None
        if not omni.timeline.get_timeline_interface().is_stopped() and self._physics_view is not None:
            indices = self._backend_utils.resolve_indices(indices, self.count, self._device)
            joint_indices = self._backend_utils.resolve_indices(joint_indices, self.num_dof, self._device)
            values = self._backend_utils.move_data(self._physics_view.get_dof_limits(), self._device)
            if clone:
                values = self._backend_utils.clone_tensor(values, device=self._device)
            result = values[
                self._backend_utils.expand_dims(indices, 1) if self._backend != "warp" else indices, joint_indices
            ]
            return result
        else:
            indices = self._backend_utils.resolve_indices(indices, self.count, self._device)
            dof_types = self._backend_utils.to_list(self.get_dof_types())
            joint_indices = self._backend_utils.resolve_indices(joint_indices, self.num_dof, self._device)
            values = np.zeros(shape=(indices.shape[0], joint_indices.shape[0], 2), dtype="float32")
            articulation_write_idx = 0
            indices = self._backend_utils.to_list(indices)
            joint_indices = self._backend_utils.to_list(joint_indices)
            for i in indices:
                dof_write_idx = 0
                for dof_index in joint_indices:
                    prim = get_prim_at_path(self._dof_paths[i][dof_index])
                    values[articulation_write_idx][dof_write_idx][0] = prim.GetAttribute("physics:lowerLimit").Get()
                    values[articulation_write_idx][dof_write_idx][1] = prim.GetAttribute("physics:upperLimit").Get()
                    if dof_types[dof_index] == omni.physics.tensors.DofType.Rotation:
                        values[articulation_write_idx][dof_write_idx] = values[articulation_write_idx][dof_write_idx] * DEG2RAD
                    dof_write_idx += 1
                articulation_write_idx += 1
            values = self._backend_utils.convert(values, dtype="float32", device=self._device, indexed=True)
            return values
        
    def set_max_velocities(
        self,
        values: Union[np.ndarray, torch.Tensor, wp.array],
        indices: Optional[Union[np.ndarray, List, torch.Tensor, wp.array]] = None,
        joint_indices: Optional[Union[np.ndarray, List, torch.Tensor, wp.array]] = None,
    ) -> None:
        """Sets maximum velocities for articulation in the view.

        Args:
            values (Union[np.ndarray, torch.Tensor, wp.array]): maximum velocities for articulations in the view. shape (M, K).
            indices (Optional[Union[np.ndarray, List, torch.Tensor, wp.array]], optional): indicies to specify which prims
                                                                                 to manipulate. Shape (M,).
                                                                                 Where M <= size of the encapsulated prims in the view.
                                                                                 Defaults to None (i.e: all prims in the view).
            joint_indices (Optional[Union[np.ndarray, List, torch.Tensor, wp.array]], optional): joint indicies to specify which joints
                                                                                 to manipulate. Shape (K,).
                                                                                 Where K <= num of dofs.
                                                                                 Defaults to None (i.e: all dofs).
        """
        if not self._is_initialized:
            carb.log_warn("ArticulationView needs to be initialized.")
            return
        if not omni.timeline.get_timeline_interface().is_stopped() and self._physics_view is not None:
            indices = self._backend_utils.resolve_indices(indices, self.count, "cpu")
            joint_indices = self._backend_utils.resolve_indices(joint_indices, self.num_dof, "cpu")
            new_values = self._physics_view.get_dof_max_velocities()
            new_values = self._backend_utils.assign(
                self._backend_utils.move_data(values, device="cpu"),
                new_values,
                [self._backend_utils.expand_dims(indices, 1) if self._backend != "warp" else indices, joint_indices],
            )
            self._physics_view.set_dof_max_velocities(new_values, indices)
        else:
            indices = self._backend_utils.resolve_indices(indices, self.count, self._device)
            joint_indices = self._backend_utils.resolve_indices(joint_indices, self.num_dof, self._device)
            articulation_read_idx = 0
            indices = self._backend_utils.to_list(indices)
            joint_indices = self._backend_utils.to_list(joint_indices)
            values = self._backend_utils.to_list(values)
            for i in indices:
                dof_read_idx = 0
                for dof_index in joint_indices:
                    prim = PhysxSchema.PhysxJointAPI(get_prim_at_path(self._dof_paths[i][dof_index]))
                    if not prim.GetMaxJointVelocityAttr():
                        prim.CreateMaxJointVelocityAttr().Set(values[articulation_read_idx][dof_read_idx])
                    else:
                        prim.GetMaxJointVelocityAttr().Set(values[articulation_read_idx][dof_read_idx])
                    dof_read_idx += 1
                articulation_read_idx += 1
        return

    def get_max_velocities(
        self,
        indices: Optional[Union[np.ndarray, List, torch.Tensor, wp.array]] = None,
        joint_indices: Optional[Union[np.ndarray, List, torch.Tensor, wp.array]] = None,
        clone: bool = True,
    ) -> Union[np.ndarray, torch.Tensor, wp.indexedarray]:
        """Gets maximum velocities for articulation in the view.

        Args:
            indices (Optional[Union[np.ndarray, List, torch.Tensor, wp.array]], optional): indicies to specify which prims
                                                                                 to query. Shape (M,).
                                                                                 Where M <= size of the encapsulated prims in the view.
                                                                                 Defaults to None (i.e: all prims in the view).
            joint_indices (Optional[Union[np.ndarray, List, torch.Tensor, wp.array]], optional): joint indicies to specify which joints
                                                                                 to query. Shape (K,).
                                                                                 Where K <= num of dofs.
                                                                                 Defaults to None (i.e: all dofs).
            clone (Optional[bool]): True to return a clone of the internal buffer. Otherwise False. Defaults to True.

        Returns:
            Union[np.ndarray, torch.Tensor, wp.indexedarray]: maximum velocities for articulations in the view. shape (M, K).
        """
        if not self._is_initialized:
            carb.log_warn("ArticulationView needs to be initialized.")
            return None
        if not omni.timeline.get_timeline_interface().is_stopped() and self._physics_view is not None:
            indices = self._backend_utils.resolve_indices(indices, self.count, "cpu")
            joint_indices = self._backend_utils.resolve_indices(joint_indices, self.num_dof, "cpu")
            max_velocities = self._physics_view.get_dof_max_velocities()
            if clone:
                max_velocities = self._backend_utils.clone_tensor(max_velocities, device="cpu")
            result = self._backend_utils.move_data(
                max_velocities[
                    self._backend_utils.expand_dims(indices, 1) if self._backend != "warp" else indices, joint_indices
                ],
                device=self._device,
            )
            return result
        else:
            indices = self._backend_utils.resolve_indices(indices, self.count, self._device)
            joint_indices = self._backend_utils.resolve_indices(joint_indices, self.num_dof, self._device)
            max_velocities = np.zeros(shape=(indices.shape[0], joint_indices.shape[0]), dtype="float32")
            indices = self._backend_utils.to_list(indices)
            joint_indices = self._backend_utils.to_list(joint_indices)
            articulation_write_idx = 0
            for i in indices:
                dof_write_idx = 0
                for dof_index in joint_indices:
                    prim = PhysxSchema.PhysxJointAPI(get_prim_at_path(self._dof_paths[i][dof_index]))
                    max_velocities[articulation_write_idx][dof_write_idx] = prim.GetMaxJointVelocityAttr().Get()
                    dof_write_idx += 1
                articulation_write_idx += 1
            max_velocities = self._backend_utils.convert(max_velocities, dtype="float32", device=self._device, indexed=True)
            return max_velocities
        
    def set_joint_positions(
        self,
        positions: Optional[Union[np.ndarray, torch.Tensor, wp.array]],
        indices: Optional[Union[np.ndarray, List, torch.Tensor, wp.array]] = None,
        joint_indices: Optional[Union[np.ndarray, List, torch.Tensor, wp.array]] = None,
    ) -> None:
        """Set the joint positions of articulations in the view

        .. warning::

            This method will immediately set (teleport) the affected joints to the indicated value.
            Use the ``set_joint_position_targets`` or the ``apply_action`` methods to control the articulation joints.

        Args:
            positions (Optional[Union[np.ndarray, torch.Tensor, wp.array]]): joint positions of articulations in the view to be set to in the next frame.
                                                                    shape is (M, K).
            indices (Optional[Union[np.ndarray, List, torch.Tensor, wp.array]], optional): indices to specify which prims
                                                                                 to manipulate. Shape (M,).
                                                                                 Where M <= size of the encapsulated prims in the view.
                                                                                 Defaults to None (i.e: all prims in the view).
            joint_indices (Optional[Union[np.ndarray, List, torch.Tensor, wp.array]], optional): joint indices to specify which joints
                                                                                 to manipulate. Shape (K,).
                                                                                 Where K <= num of dofs.
                                                                                 Defaults to None (i.e: all dofs).

        .. hint::

            This method belongs to the methods used to set the articulation kinematic states:

            ``set_velocities`` (``set_linear_velocities``, ``set_angular_velocities``),
            ``set_joint_positions``, ``set_joint_velocities``, ``set_joint_efforts``

        Example:

        .. code-block:: python

            >>> # set all the articulation joints.
            >>> # Since there are 5 envs, the joint positions are repeated 5 times
            >>> positions = np.tile(np.array([0.0, -1.0, 0.0, -2.2, 0.0, 2.4, 0.8, 0.04, 0.04]), (num_envs, 1))
            >>> prims.set_joint_positions(positions)
            >>>
            >>> # set only the fingers in closed position: panda_finger_joint1 (7) and panda_finger_joint2 (8) to 0.0
            >>> # for the first, middle and last of the 5 envs
            >>> positions = np.tile(np.array([0.0, 0.0]), (3, 1))
            >>> prims.set_joint_positions(positions, indices=np.array([0, 2, 4]), joint_indices=np.array([7, 8]))
        """
        if not self._is_initialized:
            carb.log_warn("ArticulationView needs to be initialized.")
            return
        if not omni.timeline.get_timeline_interface().is_stopped() and self._physics_view is not None:
            indices = self._backend_utils.resolve_indices(indices, self.count, self._device)
            joint_indices = self._backend_utils.resolve_indices(joint_indices, self.num_dof, self._device)
            new_dof_pos = self._physics_view.get_dof_positions()
            new_dof_pos = self._backend_utils.assign(
                self._backend_utils.move_data(positions, device=self._device),
                new_dof_pos,
                [self._backend_utils.expand_dims(indices, 1) if self._backend != "warp" else indices, joint_indices],
            )
            self._physics_view.set_dof_positions(new_dof_pos, indices)
            
            # THIS IS THE FIX: COMMENT OUT THE BELOW LINE AND SET TARGETS INSTEAD
            # self._physics_view.set_dof_position_targets(new_dof_pos, indices)
            self.set_joint_position_targets(positions, indices, joint_indices)
        else:
            carb.log_warn("Physics Simulation View is not created yet in order to use set_joint_positions")

    def set_joint_velocities(
        self,
        velocities: Optional[Union[np.ndarray, torch.Tensor, wp.array]],
        indices: Optional[Union[np.ndarray, List, torch.Tensor, wp.array]] = None,
        joint_indices: Optional[Union[np.ndarray, List, torch.Tensor, wp.array]] = None,
    ) -> None:
        """Set the joint velocities of articulations in the view

        .. warning::

            This method will immediately set the affected joints to the indicated value.
            Use the ``set_joint_velocity_targets`` or the ``apply_action`` methods to control the articulation joints.

        Args:
            velocities (Optional[Union[np.ndarray, torch.Tensor, wp.array]]): joint velocities of articulations in the view to be set to in the next frame.
                                                                    shape is (M, K).
            indices (Optional[Union[np.ndarray, List, torch.Tensor, wp.array]], optional): indices to specify which prims
                                                                                 to manipulate. Shape (M,).
                                                                                 Where M <= size of the encapsulated prims in the view.
                                                                                 Defaults to None (i.e: all prims in the view).
            joint_indices (Optional[Union[np.ndarray, List, torch.Tensor, wp.array]], optional): joint indices to specify which joints
                                                                                 to manipulate. Shape (K,).
                                                                                 Where K <= num of dofs.
                                                                                 Defaults to None (i.e: all dofs).

        .. hint::

            This method belongs to the methods used to set the articulation kinematic states:

            ``set_velocities`` (``set_linear_velocities``, ``set_angular_velocities``),
            ``set_joint_positions``, ``set_joint_velocities``, ``set_joint_efforts``

        Example:

        .. code-block:: python

            >>> # set the velocities for all the articulation joints to the indicated values.
            >>> # Since there are 5 envs, the joint velocities are repeated 5 times
            >>> velocities = np.tile(np.array([0.1, 0.2, 0.3, 0.4, 0.5, 0.6, 0.7, 0.8, 0.9]), (num_envs, 1))
            >>> prims.set_joint_velocities(velocities)
            >>>
            >>> # set the fingers velocities: panda_finger_joint1 (7) and panda_finger_joint2 (8) to -0.1
            >>> # for the first, middle and last of the 5 envs
            >>> velocities = np.tile(np.array([-0.1, -0.1]), (3, 1))
            >>> prims.set_joint_velocities(velocities, indices=np.array([0, 2, 4]), joint_indices=np.array([7, 8]))
        """
        if not self._is_initialized:
            carb.log_warn("ArticulationView needs to be initialized.")
            return
        if not omni.timeline.get_timeline_interface().is_stopped() and self._physics_view is not None:
            indices = self._backend_utils.resolve_indices(indices, self.count, self._device)
            joint_indices = self._backend_utils.resolve_indices(joint_indices, self.num_dof, self._device)
            new_dof_vel = self._physics_view.get_dof_velocities()
            new_dof_vel = self._backend_utils.assign(
                self._backend_utils.move_data(velocities, device=self._device),
                new_dof_vel,
                [self._backend_utils.expand_dims(indices, 1) if self._backend != "warp" else indices, joint_indices],
            )
            self._physics_view.set_dof_velocities(new_dof_vel, indices)

            # THIS IS THE FIX: COMMENT OUT THE BELOW LINE AND SET TARGETS INSTEAD
            # self._physics_view.set_dof_velocity_targets(new_dof_vel, indices)
            self.set_joint_velocity_targets(velocities, indices, joint_indices)
        else:
            carb.log_warn("Physics Simulation View is not created yet in order to use set_joint_velocities")
        return

    def set_joint_efforts(
        self,
        efforts: Optional[Union[np.ndarray, torch.Tensor, wp.array]],
        indices: Optional[Union[np.ndarray, List, torch.Tensor, wp.array]] = None,
        joint_indices: Optional[Union[np.ndarray, List, torch.Tensor, wp.array]] = None,
    ) -> None:
        """Set the joint efforts of articulations in the view

        .. note::

            This method can be used for effort control. For this purpose, there must be no joint drive
            or the stiffness and damping must be set to zero.

        Args:
            efforts (Optional[Union[np.ndarray, torch.Tensor, wp.array]]): efforts of articulations in the view to be set to in the next frame.
                                                                    shape is (M, K).
            indices (Optional[Union[np.ndarray, List, torch.Tensor, wp.array]], optional): indices to specify which prims
                                                                                 to manipulate. Shape (M,).
                                                                                 Where M <= size of the encapsulated prims in the view.
                                                                                 Defaults to None (i.e: all prims in the view).
            joint_indices (Optional[Union[np.ndarray, List, torch.Tensor, wp.array]], optional): joint indices to specify which joints
                                                                                 to manipulate. Shape (K,).
                                                                                 Where K <= num of dofs.
                                                                                 Defaults to None (i.e: all dofs).

        .. hint::

            This method belongs to the methods used to set the articulation kinematic states:

            ``set_velocities`` (``set_linear_velocities``, ``set_angular_velocities``),
            ``set_joint_positions``, ``set_joint_velocities``, ``set_joint_efforts``

        Example:

        .. code-block:: python

            >>> # set the efforts for all the articulation joints to the indicated values.
            >>> # Since there are 5 envs, the joint efforts are repeated 5 times
            >>> efforts = np.tile(np.array([10, 20, 30, 40, 50, 60, 70, 80, 90]), (num_envs, 1))
            >>> prims.set_joint_efforts(efforts)
            >>>
            >>> # set the fingers efforts: panda_finger_joint1 (7) and panda_finger_joint2 (8) to 10
            >>> # for the first, middle and last of the 5 envs
            >>> efforts = np.tile(np.array([10, 10]), (3, 1))
            >>> prims.set_joint_efforts(efforts, indices=np.array([0, 2, 4]), joint_indices=np.array([7, 8]))
        """
        if not self._is_initialized:
            carb.log_warn("ArticulationView needs to be initialized.")
            return

        if not omni.timeline.get_timeline_interface().is_stopped() and self._physics_view is not None:
            indices = self._backend_utils.resolve_indices(indices, self.count, self._device)
            joint_indices = self._backend_utils.resolve_indices(joint_indices, self.num_dof, self._device)

            # THIS IS THE FIX: COMMENT OUT THE BELOW LINE AND USE ACTUATION FORCES INSTEAD
            # new_dof_efforts = self._backend_utils.create_zeros_tensor(
            #     shape=[self.count, self.num_dof], dtype="float32", device=self._device
            # )
            new_dof_efforts = self._physics_view.get_dof_actuation_forces()
            new_dof_efforts = self._backend_utils.assign(
                self._backend_utils.move_data(efforts, device=self._device),
                new_dof_efforts,
                [self._backend_utils.expand_dims(indices, 1) if self._backend != "warp" else indices, joint_indices],
            )
            self._physics_view.set_dof_actuation_forces(new_dof_efforts, indices)
        else:
            carb.log_warn("Physics Simulation View is not created yet in order to use set_joint_efforts")
        return

    def _invalidate_physics_handle_callback(self, event):
        # Overwrite super method, add additional de-initialization
        if event.type == int(omni.timeline.TimelineEventType.STOP):
            self._physics_view = None
            self._invalidate_physics_handle_event = None
            self._is_initialized = False


class RigidPrimView(_RigidPrimView):
    def enable_gravities(self, indices: Optional[Union[np.ndarray, list, torch.Tensor, wp.array]] = None) -> None:
        """Enable gravity on rigid bodies (enabled by default).

        Args:
            indices (Optional[Union[np.ndarray, list, torch.Tensor, wp.array]], optional): indicies to specify which prims
                                                                                 to manipulate. Shape (M,).
                                                                                 Where M <= size of the encapsulated prims in the view.
                                                                                 Defaults to None (i.e: all prims in the view).
        """
        if not omni.timeline.get_timeline_interface().is_stopped() and self._physics_view is not None:
            indices = self._backend_utils.resolve_indices(indices, self.count, "cpu")
            data = self._physics_view.get_disable_gravities().reshape(self._count)
            data = self._backend_utils.assign(
                self._backend_utils.create_tensor_from_list([False] * len(indices), dtype="uint8"), data, indices
            )
            self._physics_view.set_disable_gravities(data, indices)
        else:
            indices = self._backend_utils.resolve_indices(indices, self.count, self._device)
            indices = self._backend_utils.to_list(indices)
            for i in indices:
                if self._physx_rigid_body_apis[i] is None:
                    if self._prims[i].HasAPI(PhysxSchema.PhysxRigidBodyAPI):
                        rigid_api = PhysxSchema.PhysxRigidBodyAPI(self._prims[i])
                    else:
                        rigid_api = PhysxSchema.PhysxRigidBodyAPI.Apply(self._prims[i])
                    self._physx_rigid_body_apis[i] = rigid_api
                self._physx_rigid_body_apis[i].GetDisableGravityAttr().Set(False)

    def disable_gravities(self, indices: Optional[Union[np.ndarray, list, torch.Tensor, wp.array]] = None) -> None:
        """Disable gravity on rigid bodies (enabled by default).

        Args:
            indices (Optional[Union[np.ndarray, list, torch.Tensor, wp.array]], optional): indicies to specify which prims
                                                                                 to manipulate. Shape (M,).
                                                                                 Where M <= size of the encapsulated prims in the view.
                                                                                 Defaults to None (i.e: all prims in the view).
        """
        indices = self._backend_utils.resolve_indices(indices, self.count, "cpu")
        if not omni.timeline.get_timeline_interface().is_stopped() and self._physics_view is not None:
            data = self._physics_view.get_disable_gravities().reshape(self._count)
            data = self._backend_utils.assign(
                self._backend_utils.create_tensor_from_list([True] * len(indices), dtype="uint8"), data, indices
            )
            self._physics_view.set_disable_gravities(data, indices)
        else:
            indices = self._backend_utils.resolve_indices(indices, self.count, self._device)
            indices = self._backend_utils.to_list(indices)
            for i in indices:
                if self._physx_rigid_body_apis[i] is None:
                    if self._prims[i].HasAPI(PhysxSchema.PhysxRigidBodyAPI):
                        rigid_api = PhysxSchema.PhysxRigidBodyAPI(self._prims[i])
                    else:
                        rigid_api = PhysxSchema.PhysxRigidBodyAPI.Apply(self._prims[i])
                    self._physx_rigid_body_apis[i] = rigid_api
                self._physx_rigid_body_apis[i].GetDisableGravityAttr().Set(True)
            return<|MERGE_RESOLUTION|>--- conflicted
+++ resolved
@@ -17,17 +17,13 @@
 import torch
 import warp as wp
 import math
-<<<<<<< HEAD
 import trimesh
-=======
 from omni.isaac.core.articulations import ArticulationView as _ArticulationView
 from omni.isaac.core.prims import RigidPrimView as _RigidPrimView
->>>>>>> a19d2896
 
 DEG2RAD = math.pi / 180.0
 
 
-<<<<<<< HEAD
 def get_trimesh_evaluator(mesh):
     class TrimeshEvaluator:  # pragma: no cover
         def __init__(self, attributes: dict):
@@ -78,12 +74,8 @@
     return TrimeshEvaluator
 
 
-class CreateMeshPrimWithDefaultXformCommand(lazy.omni.kit.primitive.mesh.command.CreateMeshPrimWithDefaultXformCommand):
+class CreateMeshPrimWithDefaultXformCommand(CMPWDXC):
     def __init__(self, prim_type: str, trimesh_mesh: trimesh.Trimesh, **kwargs):
-=======
-class CreateMeshPrimWithDefaultXformCommand(CMPWDXC):
-    def __init__(self, prim_type: str, **kwargs):
->>>>>>> a19d2896
         """
         Creates primitive.
 
@@ -130,15 +122,11 @@
 
         self._attributes = {**kwargs}
         # Supported mesh types should have an associated evaluator class
-<<<<<<< HEAD
         if prim_type == "Mesh":
             assert trimesh_mesh is not None, "Mesh prim requires a trimesh mesh"
             self._evaluator_class = get_trimesh_evaluator(trimesh_mesh)
         else:
-            self._evaluator_class = lazy.omni.kit.primitive.mesh.command._get_all_evaluators()[prim_type]
-=======
-        self._evaluator_class = _get_all_evaluators()[prim_type]
->>>>>>> a19d2896
+            self._evaluator_class = _get_all_evaluators()[prim_type]
         assert isinstance(self._evaluator_class, type)
 
 
