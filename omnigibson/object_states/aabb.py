--- conflicted
+++ resolved
@@ -7,9 +7,8 @@
 
 class AABB(AbsoluteObjectState):
     def _get_value(self):
-<<<<<<< HEAD
         if self.obj.prim_type == PrimType.RIGID:
-            aabb_low, aabb_hi = BoundingBoxAPI.union(self.obj.link_prim_paths)
+            aabb_low, aabb_hi = BoundingBoxAPI.compute_aabb(self.obj)
             aabb_low, aabb_hi = np.array(aabb_low), np.array(aabb_hi)
         elif self.obj.prim_type == PrimType.CLOTH:
             particle_positions = self.obj.root_link.particle_positions
@@ -18,10 +17,6 @@
             raise ValueError(f"unknown prim type {self.obj.prim_type}")
 
         return aabb_low, aabb_hi
-=======
-        aabb_low, aabb_hi = BoundingBoxAPI.compute_aabb(self.obj)
-        return np.array(aabb_low), np.array(aabb_hi)
->>>>>>> 50d44dfb
 
     def _set_value(self, new_value):
         raise NotImplementedError("AABB state currently does not support setting.")
