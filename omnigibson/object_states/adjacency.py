--- conflicted
+++ resolved
@@ -3,13 +3,8 @@
 import numpy as np
 
 from omnigibson.macros import create_module_macros
-<<<<<<< HEAD
-from omnigibson.object_states.object_state_base import CachingEnabledObjectState
 from omnigibson.object_states.aabb import AABB
-=======
 from omnigibson.object_states.object_state_base import AbsoluteObjectState
-from omnigibson.object_states.pose import Pose
->>>>>>> d4f5f134
 from omnigibson.utils.sampling_utils import raytest_batch
 
 
@@ -149,11 +144,7 @@
 
     @staticmethod
     def get_dependencies():
-<<<<<<< HEAD
-        return CachingEnabledObjectState.get_dependencies() + [AABB]
-=======
-        return AbsoluteObjectState.get_dependencies() + [Pose]
->>>>>>> d4f5f134
+        return AbsoluteObjectState.get_dependencies() + [AABB]
 
     # Nothing needs to be done to save/load adjacency since it will happen due to pose caching.
 
@@ -194,10 +185,6 @@
 
     @staticmethod
     def get_dependencies():
-<<<<<<< HEAD
-        return CachingEnabledObjectState.get_dependencies() + [AABB]
-=======
-        return AbsoluteObjectState.get_dependencies() + [Pose]
->>>>>>> d4f5f134
+        return AbsoluteObjectState.get_dependencies() + [AABB]
 
     # Nothing needs to be done to save/load adjacency since it will happen due to pose caching.