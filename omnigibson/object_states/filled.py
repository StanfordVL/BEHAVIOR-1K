import numpy as np
from collections import OrderedDict
from omnigibson.macros import gm, create_module_macros
from omnigibson.object_states.link_based_state_mixin import LinkBasedStateMixin
from omnigibson.object_states.object_state_base import RelativeObjectState, BooleanState
from omnigibson.systems.micro_particle_system import FluidSystem
import omnigibson.utils.transform_utils as T
from omnigibson.utils.usd_utils import mesh_prim_to_trimesh_mesh
from omnigibson.utils.geometry_utils import generate_points_in_volume_checker_function
from omnigibson.systems import get_fluid_systems, get_system_from_element_name, get_element_name_from_system

# Create settings for this module
m = create_module_macros(module_path=__file__)

# Proportion of object's volume that must be filled for object to be considered filled
m.VOLUME_FILL_PROPORTION = 0.3


class Filled(RelativeObjectState, BooleanState, LinkBasedStateMixin):
    def __init__(self, obj):
        super().__init__(obj)
        self.check_in_volume = None        # Function to check whether particles are in volume for this container
        self.calculate_volume = None       # Function to calculate the real-world volume for this container

    def _get_value(self, fluid_system):
        # Sanity check to manke sure fluid system is valid
        assert issubclass(fluid_system, FluidSystem), "Can only get Filled state with a valid FluidSystem!"
        # Check what volume is filled
        if len(fluid_system.particle_instancers) > 0:
            particle_positions = np.concatenate([inst.particle_positions for inst in fluid_system.particle_instancers.values()], axis=0)
            particles_in_volume = self.check_in_volume(particle_positions)
            particle_volume = 4 / 3 * np.pi * (fluid_system.particle_radius ** 3)
            prop_filled = particle_volume * particles_in_volume.sum() / self.calculate_volume()
            # If greater than threshold, then the volume is filled
            # Explicit bool cast needed here because the type is bool_ instead of bool which is not JSON-Serializable
            # This has to do with numpy, see https://stackoverflow.com/questions/58408054/typeerror-object-of-type-bool-is-not-json-serializable
            value = bool(prop_filled > m.VOLUME_FILL_PROPORTION)
        else:
            # No fluid exists, so we're obviously empty
            value = False

        return value

    def _set_value(self, fluid_system, new_value):
        # Sanity check to manke sure fluid system is valid
        assert issubclass(fluid_system, FluidSystem), "Can only set Filled state with a valid FluidSystem!"

        # If we found no link, directly return
        if self.link is None:
            return False

        # First, check our current state
        current_state = self.get_value(fluid_system)

        # Only do something if we're changing state
        if current_state != new_value:
            if new_value:
                # Going from False --> True, sample volume with particles
                fluid_system.generate_particle_instancer_from_link(
                    obj=self.obj,
                    link=self.link,
                    mesh_name_prefixes="container",
                )
            else:
                # Going from True --> False, hide all particles within the current volume to be garbage collected
                # by fluid system
                for inst in fluid_system.particle_instancers.values():
                    inst.particle_visibilities = 1 - self.check_in_volume(inst.particle_positions)

        return True

    def _initialize(self):
        super()._initialize()
        self.initialize_link_mixin()

        # If we found no link, directly return
        if self.link is None:
            return

        # Generate volume checker function for this object
        self.check_in_volume, self.calculate_volume = \
            generate_points_in_volume_checker_function(obj=self.obj, volume_link=self.link, mesh_name_prefixes="container")

    @property
    def stateful(self):
        return True

    @staticmethod
    def get_state_link_name():
        # Should be implemented by subclass
        return "container_link"

    @staticmethod
    def get_optional_dependencies():
        return []

    @property
    def state_size(self):
        return len(get_fluid_systems())

    def _dump_state(self):
        # Store whether we're filled for each volume or not
        state = OrderedDict()
        for system in get_fluid_systems().values():
            fluid_name = get_element_name_from_system(system)
            state[fluid_name] = self.get_value(system)

        return state

    def _load_state(self, state):
        # Check to see if the value is different from what we currently have
        # This should always be the same, because our get_value() reads from the particle system, which should
        # hav already updated / synchronized its state
        for fluid_name, val in state.items():
            assert val == self.get_value(get_system_from_element_name(fluid_name)), \
            f"Expected state {self.__class__.__name__} to have synchronized values, but got current value: {self.get_value(get_system_from_element_name(fluid_name))} with desired value: {val}"

<<<<<<< HEAD
    def _serialize(self, state):
        return np.array([val for val in state.values()], dtype=float)
=======
    def _serialize(cls, state):
        return np.array(list(state.values()), dtype=float)
>>>>>>> 8252117f

    def _deserialize(self, state):
        state_dict = OrderedDict()
        for i, fluid_system in enumerate(get_fluid_systems().values()):
            fluid_name = get_element_name_from_system(fluid_system)
            state_dict[fluid_name] = bool(state[i])

        return state_dict, len(state_dict)<|MERGE_RESOLUTION|>--- conflicted
+++ resolved
@@ -115,13 +115,8 @@
             assert val == self.get_value(get_system_from_element_name(fluid_name)), \
             f"Expected state {self.__class__.__name__} to have synchronized values, but got current value: {self.get_value(get_system_from_element_name(fluid_name))} with desired value: {val}"
 
-<<<<<<< HEAD
-    def _serialize(self, state):
-        return np.array([val for val in state.values()], dtype=float)
-=======
     def _serialize(cls, state):
         return np.array(list(state.values()), dtype=float)
->>>>>>> 8252117f
 
     def _deserialize(self, state):
         state_dict = OrderedDict()
