import torch as th

from omnigibson.macros import create_module_macros
from omnigibson.object_states.object_state_base import BooleanStateMixin, RelativeObjectState
from omnigibson.systems.system_base import UUID_TO_SYSTEM_NAME

# Create settings for this module
m = create_module_macros(module_path=__file__)

# Default saturation limit
m.DEFAULT_SATURATION_LIMIT = 1e6


class ModifiedParticles(RelativeObjectState):
    """
    Object state tracking number of modified particles for a given object
    """

    def __init__(self, obj):
        # Run super first
        super().__init__(obj=obj)

        # Set internal values
        self.particle_counts = None

    def _initialize(self):
        super()._initialize()

        # Set internal variables
        self.particle_counts = dict()

    def _get_value(self, system):
        # If system isn't stored, return 0, otherwise, return the actual value
        return self.particle_counts.get(system.name, 0)

    def _set_value(self, system, new_value):
        assert new_value >= 0, "Cannot set ModifiedParticles value to be less than 0!"
        # Remove the value from the dictionary if we're setting it to zero (save memory)
        if new_value == 0 and system.name in self.particle_counts:
            self.particle_counts.pop(system.name)
        else:
            self.particle_counts[system.name] = new_value

    def _sync_systems(self, system_names):
        """
        Helper function for forcing internal systems to be synchronized with external list of @systems.

        NOTE: This may override internal state

        Args:
            system_names (list of str): List of system name(s) that should be actively tracked internally
        """
        self.particle_counts = {name: -1 for name in system_names}

    @property
    def state_size(self):
        # Two entries per system (name + count) + number of systems
        return len(self.particle_counts) * 2 + 1

    def _dump_state(self):
        state = dict(n_systems=len(self.particle_counts))
        for system_name, val in self.particle_counts.items():
            state[system_name] = val
        return state

    def _load_state(self, state):
        self.particle_counts = {
            system_name: val for system_name, val in state.items() if system_name != "n_systems" and val > 0
        }

    def serialize(self, state):
        state_flat = th.tensor([state["n_systems"]], dtype=float)
        if state["n_systems"] > 0:
            system_names = tuple(state.keys())[1:]
            state_flat = th.cat(
                [
                    state_flat,
                    th.cat(
                        [
                            (
                                self.obj.scene.get_system(system_name, force_init=False).uuid,
                                state[system_name],
                            )
                            for system_name in system_names
                        ]
                    ),
                ]
            ).float()
        return state_flat

    def deserialize(self, state):
        n_systems = int(state[0])
        state_shaped = state[1 : 1 + n_systems * 2].reshape(-1, 2)
        state_dict = dict(n_systems=n_systems)
        system_names = []
        for uuid, val in state_shaped:
            system_name = UUID_TO_SYSTEM_NAME[int(uuid)]
            state_dict[system_name] = int(val)
            system_names.append(system_name)

        # Sync systems so that state size sanity check succeeds
        self._sync_systems(system_names=system_names)

        return state_dict, n_systems * 2 + 1


class Saturated(RelativeObjectState, BooleanStateMixin):
    def __init__(self, obj, default_limit=None):
        # Run super first
        super().__init__(obj=obj)

        # Limits
        self._default_limit = default_limit if default_limit is not None else m.DEFAULT_SATURATION_LIMIT
        self._limits = None

    def _initialize(self):
        super()._initialize()

        # Set internal variables
        self._limits = dict()

    @property
    def limits(self):
        """
        Returns:
            dict: Maps system to limit count for that system, if it exists
        """
        return self._limits

    def get_limit(self, system):
        """
        Grabs the internal particle limit for @system

        Args:
            system (BaseSystem): System to limit

        Returns:
            init: Number of particles representing limit for the given @system
        """
        return self._limits.get(system.name, self._default_limit)

    def set_limit(self, system, limit):
        """
        Sets internal particle limit @limit for @system

        Args:
            system (BaseSystem): System to limit
            limit (int): Number of particles representing limit for the given @system
        """
        self._limits[system.name] = limit

    def _get_value(self, system):
        limit = self.get_limit(system=system)

        # If requested, run sanity check to make sure we're not over the limit with this system's particles
        count = self.obj.states[ModifiedParticles].get_value(system)
        assert count <= limit, f"{self.__class__.__name__} should not be over the limit! Max: {limit}, got: {count}"

        return count == limit

    def _set_value(self, system, new_value):
        # Only set the value if it's different than what currently exists
        if new_value != self.get_value(system):
            self.obj.states[ModifiedParticles].set_value(system, self.get_limit(system=system) if new_value else 0)
        return True

    def get_texture_change_params(self):
        colors = []

        for system_name in self._limits.keys():
            system = self.obj.scene.get_system(system_name)
            if self.get_value(system):
                colors.append(system.color)

        if len(colors) == 0:
            # If no fluid system has Soaked=True, keep the default albedo value
            albedo_add = 0.0
            diffuse_tint = [1.0, 1.0, 1.0]
        else:
            albedo_add = 0.1
            avg_color = th.mean(colors, dim=0)
            # Add a tint of avg_color
            # We want diffuse_tint to sum to 2.5 to result in the final RGB to sum to 1.5 on average
            # This is because an average RGB color sum to 1.5 (i.e. [0.5, 0.5, 0.5])
            # (0.5 [original avg RGB per channel] + 0.1 [albedo_add]) * 2.5 = 1.5
            diffuse_tint = th.tensor([0.5, 0.5, 0.5]) + avg_color / th.sum(avg_color)
            diffuse_tint = diffuse_tint.tolist()

        return albedo_add, diffuse_tint

    @classmethod
    def get_dependencies(cls):
        deps = super().get_dependencies()
        deps.add(ModifiedParticles)
        return deps

    def _sync_systems(self, system_names):
        """
        Helper function for forcing internal systems to be synchronized with external list of @systems.

        NOTE: This may override internal state

        Args:
            system_names (list of str): List of system name(s) that should be actively tracked internally
        """
        self._limits = {system_name: m.DEFAULT_SATURATION_LIMIT for system_name in system_names}

    @property
    def state_size(self):
        # Limit per entry * 2 (UUID, value) + default limit + n limits
        return len(self._limits) * 2 + 2

    def _dump_state(self):
        state = dict(n_systems=len(self._limits), default_limit=self._default_limit)
        for system_name, limit in self._limits.items():
            state[system_name] = limit
        return state

    def _load_state(self, state):
        self._limits = dict()
        for k, v in state.items():
            if k == "n_systems":
                continue
            elif k == "default_limit":
                self._default_limit = v
            else:
                self._limits[k] = v

    def serialize(self, state):
        state_flat = th.tensor([state["n_systems"], state["default_limit"]], dtype=th.float64)
        if state["n_systems"] > 0:
            system_names = tuple(state.keys())[2:]
            state_flat = th.cat(
                [
                    state_flat,
                    th.cat(
                        [
<<<<<<< HEAD
                            th.tensor(
                                [self.obj.scene.system_registry("name", system_name).uuid, state[system_name]],
                                dtype=th.float64,
=======
                            (
                                self.obj.scene.get_system(system_name, force_init=False).uuid,
                                state[system_name],
>>>>>>> 315e3b59
                            )
                            for system_name in system_names
                        ]
                    ),
                ]
            )
        return state_flat

    def deserialize(self, state):
        n_systems = int(state[0])
        state_dict = dict(n_systems=n_systems, default_limit=int(state[1]))
        state_shaped = state[2 : 2 + n_systems * 2].reshape(-1, 2)
        system_names = []
        for uuid, val in state_shaped:
            system_name = UUID_TO_SYSTEM_NAME[int(uuid)]
            state_dict[system_name] = int(val)
            system_names.append(system_name)

        # Sync systems so that state size sanity check succeeds
        self._sync_systems(system_names=system_names)

        return state_dict, 2 + n_systems * 2<|MERGE_RESOLUTION|>--- conflicted
+++ resolved
@@ -235,15 +235,9 @@
                     state_flat,
                     th.cat(
                         [
-<<<<<<< HEAD
                             th.tensor(
-                                [self.obj.scene.system_registry("name", system_name).uuid, state[system_name]],
+                                [self.obj.scene.get_system(system_name, force_init=False).uuid, state[system_name]],
                                 dtype=th.float64,
-=======
-                            (
-                                self.obj.scene.get_system(system_name, force_init=False).uuid,
-                                state[system_name],
->>>>>>> 315e3b59
                             )
                             for system_name in system_names
                         ]
