--- conflicted
+++ resolved
@@ -221,19 +221,6 @@
                 use_eyes_targets=use_eyes_targets,
             )
 
-<<<<<<< HEAD
-        #     # Make sure all cuda graphs have been warmed up
-        #     for solver in [mg.ik_solver, mg.trajopt_solver, mg.finetune_trajopt_solver]:
-        #         if solver.solver.use_cuda_graph_metrics:
-        #             assert solver.solver.safety_rollout._metrics_cuda_graph_init
-        #             if isinstance(solver, lazy.curobo.wrap.reacher.trajopt.TrajOptSolver):
-        #                 assert solver.interpolate_rollout._metrics_cuda_graph_init
-        #         for opt in solver.solver.optimizers:
-        #             if opt.use_cuda_graph:
-        #                 assert opt.cu_opt_init
-    
-    def update_joint_limits(self, robot_cfg_obj, emb_sel, scene_model):
-=======
             # Make sure all cuda graphs have been warmed up
             for solver in [mg.ik_solver, mg.trajopt_solver, mg.finetune_trajopt_solver]:
                 # ARM mode will only be used for IK, not motion planning
@@ -247,8 +234,7 @@
                     if opt.use_cuda_graph:
                         assert opt.cu_opt_init
 
-    def update_joint_limits(self, robot_cfg_obj, emb_sel):
->>>>>>> 637ae195
+    def update_joint_limits(self, robot_cfg_obj, emb_sel, scene_model):
         joint_limits = robot_cfg_obj.kinematics.kinematics_config.joint_limits
         # breakpoint()
         for joint_name in self.robot.base_joint_names:
@@ -257,7 +243,6 @@
                 # Manually specify joint limits for the base_footprint_x/y/rz
                 # TODO: Make this more general for all tasks (each task requires different joint limit based on the scene and where the robot is spawned)
                 if self.robot.joints[joint_name].joint_type == JointType.JOINT_PRISMATIC:
-<<<<<<< HEAD
                     # joint_limits.position[0][joint_idx] = -m.HOLONOMIC_BASE_PRISMATIC_JOINT_LIMIT
                     print(" m.HOLONOMIC_BASE_PRISMATIC_JOINT_LIMIT[scene_model]: ",  m.HOLONOMIC_BASE_PRISMATIC_JOINT_LIMIT[scene_model])
                     if joint_name == "base_footprint_x_joint":
@@ -266,15 +251,6 @@
                     elif joint_name == "base_footprint_y_joint":
                         joint_limits.position[0][joint_idx] = m.HOLONOMIC_BASE_PRISMATIC_JOINT_LIMIT[scene_model][1][0]
                         joint_limits.position[1][joint_idx] = m.HOLONOMIC_BASE_PRISMATIC_JOINT_LIMIT[scene_model][1][1]  
-=======
-                    joint_limits.position[0][joint_idx] = -m.HOLONOMIC_BASE_PRISMATIC_JOINT_LIMIT
-                    # if joint_name == "base_footprint_x_joint":
-                    #     joint_limits.position[0][joint_idx] = 3.0
-                    #     joint_limits.position[1][joint_idx] = 10.0
-                    # elif joint_name == "base_footprint_y_joint":
-                    #     joint_limits.position[0][joint_idx] = -3.0
-                    #     joint_limits.position[1][joint_idx] = 3.0
->>>>>>> 637ae195
                 else:
                     # Needs to be -2pi to 2pi, instead of -pi to pi, otherwise the planning success rate is much lower
                     joint_limits.position[0][joint_idx] = -m.HOLONOMIC_BASE_REVOLUTE_JOINT_LIMIT
