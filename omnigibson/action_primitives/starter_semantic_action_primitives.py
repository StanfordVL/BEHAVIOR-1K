--- conflicted
+++ resolved
@@ -9,7 +9,7 @@
 import inspect
 import math
 
-# import time
+import time
 import random
 
 import cv2
@@ -258,12 +258,9 @@
         self.target_eyes_pose_arr = []
         self.attached_obj_info = {"attached_obj": None, "attached_obj_scale": None}
         self.use_base_pose_hack = use_base_pose_hack
-<<<<<<< HEAD
         self.base_sampling_time = 0.0
         self.base_mp_planning_time = 0.0
-=======
         self.real_robot_mode = real_robot_mode
->>>>>>> 85e4d25e
 
     @property
     def arm(self):
@@ -839,12 +836,6 @@
 
         # TODO (eric - datagen): specific to R1 only
         # Generate random samples within the cube range
-<<<<<<< HEAD
-        x_sample = np.random.uniform(eye_pos_wrt_robot[0], eye_pos_wrt_robot[0] + 0.4)
-        y_sample = np.random.uniform(eye_pos_wrt_robot[1] - 0.05, eye_pos_wrt_robot[1] + 0.05)
-        # TODO (arpit) Test the upper limit range (0.2) makes sense
-        z_sample = np.random.uniform(eye_pos_wrt_robot[2] - 0.4, eye_pos_wrt_robot[2] + 0.2)
-=======
         if self.real_robot_mode:
             x_sample = np.random.uniform(eye_pos_wrt_robot[0], eye_pos_wrt_robot[0] + 0.05)
             y_sample = np.random.uniform(eye_pos_wrt_robot[1] - 0.01, eye_pos_wrt_robot[1] + 0.01)
@@ -852,8 +843,8 @@
         else:
             x_sample = np.random.uniform(eye_pos_wrt_robot[0], eye_pos_wrt_robot[0] + 0.4)
             y_sample = np.random.uniform(eye_pos_wrt_robot[1] - 0.05, eye_pos_wrt_robot[1] + 0.05)
-            z_sample = np.random.uniform(eye_pos_wrt_robot[2] - 0.4, eye_pos_wrt_robot[2])
->>>>>>> 85e4d25e
+            # TODO (arpit) Test the upper limit range (0.2) makes sense
+            z_sample = np.random.uniform(eye_pos_wrt_robot[2] - 0.4, eye_pos_wrt_robot[2] + 0.2)
 
         sampled_eyes_pos_wrt_robot = np.array([x_sample, y_sample, z_sample])
         sampled_eyes_pos_wrt_world = T.pose2mat(robot_pose_wrt_world) @ np.hstack([sampled_eyes_pos_wrt_robot, 1])
