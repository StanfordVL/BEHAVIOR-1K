"""
WARNING!
The StarterSemanticActionPrimitive is a work-in-progress and is only provided as an example.
It currently only works with BehaviorRobot with its JointControllers set to absolute mode.
See provided behavior_robot_mp_behavior_task.yaml config file for an example. See examples/action_primitives for
runnable examples.
"""
import copy
import inspect
import logging
import random
from enum import IntEnum
from math import ceil
import cv2
from matplotlib import pyplot as plt

import gym
import numpy as np
from scipy.spatial.transform import Rotation, Slerp
from omnigibson.utils.constants import JointType
from pxr import PhysxSchema

import omnigibson as og
from omnigibson import object_states
from omnigibson.action_primitives.action_primitive_set_base import ActionPrimitiveError, ActionPrimitiveErrorGroup, BaseActionPrimitiveSet
from omnigibson.utils.object_state_utils import sample_cuboid_for_predicate
from omnigibson.object_states.utils import get_center_extent
from omnigibson.objects.object_base import BaseObject
from omnigibson.robots import BaseRobot
from omnigibson.tasks.behavior_task import BehaviorTask
from omnigibson.utils.motion_planning_utils import (
    plan_base_motion,
    plan_arm_motion,
    detect_robot_collision,
    detect_robot_collision_in_sim
)

import omnigibson.utils.transform_utils as T
from omnigibson.utils.control_utils import IKSolver
from omnigibson.utils.grasping_planning_utils import (
    get_grasp_poses_for_object_sticky,
    get_grasp_position_for_open
)
from omnigibson.controllers.controller_base import ControlType
from omnigibson.prims import CollisionGeomPrim
from omnigibson.utils.control_utils import FKSolver

from omni.usd.commands import CopyPrimCommand, CreatePrimCommand
from omni.isaac.core.utils.prims import get_prim_at_path
from pxr import Gf

import os
from omnigibson.macros import gm
from omnigibson.objects.usd_object import USDObject

DEFAULT_BODY_OFFSET_FROM_FLOOR = 0.05

KP_LIN_VEL = 0.3
KP_ANGLE_VEL = 0.2

MAX_CARTESIAN_HAND_STEP = 0.002
MAX_STEPS_FOR_HAND_MOVE = 500
MAX_STEPS_FOR_HAND_MOVE_WHEN_OPENING = 30
MAX_STEPS_FOR_GRASP_OR_RELEASE = 30
MAX_WAIT_FOR_GRASP_OR_RELEASE = 10
MAX_STEPS_FOR_WAYPOINT_NAVIGATION = 200

MAX_ATTEMPTS_FOR_SAMPLING_POSE_WITH_OBJECT_AND_PREDICATE = 20
MAX_ATTEMPTS_FOR_SAMPLING_POSE_NEAR_OBJECT = 200
MAX_ATTEMPTS_FOR_SAMPLING_POSE_IN_ROOM = 60

BIRRT_SAMPLING_CIRCLE_PROBABILITY = 0.5
HAND_SAMPLING_DOMAIN_PADDING = 1  # Allow 1m of freedom around the sampling range.
PREDICATE_SAMPLING_Z_OFFSET = 0.02
JOINT_CHECKING_RESOLUTION = np.pi / 18

GRASP_APPROACH_DISTANCE = 0.2
OPEN_GRASP_APPROACH_DISTANCE = 0.2
# HAND_DISTANCE_THRESHOLD = 0.9 * behavior_robot.HAND_DISTANCE_THRESHOLD
HAND_DISTANCE_THRESHOLD = 0.9

ACTIVITY_RELEVANT_OBJECTS_ONLY = False

DEFAULT_DIST_THRESHOLD = 0.05
DEFAULT_ANGLE_THRESHOLD = 0.05

LOW_PRECISION_DIST_THRESHOLD = 0.1
LOW_PRECISION_ANGLE_THRESHOLD = 0.2

logger = logging.getLogger(__name__)


def indented_print(msg, *args, **kwargs):
    logger.debug("  " * len(inspect.stack()) + str(msg), *args, **kwargs)

class RobotCopy():
    def __init__(self):
        self.prims = {}
        self.meshes = {}
        self.relative_poses = {}
        self.links_relative_poses = {}

class UndoableContext(object):
    def __init__(self, robot, robot_copy, robot_copy_type="original", self_collisions=False):
        self.robot = robot
        self.robot_copy = robot_copy
        self.robot_copy_type = robot_copy_type
        self.self_collisions = self_collisions
        self.disabled_meshes = []

    def __enter__(self):
        self._assemble_robot_copy()
        self._disable_colliders()
        self._construct_disabled_collision_pairs_dict()
        return self 

    def __exit__(self, *args):
        for meshes in self.robot_copy.meshes[self.robot_copy_type].values():
            for mesh in meshes.values():
                mesh.GetAttribute("physics:collisionEnabled").Set(False)
        for d_mesh in self.disabled_meshes:
            d_mesh.collision_enabled = True

    def _assemble_robot_copy(self):
        fk_descriptor = "combined" if "combined" in self.robot.robot_arm_descriptor_yamls else self.robot.default_arm
        self.fk_solver = FKSolver(
            robot_description_path=self.robot.robot_arm_descriptor_yamls[fk_descriptor],
            robot_urdf_path=self.robot.urdf_path,
        )
        arm_links = self.robot.manipulation_link_names
        joint_combined_idx = np.concatenate([self.robot.trunk_control_idx, self.robot.arm_control_idx[fk_descriptor]])
        joint_pos = np.array(self.robot.get_joint_positions()[joint_combined_idx])
        link_poses = self.fk_solver.get_link_poses(joint_pos, arm_links)

        # Set position of robot copy root prim
        self._set_prim_pose(self.robot_copy.prims[self.robot_copy_type], self.robot.get_position_orientation())
        # from IPython import embed; embed()
        # Assemble robot meshes
        for link_name, meshes in self.robot_copy.meshes[self.robot_copy_type].items():
            for mesh_name, copy_mesh in meshes.items():
                # Skip grasping frame (this is necessary for Tiago, but should be cleaned up in the future)
                if "grasping_frame" in link_name:
                    continue
                # Set poses of meshes relative to the robot to construct the robot
                link_pose = link_poses[link_name] if self.robot_copy_type == "simplified" and link_name in arm_links else self.robot_copy.links_relative_poses[self.robot_copy_type][link_name]
                mesh_copy_pose = T.pose_transform(*link_pose, *self.robot_copy.relative_poses[self.robot_copy_type][link_name][mesh_name])
                self._set_prim_pose(copy_mesh, mesh_copy_pose)

                if self.self_collisions:
                    copy_mesh.GetAttribute("physics:collisionEnabled").Set(True)
                else:
                    copy_mesh.GetAttribute("physics:collisionEnabled").Set(False)

    def _set_prim_pose(self, prim, pose):
        translation = Gf.Vec3d(*np.array(pose[0], dtype=float))
        prim.GetAttribute("xformOp:translate").Set(translation)
        orientation = np.array(pose[1], dtype=float)[[3, 0, 1, 2]]
        prim.GetAttribute("xformOp:orient").Set(Gf.Quatd(*orientation)) 

    def _disable_colliders(self):
        # Disable original robot colliders so copy collide with it
        for link in self.robot.links.values():
            for mesh in link.collision_meshes.values(): 
                # Keep collision not enabled for the grasping frame on Tiago (Should be cleaned up in the future)
                if "grasping_frame" not in link.prim_path:
                    mesh.collision_enabled = False
                    self.disabled_meshes.append(mesh)

        filter_categories = ["floors"]
        for obj in og.sim.scene.objects:
            if obj.category in filter_categories:
                for link in obj.links.values():
                    for mesh in link.collision_meshes.values():
                        mesh.collision_enabled = False
                        self.disabled_meshes.append(mesh)

        # Disable object in hand
        obj_in_hand = self.robot._ag_obj_in_hand[self.robot.default_arm] 
        if obj_in_hand is not None:
            for link in obj_in_hand.links.values():
                    for mesh in link.collision_meshes.values():
                        mesh.collision_enabled = False
                        self.disabled_meshes.append(mesh)

    def _construct_disabled_collision_pairs_dict(self):
        self.disabled_collision_pairs_dict = {}
        robot_meshes_copy = self.robot_copy.meshes[self.robot_copy_type]

        # Filter out collision pairs of meshes part of the same link
        for meshes in robot_meshes_copy.values():
            for mesh in meshes.values():
                self.disabled_collision_pairs_dict[mesh.GetPrimPath().pathString] = [m.GetPrimPath().pathString for m in meshes.values()]

        # Filter out collision pairs of meshes part of disabled collision pairs
        for pair in self.robot.primitive_disabled_collision_pairs:
            link_1 = pair[0]
            link_2 = pair[1]
            if link_1 in robot_meshes_copy.keys() and link_2 in robot_meshes_copy.keys():
                for mesh in robot_meshes_copy[link_1].values():
                    self.disabled_collision_pairs_dict[mesh.GetPrimPath().pathString] += [m.GetPrimPath().pathString for m in robot_meshes_copy[link_2].values()]

                for mesh in robot_meshes_copy[link_2].values():
                    self.disabled_collision_pairs_dict[mesh.GetPrimPath().pathString] += [m.GetPrimPath().pathString for m in robot_meshes_copy[link_1].values()]

class StarterSemanticActionPrimitiveSet(IntEnum):
    GRASP = 0
    PLACE_ON_TOP = 1
    PLACE_INSIDE = 2
    OPEN = 3
    CLOSE = 4
    NAVIGATE_TO = 5  # For mostly debugging purposes.
    RELEASE = 6  # For reorienting grasp


class StarterSemanticActionPrimitives(BaseActionPrimitiveSet):
    def __init__(self, task, scene, robot, teleport=False):
        logger.warning(
            "The StarterSemanticActionPrimitive is a work-in-progress and is only provided as an example. "
            "It currently only works with BehaviorRobot with its JointControllers set to absolute mode. "
            "See provided behavior_robot_mp_behavior_task.yaml config file for an example. "
            "See examples/action_primitives for runnable examples."
        )
        super().__init__(task, scene, robot)
        self.controller_functions = {
            StarterSemanticActionPrimitiveSet.GRASP: self._grasp,
            StarterSemanticActionPrimitiveSet.PLACE_ON_TOP: self._place_on_top,
            StarterSemanticActionPrimitiveSet.PLACE_INSIDE: self._place_inside,
            StarterSemanticActionPrimitiveSet.OPEN: self._open,
            StarterSemanticActionPrimitiveSet.CLOSE: self._close,
            StarterSemanticActionPrimitiveSet.NAVIGATE_TO: self._navigate_to_obj,
            StarterSemanticActionPrimitiveSet.RELEASE: self._execute_release,
        }
        self.arm = self.robot.default_arm
        self.robot_model = self.robot.model_name
        self.robot_base_mass = self.robot._links["base_link"].mass
        self.teleport = teleport

        self.robot_copy = RobotCopy()
        self._load_robot_copy()

        if self.robot_model == "Tiago":
            self._setup_tiago()

    # Disable grasping frame for Tiago robot (Should be cleaned up in the future)
    def _setup_tiago(self):
        for link in self.robot.links.values():
            for mesh in link.collision_meshes.values():
                if "grasping_frame" in link.prim_path:
                    mesh.collision_enabled = False

    def _load_robot_copy(self):
        robots_to_copy = {
            "original": {
                "robot": self.robot,
                "copy_path": "/World/robot_copy"
            }
        }
        if hasattr(self.robot, 'simplified_mesh_usd_path'):
            simplified_robot = { 
                "robot": USDObject("simplified_copy", self.robot.simplified_mesh_usd_path),
                "copy_path": "/World/simplified_robot_copy"         
            }
            robots_to_copy['simplified'] = simplified_robot

        for robot_type, rc in robots_to_copy.items():
            copy_robot = None
            copy_robot_meshes = {}
            copy_robot_meshes_relative_poses = {}
            copy_robot_links_relative_poses = {}
            # Create prim under which robot meshes are nested and set position
            CreatePrimCommand("Xform", rc['copy_path']).do()
            copy_robot = get_prim_at_path(rc['copy_path'])
            
            # copy_robot.GetAttribute("physics:collisionEnabled").Set(False)

            robot_to_copy = None
            if robot_type == "simplified":
                robot_to_copy =  rc['robot']
                og.sim.import_object(robot_to_copy)
            else:
                robot_to_copy = rc['robot']

            # Copy robot meshes
            for link in robot_to_copy.links.values():
                link_name = link.prim_path.split("/")[-1]
                for mesh_name, mesh in link.collision_meshes.items():
                    split_path = mesh.prim_path.split("/")
                    # Do not copy grasping frame (this is necessary for Tiago, but should be cleaned up in the future)
                    if "grasping_frame" in link_name:
                        continue

                    copy_mesh_path = rc['copy_path'] + "/" + link_name
                    copy_mesh_path += f"_{split_path[-1]}" if split_path[-1] != "collisions" else ""
                    CopyPrimCommand(mesh.prim_path, path_to=copy_mesh_path).do()
                    copy_mesh = get_prim_at_path(copy_mesh_path)
                    relative_pose = T.relative_pose_transform(*mesh.get_position_orientation(), *link.get_position_orientation())
                    if link_name not in copy_robot_meshes.keys():
                        copy_robot_meshes[link_name] = {mesh_name: copy_mesh}
                        copy_robot_meshes_relative_poses[link_name] = {mesh_name: relative_pose}
                    else:
                        copy_robot_meshes[link_name][mesh_name] = copy_mesh
                        copy_robot_meshes_relative_poses[link_name][mesh_name] = relative_pose

                    copy_mesh.GetAttribute("physics:collisionEnabled").Set(False)
                copy_robot_links_relative_poses[link_name] = T.relative_pose_transform(*link.get_position_orientation(), *self.robot.get_position_orientation())
            
            if robot_type == "simplified":
                og.sim.remove_object(robot_to_copy)

            self.robot_copy.prims[robot_type] = copy_robot
            self.robot_copy.meshes[robot_type] = copy_robot_meshes
            self.robot_copy.relative_poses[robot_type] = copy_robot_meshes_relative_poses
            self.robot_copy.links_relative_poses[robot_type] = copy_robot_links_relative_poses

        og.sim.step()

    def get_action_space(self):
        if ACTIVITY_RELEVANT_OBJECTS_ONLY:
            assert isinstance(self.task, BehaviorTask), "Activity relevant objects can only be used for BEHAVIOR tasks"
            self.addressable_objects = sorted(set(self.task.object_scope.values()), key=lambda obj: obj.name)
        else:
            self.addressable_objects = sorted(set(self.scene.objects_by_name.values()), key=lambda obj: obj.name)

        # Filter out the robots.
        self.addressable_objects = [obj for obj in self.addressable_objects if not isinstance(obj, BaseRobot)]

        self.num_objects = len(self.addressable_objects)
        return gym.spaces.Tuple(
            [gym.spaces.Discrete(self.num_objects), gym.spaces.Discrete(len(StarterSemanticActionPrimitiveSet))]
        )

    def get_action_from_primitive_and_object(self, primitive: StarterSemanticActionPrimitiveSet, obj: BaseObject):
        assert obj in self.addressable_objects
        primitive_int = int(primitive)
        return primitive_int, self.addressable_objects.index(obj)

    def _get_obj_in_hand(self):
        """
        Get object in the robot's hand

        Returns:
            StatefulObject or None: Object if robot is holding something or None if it is not
        """
        obj_in_hand = self.robot._ag_obj_in_hand[self.arm]  # TODO(MP): Expose this interface.
        return obj_in_hand

    def apply(self, action):
        # Decompose the tuple
        action_idx, obj_idx = action

        # Find the target object.
        target_obj = self.addressable_objects[obj_idx]

        # Find the appropriate action generator.
        action = StarterSemanticActionPrimitiveSet(action_idx)
        return self.controller_functions[action](target_obj)
    
    def apply_ref(self, prim, *args, attempts=3):
        """
        Yields action for robot to execute the primitive with the given arguments.

        Args:
            prim (StarterSemanticActionPrimitiveSet): Primitive to execute
            args: Arguments for the primitive
            attempts (int): Number of attempts to make before raising an error
        
        Returns:
            np.array or None: Action array for one step for the robot tto execute the primitve or None if primitive completed
        
        Raises:
            ActionPrimitiveError: If primitive fails to execute
        """
        assert attempts > 0, "Must make at least one attempt"
        ctrl = self.controller_functions[prim]

        errors = []
        for _ in range(attempts):
            # Attempt
            success = False
            try:
                yield from ctrl(*args)
                success = True
            except ActionPrimitiveError as e:
                errors.append(e)

            try:
                # If we're not holding anything, release the hand so it doesn't stick to anything else.
                if not self._get_obj_in_hand():
                    yield from self._execute_release()
            except ActionPrimitiveError:
                pass

            try:
                # Make sure we retract the arm after every step
                yield from self._reset_hand()
            except ActionPrimitiveError:
                pass

            try:
                # Settle before returning.
                yield from self._settle_robot()
            except ActionPrimitiveError:
                pass

            # Stop on success
            if success:
                return

        raise ActionPrimitiveErrorGroup(errors)

    def _open(self, obj):
        yield from self._open_or_close(obj, True)

    def _close(self, obj):
        yield from self._open_or_close(obj, False)

    def _open_or_close(self, obj, should_open):
        # hand_collision_fn = get_pose3d_hand_collision_fn(
        #     self.robot, None, self._get_collision_body_ids(include_robot=True)
        # )
        if self._get_obj_in_hand():
            raise ActionPrimitiveError(
                ActionPrimitiveError.Reason.PRE_CONDITION_ERROR,
                "Cannot open or close an object while holding an object",
                {"object in hand": self._get_obj_in_hand()},
            )

        # Open the hand first
        yield from self._execute_release()

        # Don't do anything if the object is already closed and we're trying to close.
        if not should_open and not obj.states[object_states.Open].get_value():
            return

        grasp_data = get_grasp_position_for_open(self.robot, obj, should_open)
        if grasp_data is None:
            if should_open and obj.states[object_states.Open].get_value():
                # It's already open so we're good
                return
            else:
                # We were trying to do something but didn't have the data.
                raise ActionPrimitiveError(
                    ActionPrimitiveError.Reason.SAMPLING_ERROR,
                    "Could not sample grasp position for target object",
                    {"target object": obj.name},
                )

        grasp_pose, target_poses, object_direction, joint_info, grasp_required = grasp_data
        # with UndoableContext(self.robot):
        #     if hand_collision_fn(grasp_pose):
        #         raise ActionPrimitiveError(
        #             ActionPrimitiveError.Reason.SAMPLING_ERROR,
        #             "Rejecting grasp pose due to collision. Try again",
        #             {"target object": obj.name},
        #         )

        # Prepare data for the approach later.
        approach_pos = grasp_pose[0] + object_direction * OPEN_GRASP_APPROACH_DISTANCE
        approach_pose = (approach_pos, grasp_pose[1])

        # If the grasp pose is too far, navigate
        # [bid] = obj.get_body_ids()  # TODO: Fix this!
        # check_joint = (bid, joint_info)
        yield from self._navigate_if_needed(obj, pos_on_obj=approach_pos)  # , check_joint=check_joint)
        yield from self._navigate_if_needed(obj, pos_on_obj=grasp_pose[0])  #, check_joint=check_joint)

        yield from self._move_hand(grasp_pose)

        # Since the grasp pose is slightly off the object, we want to move towards the object, around 5cm.
        # It's okay if we can't go all the way because we run into the object.
        indented_print("Performing grasp approach for open")
        
        yield from self._move_hand_direct_cartesian(approach_pose, ignore_failure=True, stop_on_contact=True)

        try:
            if grasp_required:
                yield from self._execute_grasp()
                if self._get_obj_in_hand() is None:
                    raise ActionPrimitiveError(
                        ActionPrimitiveError.Reason.EXECUTION_ERROR,
                        "Could not grasp the target object to open or close. Try again",
                        {"target object": obj.name},
                    )

            for target_pose in target_poses:
                yield from self._move_hand_direct_cartesian(
                    target_pose, ignore_failure=True, max_steps_for_hand_move=MAX_STEPS_FOR_HAND_MOVE_WHEN_OPENING
                )

            # Moving to target pose often fails. Let's get the hand to apply the correct actions for its current pos
            # This prevents the hand from jerking into its desired position when we do a release.
            yield from self._move_hand_direct_cartesian(
                self.robot.eef_links[self.arm].get_position_orientation(), ignore_failure=True
            )
        except ActionPrimitiveError:
            # Let go - we do not want to be holding anything after return of primitive.
            yield from self._execute_release()
            raise

        if obj.states[object_states.Open].get_value() != should_open:
            raise ActionPrimitiveError(
                ActionPrimitiveError.Reason.POST_CONDITION_ERROR,
                "Despite executing the planned trajectory, the object did not open or close as expected. Maybe try again",
                {"target object": obj.name, "is it currently open": obj.states[object_states.Open].get_value()},
            )

    def _grasp(self, obj):
        """
        Yields action for the robot to navigate to object if needed, then to grasp it

        Args:
            StatefulObject: Object for robot to grasp
        
        Returns:
            np.array or None: Action array for one step for the robot to grasp or None if grasp completed
        """
        # Don't do anything if the object is already grasped.
        obj_in_hand = self._get_obj_in_hand()
        if obj_in_hand is not None:
            if obj_in_hand == obj:
                return
            else:
                raise ActionPrimitiveError(
                    ActionPrimitiveError.Reason.PRE_CONDITION_ERROR,
                    "Cannot grasp when your hand is already full",
                    {"target object": obj.name, "object currently in hand": obj_in_hand.name},
                )
            
        if self._get_obj_in_hand() != obj:
            # Open the hand first
            yield from self._execute_release()

            # Allow grasping from suboptimal extents if we've tried enough times.
            grasp_poses = get_grasp_poses_for_object_sticky(obj)
            grasp_pose, object_direction = random.choice(grasp_poses)

            # Prepare data for the approach later.
            approach_pos = grasp_pose[0] + object_direction * GRASP_APPROACH_DISTANCE
            approach_pose = (approach_pos, grasp_pose[1])
            # If the grasp pose is too far, navigate.
            yield from self._navigate_if_needed(obj, pose_on_obj=grasp_pose)
            yield from self._move_hand(grasp_pose)

            # We can pre-grasp in sticky grasping mode.
            yield from self._execute_grasp()

            # Since the grasp pose is slightly off the object, we want to move towards the object, around 5cm.
            # It's okay if we can't go all the way because we run into the object.
            indented_print("Performing grasp approach")
            yield from self._move_hand_direct_cartesian(approach_pose, stop_on_contact=True)
            
            # Step once to update
            yield self._empty_action()

            if self._get_obj_in_hand() is None:
                raise ActionPrimitiveError(
                    ActionPrimitiveError.Reason.POST_CONDITION_ERROR,
                    "Grasp completed, but no object detected in hand after executing grasp",
                    {"target object": obj.name},
                )

        if self._get_obj_in_hand() != obj:
            raise ActionPrimitiveError(
                ActionPrimitiveError.Reason.POST_CONDITION_ERROR,
                "An unexpected object was detected in hand after executing grasp. Consider releasing it",
                {"expected object": obj.name, "actual object": self._get_obj_in_hand().name},
            )

    def _place_on_top(self, obj):
        """
        Yields action for the robot to navigate to the object if needed, then to place it

        Args:
            obj (StatefulObject): Object for robot to place the object in its hand on
        
        Returns:
            np.array or None: Action array for one step for the robot to place or None if grasp completed
        """
        yield from self._place_with_predicate(obj, object_states.OnTop)

    def _place_inside(self, obj):
        yield from self._place_with_predicate(obj, object_states.Inside)

    def _toggle_on(self, obj):
        yield from self._toggle(obj, True)

    def _toggle_off(self, obj):
        yield from self._toggle(obj, False)

    def _toggle(self, obj, value):
        if obj.states[object_states.ToggledOn].get_value() == value:
            return

        # Put the hand in the toggle marker.
        toggle_state = obj.states[object_states.ToggledOn]
        toggle_position = toggle_state.get_link_position()
        yield from self._navigate_if_needed(obj, toggle_position)

        hand_orientation = self.robot.eef_links[self.arm].get_orientation()  # Just keep the current hand orientation.
        desired_hand_pose = (toggle_position, hand_orientation)

        yield from self._move_hand(desired_hand_pose)

        if obj.states[object_states.ToggledOn].get_value() != value:
            raise ActionPrimitiveError(
                ActionPrimitiveError.Reason.POST_CONDITION_ERROR,
                "The object did not toggle as expected - maybe try again",
                {"target object": obj.name, "is it currently toggled on": obj.states[object_states.ToggledOn].get_value()}
            )

    def _place_with_predicate(self, obj, predicate):
        """
        Yields action for the robot to navigate to the object if needed, then to place it

        Args:
            obj (StatefulObject): Object for robot to place the object in its hand on
            predicate (object_states.OnTop or object_states.Inside): Determines whether to place on top or inside
        
        Returns:
            np.array or None: Action array for one step for the robot to place or None if place completed
        """
        obj_in_hand = self._get_obj_in_hand()
        if obj_in_hand is None:
            raise ActionPrimitiveError(
                ActionPrimitiveError.Reason.PRE_CONDITION_ERROR, "You need to be grasping an object first to place it somewhere."
            )
        
        obj_pose = self._sample_pose_with_object_and_predicate(predicate, obj_in_hand, obj)
        hand_pose = self._get_hand_pose_for_object_pose(obj_pose)
        yield from self._navigate_if_needed(obj, pose_on_obj=hand_pose)
        yield from self._move_hand(hand_pose)
        yield from self._execute_release()
        yield from self._settle_robot()

        if self._get_obj_in_hand() is not None:
            raise ActionPrimitiveError(
                ActionPrimitiveError.Reason.EXECUTION_ERROR,
                "Could not release object - the object is still in your hand",
                {"object": self._get_obj_in_hand().name}
            )

        if not obj_in_hand.states[predicate].get_value(obj):
            raise ActionPrimitiveError(
                ActionPrimitiveError.Reason.EXECUTION_ERROR,
                "Failed to place object at the desired place (probably dropped). The object was still released, so you need to grasp it again to continue",
                {"dropped object": obj_in_hand.name, "target object": obj.name}
            )

    def _convert_cartesian_to_joint_space(self, target_pose):
        """
        Gets joint positions for the arm so eef is at the target pose

        Args:
            target_pose (Iterable of array): Position and orientation arrays in an iterable for pose for the eef
        
        Returns:
            2-tuple
                - np.array or None: Joint positions to reach target pose or None if impossible to reach target pose
                - np.array: Indices for joints in the robot
        """
        relative_target_pose = self._get_pose_in_robot_frame(target_pose)
        joint_pos, control_idx = self._ik_solver_cartesian_to_joint_space(relative_target_pose)
        if joint_pos is None:
            raise ActionPrimitiveError(
                ActionPrimitiveError.Reason.PLANNING_ERROR,
                "Could not find joint positions for target pose. You cannot reach it. Try again for a new pose"
            )
        return joint_pos, control_idx
    
    def _target_in_reach_of_robot(self, target_pose):
        """
        Determines whether the eef for the robot can reach the target pose in the world frame

        Args:
            target_pose (Iterable of array): Position and orientation arrays in an iterable for the pose for the eef
        
        Returns:
            bool: Whether eef can reach the target pose
        """
        relative_target_pose = self._get_pose_in_robot_frame(target_pose)
        joint_pos, _ = self._ik_solver_cartesian_to_joint_space(relative_target_pose)
        return False if joint_pos is None else True
    
    def _target_in_reach_of_robot_relative(self, relative_target_pose):
        """
        Determines whether eef for the robot can reach the target pose where the target pose is in the robot frame

        Args:
            target_pose (Iterable of array): Position and orientation arrays in an iterable for pose for the eef
        
        Returns:
            bool: Whether eef can the reach target pose
        """
        joint_pos, _ = self._ik_solver_cartesian_to_joint_space(relative_target_pose)
        return False if joint_pos is None else True

    def _ik_solver_cartesian_to_joint_space(self, relative_target_pose):
        """
        Get joint positions for the arm so eef is at the target pose where the target pose is in the robot frame

        Args:
            relative_target_pose (Iterable of array): Position and orientation arrays in an iterable for pose in the robot frame
        
        Returns:
            2-tuple
                - np.array or None: Joint positions to reach target pose or None if impossible to reach the target pose
                - np.array: Indices for joints in the robot
        """
        control_idx = np.concatenate([self.robot.trunk_control_idx, self.robot.arm_control_idx[self.arm]])
        ik_solver = IKSolver(
            robot_description_path=self.robot.robot_arm_descriptor_yamls[self.arm],
            robot_urdf_path=self.robot.urdf_path,
            default_joint_pos=self.robot.get_joint_positions()[control_idx],
            eef_name=self.robot.eef_link_names[self.arm],
        )
        # Grab the joint positions in order to reach the desired pose target
        joint_pos = ik_solver.solve(
            target_pos=relative_target_pose[0],
            target_quat=relative_target_pose[1],
            max_iterations=100,
        )
        
        if joint_pos is None:
            return None, control_idx
        else:
            return joint_pos, control_idx

    def _move_hand(self, target_pose):
        """
        Yields action for the robot to move hand so the eef is in the target pose using the planner

        Args:
            target_pose (Iterable of array): Position and orientation arrays in an iterable for pose
        
        Returns:
            np.array or None: Action array for one step for the robot to move hand or None if its at the target pose
        """
        yield from self._settle_robot()
        joint_pos, control_idx = self._convert_cartesian_to_joint_space(target_pose)
        yield from self._move_hand_joint(joint_pos, control_idx)

    def _move_hand_joint(self, joint_pos, control_idx):
        """
        Yields action for the robot to move arm to reach the specified joint positions using the planner

        Args:
            joint_pos (np.array): Joint positions for the arm
            control_idx (np.array): Indices of the joints to move
        
        Returns:
            np.array or None: Action array for one step for the robot to move arm or None if its at the joint positions
        """
        if self.teleport:
            # Teleport the robot to the joint state
            self.robot.set_joint_positions(joint_pos, control_idx)

            # Yield a bunch of no-ops to give the robot time to settle.
            yield from self._settle_robot()
        else:
            with UndoableContext(self.robot, self.robot_copy, "original", True) as context:
                plan = plan_arm_motion(
                    robot=self.robot,
                    end_conf=joint_pos,
                    context=context
                )
<<<<<<< HEAD

            plan = self._add_linearly_interpolated_waypoints(plan, 0.1)

=======
            plan = self._add_linearly_interpolated_waypoints(plan, 0.1)
>>>>>>> 438867db
            if plan is None:
                raise ActionPrimitiveError(
                    ActionPrimitiveError.Reason.PLANNING_ERROR,
                    "There is no accessible path from where you are to the desired joint position. Try again"
                )
            
            # Follow the plan to navigate.
            indented_print("Plan has %d steps", len(plan))
            for i, joint_pos in enumerate(plan):
                indented_print("Executing grasp plan step %d/%d", i + 1, len(plan))
                yield from self._move_hand_direct_joint(joint_pos, control_idx)

    def _add_linearly_interpolated_waypoints(self, plan, max_inter_dist):
        """
        Adds waypoints to the plan so the distance between values in the plan never exceeds the max_inter_dist.

        Args:
            plan (Array of arrays): Planned path
            max_inter_dist (float): Maximum distance between values in the plan
        
        Returns:
            Array of arrays: Planned path with additional waypoints
        """
        plan = np.array(plan)
        interpolated_plan = []
        for i in range(len(plan) - 1):
            max_diff = max(plan[i+1] - plan[i])
            num_intervals = ceil(max_diff / max_inter_dist)
            interpolated_plan += np.linspace(plan[i], plan[i+1], num_intervals, endpoint=False).tolist()
        interpolated_plan.append(plan[-1].tolist())
        return interpolated_plan

    def _move_hand_direct_joint(self, joint_pos, control_idx, stop_on_contact=False, max_steps_for_hand_move=MAX_STEPS_FOR_HAND_MOVE, ignore_failure=False):
        """
        Yields action for the robot to move its arm to reach the specified joint positions by directly actuating with no planner

        Args:
            joint_pos (np.array): Array of joint positions for the arm
            control_idx (np.array): Indices of the joints to move
            stop_on_contact (boolean): Determines whether to stop move once an object is hit
            max_steps_for_hand_move (int): The max number of steps that should be taken to reach the final joint positions
            ignore_failure (boolean): Determines whether to throw error for not reaching final joint positions
        
        Returns:
            np.array or None: Action array for one step for the robot to move arm or None if its at the joint positions
        """
        action = self._empty_action()
        controller_name = "arm_{}".format(self.arm)
        action[self.robot.controller_action_idx[controller_name]] = joint_pos

        for _ in range(max_steps_for_hand_move):
            current_joint_pos = self.robot.get_joint_positions()[control_idx]
            diff_joint_pos = np.absolute(np.array(current_joint_pos) - np.array(joint_pos))
            if max(diff_joint_pos) < 0.005:
                return
            if stop_on_contact and detect_robot_collision_in_sim(self.robot):
                return
            yield action

        if not ignore_failure:
            raise ActionPrimitiveError(
                ActionPrimitiveError.Reason.EXECUTION_ERROR,
                "Your hand was obstructed from moving to the desired joint position"
            )

    def _move_hand_direct_cartesian(self, target_pose, stop_on_contact=False, ignore_failure=False):
        """
        Yields action for the robot to move its arm to reach the specified target pose by moving the eef along a line in cartesian
        space from its current pose

        Args:
            target_pose (Iterable of array): Position and orientation arrays in an iterable for pose
            stop_on_contact (boolean): Determines whether to stop move once an object is hit
            ignore_failure (boolean): Determines whether to throw error for not reaching final joint positions
        
        Returns:
            np.array or None: Action array for one step for the robot to move arm or None if its at the target pose
        """
        # To make sure that this happens in a roughly linear fashion, we will divide the trajectory
        # into 1cm-long pieces
        start_pos, start_orn = self.robot.eef_links[self.arm].get_position_orientation()
        travel_distance = np.linalg.norm(target_pose[0] - start_pos)
        num_poses = np.max([2, int(travel_distance / MAX_CARTESIAN_HAND_STEP) + 1])
        pos_waypoints = np.linspace(start_pos, target_pose[0], num_poses)

        # Also interpolate the rotations
        combined_rotation = Rotation.from_quat(np.array([start_orn, target_pose[1]]))
        slerp = Slerp([0, 1], combined_rotation)
        orn_waypoints = slerp(np.linspace(0, 1, num_poses))
        quat_waypoints = [x.as_quat() for x in orn_waypoints]

        # Joint positions
        joint_space_data = [self._convert_cartesian_to_joint_space(waypoint) for waypoint in zip(pos_waypoints, quat_waypoints)]
        joints = list(self.robot.joints.values())
        revolute_joint_idxes = [i for i, x in enumerate(joints) if x.joint_type == JointType.JOINT_REVOLUTE]
        
        for joint_pos, control_idx in joint_space_data:
            # # Check if the movement can be done roughly linearly.
            # linear_check_joint_mask = np.isin(control_idx, revolute_joint_idxes)
            # linear_check_joint_idxes = control_idx[linear_check_joint_mask]
            # linear_check_joint_positions = joint_pos[linear_check_joint_mask]
            # current_joint_positions = self.robot.get_joint_positions()[control_idx][linear_check_joint_mask]

            # failed_joints = []
            # for joint_idx, target_joint_pos, current_joint_pos in zip(linear_check_joint_idxes, linear_check_joint_positions, current_joint_positions):
            #     if np.abs(target_joint_pos - current_joint_pos) > np.rad2deg(45):
            #         failed_joints.append(joints[joint_idx].joint_name)

            # if failed_joints:
            #     raise ActionPrimitiveError(
            #         ActionPrimitiveError.Reason.EXECUTION_ERROR,
            #         "You cannot reach the target position in a straight line - it requires rotating your arm which might cause collisions. You might need to get closer and retry",
            #         {"failed joints": failed_joints}
            #     )

            # Otherwise, move the joint
            yield from self._move_hand_direct_joint(joint_pos, control_idx, stop_on_contact=stop_on_contact, ignore_failure=True)

            # Also decide if we can stop early.
            current_pos, current_orn = self.robot.eef_links[self.arm].get_position_orientation()
            pos_diff = np.linalg.norm(np.array(current_pos) - np.array(target_pose[0]))
            orn_diff = (Rotation.from_quat(current_orn) * Rotation.from_quat(target_pose[1]).inv()).magnitude()
            if pos_diff < 0.001 and orn_diff < np.deg2rad(0.1):
                return
            
            if stop_on_contact and detect_robot_collision_in_sim(self.robot):
                return

        if not ignore_failure:
            raise ActionPrimitiveError(
                ActionPrimitiveError.Reason.EXECUTION_ERROR,
                "Your hand was obstructed from moving to the desired world position"
            )

    def _execute_grasp(self):
        """
        Yields action for the robot to grasp

        Returns:
            np.array or None: Action array for one step for the robot to grasp or None if its done grasping
        """
        action = self._empty_action()
        controller_name = "gripper_{}".format(self.arm)
        action[self.robot.controller_action_idx[controller_name]] = -1.0
        for _ in range(MAX_STEPS_FOR_GRASP_OR_RELEASE):
            yield action

        # Do nothing for a bit so that AG can trigger.
        for _ in range(MAX_WAIT_FOR_GRASP_OR_RELEASE):
            yield self._empty_action()

    def _execute_release(self):
        """
        Yields action for the robot to release its grasp

        Returns:
            np.array or None: Action array for one step for the robot to release or None if its done releasing
        """
        action = self._empty_action()
        controller_name = "gripper_{}".format(self.arm)
        action[self.robot.controller_action_idx[controller_name]] = 1.0
        for _ in range(MAX_STEPS_FOR_GRASP_OR_RELEASE):
            # Otherwise, keep applying the action!
            yield action

        # Do nothing for a bit so that AG can trigger.
        # for _ in range(MAX_WAIT_FOR_GRASP_OR_RELEASE):
        #     yield self._empty_action()

        if self._get_obj_in_hand() is not None:
            raise ActionPrimitiveError(
                ActionPrimitiveError.Reason.EXECUTION_ERROR,
                "An object was still detected in your hand after executing release",
                {"object in hand": self._get_obj_in_hand().name},
            )
        
    def _empty_action(self):
        """
        No op action

        Returns:
            np.array or None: Action array for one step for the robot to do nothing
        """
        action = np.zeros(self.robot.action_dim)
        for name, controller in self.robot._controllers.items():
            joint_idx = controller.dof_idx
            action_idx = self.robot.controller_action_idx[name]
            if controller.control_type == ControlType.POSITION and len(joint_idx) == len(action_idx):
                action[action_idx] = self.robot.get_joint_positions()[joint_idx]

        return action

    def _reset_hand(self):
        """
        Yields action to move the hand to the position optimal for executing subsequent action primitives

        Returns:
            np.array or None: Action array for one step for the robot to reset its hand or None if it is done resetting
        """
        control_idx = np.concatenate([self.robot.trunk_control_idx, self.robot.arm_control_idx[self.arm]])
        reset_pose_fetch = np.array(
            [
                0.0,
                0.0,  # wheels
                0.0,  # trunk
                0.0,
                -1.0,
                0.0,  # head
                -1.0,
                1.53448,
                2.2,
                0.0,
                1.36904,
                1.90996,  # arm
                0.05,
                0.05,  # gripper
            ]
        )

        reset_pose_tiago = np.array([
            -1.78029833e-04,  
            3.20231302e-05, 
            -1.85759447e-07, 
            -1.16488536e-07,
            4.55182843e-08,  
            2.36128806e-04,  
            0.15,  
            0.94,
            -1.1,  
            0.0, 
            -0.9,  
            1.47,
            0.0,  
            2.1,  
            2.71,  
            1.5,
            1.71,  
            1.3, 
            -1.57, 
            -1.4,
            1.39,  
            0.0,  
            0.0,  
            0.045,
            0.045,
            0.045,
            0.045,
        ])
        reset_pose = reset_pose_tiago[control_idx] if self.robot_model == "Tiago" else reset_pose_fetch[control_idx]
        indented_print("Resetting hand")
        try:
            yield from self._move_hand_joint(reset_pose, control_idx)
        except ActionPrimitiveError:
            indented_print("Could not do a planned reset of the hand - probably obj_in_hand collides with body")
            yield from self._move_hand_direct_joint(reset_pose, control_idx, ignore_failure=True)

    def _navigate_to_pose(self, pose_2d):
        """
        Yields the action to navigate robot to the specified 2d pose

        Args:
            pose_2d (Iterable): (x, y, yaw) 2d pose 

        Returns:
            np.array or None: Action array for one step for the robot to navigate or None if it is done navigating
        """
        if self.teleport:
            robot_pose = self._get_robot_pose_from_2d_pose(pose_2d)
            self.robot.set_position_orientation(*robot_pose)
            yield from self._settle_robot()
        else:
            robot_copy_type = "simplified" if self.robot_model == "Tiago" else "original"
            with UndoableContext(self.robot, self.robot_copy, robot_copy_type, False) as context:
                plan = plan_base_motion(
                    robot=self.robot,
                    end_conf=pose_2d,
                    context=context,
                )

            if plan is None:
                # TODO: Would be great to produce a more informative error.
                raise ActionPrimitiveError(
                    ActionPrimitiveError.Reason.PLANNING_ERROR,
                    "Could not make a navigation plan to get to the target position"
                )

            self._draw_plan(plan)
            # Follow the plan to navigate.
            indented_print("Plan has %d steps", len(plan))
            for i, pose_2d in enumerate(plan):
                indented_print("Executing navigation plan step %d/%d", i + 1, len(plan))
                low_precision = True if i < len(plan) - 1 else False
                yield from self._navigate_to_pose_direct(pose_2d, low_precision=low_precision)

    def _draw_plan(self, plan):
        SEARCHED = []
        trav_map = self.scene._trav_map
        for q in plan:
            # The below code is useful for plotting the RRT tree.
            SEARCHED.append(np.flip(trav_map.world_to_map((q[0], q[1]))))

            fig = plt.figure()
            plt.imshow(trav_map.floor_map[0])
            plt.scatter(*zip(*SEARCHED), 5)
            fig.canvas.draw()

            # Convert the canvas to image
            img = np.fromstring(fig.canvas.tostring_rgb(), dtype=np.uint8, sep="")
            img = img.reshape(fig.canvas.get_width_height()[::-1] + (3,))
            plt.close(fig)

            # Convert to BGR for cv2-based viewing.
            img = cv2.cvtColor(img, cv2.COLOR_RGB2BGR)

            cv2.imshow("SceneGraph", img)
            cv2.waitKey(1)

    def _navigate_if_needed(self, obj, pose_on_obj=None, **kwargs):
        """
        Yields action to navigate the robot to be in range of the object if it not in the range

        Args:
            obj (StatefulObject): Object for the robot to be in range of
            pose_on_obj (Iterable): (pos, quat) Pose

        Returns:
            np.array or None: Action array for one step for the robot to navigate or None if it is done navigating
        """
        if pose_on_obj is not None:
            if self._target_in_reach_of_robot(pose_on_obj):
                # No need to navigate.
                return
        elif self._target_in_reach_of_robot(obj.get_position_orientation()):
            return

        yield from self._navigate_to_obj(obj, pose_on_obj=pose_on_obj, **kwargs)

    def _navigate_to_obj(self, obj, pose_on_obj=None, **kwargs):
        """
        Yields action to navigate the robot to be in range of the pose

        Args:
            obj (StatefulObject): object to be in range of
            pose_on_obj (Iterable): (pos, quat) pose

        Returns:
            np.array or None: Action array for one step for the robot to navigate in range or None if it is done navigating
        """
        pose = self._sample_pose_near_object(obj, pose_on_obj=pose_on_obj, **kwargs)
        yield from self._navigate_to_pose(pose)

    def _navigate_to_pose_direct(self, pose_2d, low_precision=False):
        """
        Yields action to navigate the robot to the 2d pose without planning

        Args:
            pose_2d (Iterable): (x, y, yaw) 2d pose
            low_precision (bool): Determines whether to navigate to the pose within a large range (low precision) or small range (high precison)

        Returns:
            np.array or None: Action array for one step for the robot to navigate or None if it is done navigating
        """
        dist_threshold = LOW_PRECISION_DIST_THRESHOLD if low_precision else DEFAULT_DIST_THRESHOLD
        angle_threshold = LOW_PRECISION_ANGLE_THRESHOLD if low_precision else DEFAULT_ANGLE_THRESHOLD
            
        end_pose = self._get_robot_pose_from_2d_pose(pose_2d)
        body_target_pose = self._get_pose_in_robot_frame(end_pose)
        
        while np.linalg.norm(body_target_pose[0][:2]) > dist_threshold:
            if self.robot_model == "Tiago":
                action = self._empty_action()
                direction_vec = body_target_pose[0][:2] / (np.linalg.norm(body_target_pose[0][:2]) * 5)
                base_action = [direction_vec[0], direction_vec[1], 0.0]
                action[self.robot.controller_action_idx["base"]] = base_action
                yield action
            else:
                diff_pos = end_pose[0] - self.robot.get_position()
                intermediate_pose = (end_pose[0], T.euler2quat([0, 0, np.arctan2(diff_pos[1], diff_pos[0])]))
                body_intermediate_pose = self._get_pose_in_robot_frame(intermediate_pose)
                diff_yaw = T.wrap_angle(T.quat2euler(body_intermediate_pose[1])[2])
                if abs(diff_yaw) > DEFAULT_ANGLE_THRESHOLD:
                    yield from self._rotate_in_place(intermediate_pose, angle_threshold=DEFAULT_ANGLE_THRESHOLD)
                else:
                    action = self._empty_action()
                    base_action = [KP_LIN_VEL, 0.0]
                    action[self.robot.controller_action_idx["base"]] = base_action
                    yield action

            body_target_pose = self._get_pose_in_robot_frame(end_pose)

        # Rotate in place to final orientation once at location
        yield from self._rotate_in_place(end_pose, angle_threshold=angle_threshold)

    def _rotate_in_place(self, end_pose, angle_threshold = DEFAULT_ANGLE_THRESHOLD):
        """
        Yields action to rotate the robot to the 2d end pose

        Args:
            end_pose (Iterable): (x, y, yaw) 2d pose
            angle_threshold (float): The angle difference between the robot's current and end pose that determines when the robot is done rotating
        
        Returns:
            np.array or None: Action array for one step for the robot to rotate or None if it is done rotating
        """
        body_target_pose = self._get_pose_in_robot_frame(end_pose)
        diff_yaw = T.wrap_angle(T.quat2euler(body_target_pose[1])[2])
        while abs(diff_yaw) > angle_threshold:
            action = self._empty_action()

            direction = -1.0 if diff_yaw < 0.0 else 1.0
            ang_vel = KP_ANGLE_VEL * direction

            base_action = [0.0, 0.0, ang_vel] if self.robot_model == "Tiago" else [0.0, ang_vel]
            action[self.robot.controller_action_idx["base"]] = base_action
            
            yield action

            body_target_pose = self._get_pose_in_robot_frame(end_pose)
            diff_yaw = T.wrap_angle(T.quat2euler(body_target_pose[1])[2])
            
        yield self._empty_action()
            
    def _sample_pose_near_object(self, obj, pose_on_obj=None, **kwargs):
        """
        Returns a 2d pose for the robot within in the range of the object and where the robot is not in collision with anything

        Args:
            obj (StatefulObject): Object to sample a 2d pose near
            pose_on_obj (Iterable of arrays or None): The pose to sample near

        Returns:
            2-tuple:
                - 3-array: (x,y,z) Position in the world frame
                - 4-array: (x,y,z,w) Quaternion orientation in the world frame
        """
        if pose_on_obj is None:
            pos_on_obj = self._sample_position_on_aabb_face(obj)
            pose_on_obj = np.array([pos_on_obj, [0, 0, 0, 1]])

        robot_copy_type = "simplified" if self.robot_model == "Tiago" else "original"
        with UndoableContext(self.robot, self.robot_copy, robot_copy_type, False) as context:
            obj_rooms = obj.in_rooms if obj.in_rooms else [self.scene._seg_map.get_room_instance_by_point(pose_on_obj[0][:2])]
            for _ in range(MAX_ATTEMPTS_FOR_SAMPLING_POSE_NEAR_OBJECT):
                distance = np.random.uniform(0.0, 1.0)
                yaw = np.random.uniform(-np.pi, np.pi)
                pose_2d = np.array(
                    [pose_on_obj[0][0] + distance * np.cos(yaw), pose_on_obj[0][1] + distance * np.sin(yaw), yaw + np.pi]
                )

                # Check room
                if self.scene._seg_map.get_room_instance_by_point(pose_2d[:2]) not in obj_rooms:
                    indented_print("Candidate position is in the wrong room.")
                    continue

                if not self._test_pose(pose_2d, context, pose_on_obj=pose_on_obj, **kwargs):
                    continue

                return pose_2d

            raise ActionPrimitiveError(
                ActionPrimitiveError.Reason.SAMPLING_ERROR, "Could not find valid position near object."
            )

    @staticmethod
    def _sample_position_on_aabb_face(target_obj):
        """
        Returns a position on the axis-aligned bounding box (AABB) faces of the target object.

        Args:
            target_obj (StatefulObject): Object to sample a position on

        Returns:
            3-array: (x,y,z) Position in the world frame
        """
        aabb_center, aabb_extent = get_center_extent(target_obj.states)
        # We want to sample only from the side-facing faces.
        face_normal_axis = random.choice([0, 1])
        face_normal_direction = random.choice([-1, 1])
        face_center = aabb_center + np.eye(3)[face_normal_axis] * aabb_extent * face_normal_direction
        face_lateral_axis = 0 if face_normal_axis == 1 else 1
        face_lateral_half_extent = np.eye(3)[face_lateral_axis] * aabb_extent / 2
        face_vertical_half_extent = np.eye(3)[2] * aabb_extent / 2
        face_min = face_center - face_vertical_half_extent - face_lateral_half_extent
        face_max = face_center + face_vertical_half_extent + face_lateral_half_extent
        return np.random.uniform(face_min, face_max)

    def _sample_pose_in_room(self, room: str):
        """
        Returns a pose for the robot within in the room where the robot is not in collision with anything

        Args:
            room (str): Name of room

        Returns:
            2-tuple:
                - 3-array: (x,y,z) Position in the world frame
                - 4-array: (x,y,z,w) Quaternion orientation in the world frame
        """
        # TODO(MP): Bias the sampling near the agent.
        for _ in range(MAX_ATTEMPTS_FOR_SAMPLING_POSE_IN_ROOM):
            _, pos = self.scene.get_random_point_by_room_instance(room)
            yaw = np.random.uniform(-np.pi, np.pi)
            pose = (pos[0], pos[1], yaw)
            if self._test_pose(pose):
                return pose

        raise ActionPrimitiveError(
            ActionPrimitiveError.Reason.SAMPLING_ERROR,
            "Could not find valid position in the given room to travel to",
            {"room": room}
        )

    def _sample_pose_with_object_and_predicate(self, predicate, held_obj, target_obj):
        """
        Returns a pose for the held object relative to the target object that satisfies the predicate

        Args:
            predicate (object_states.OnTop or object_states.Inside): Relation between held object and the target object
            held_obj (StatefulObject): Object held by the robot
            target_obj (StatefulObject): Object to sample a pose relative to

        Returns:
            2-tuple:
                - 3-array: (x,y,z) Position in the world frame
                - 4-array: (x,y,z,w) Quaternion orientation in the world frame
        """
        pred_map = {object_states.OnTop: "onTop", object_states.Inside: "inside"}

        for _ in range(MAX_ATTEMPTS_FOR_SAMPLING_POSE_WITH_OBJECT_AND_PREDICATE):
            _, _, bb_extents, bb_center_in_base = held_obj.get_base_aligned_bbox()
            sampling_results = sample_cuboid_for_predicate(pred_map[predicate], target_obj, bb_extents)
            sampled_bb_center = sampling_results[0][0] + np.array([0, 0, PREDICATE_SAMPLING_Z_OFFSET])
            sampled_bb_orn = sampling_results[0][2]

            # Get the object pose by subtracting the offset
            sampled_obj_pose = T.pose2mat((sampled_bb_center, sampled_bb_orn)) @ T.pose_inv(T.pose2mat((bb_center_in_base, [0, 0, 0, 1])))

            # Return the pose
            return T.mat2pose(sampled_obj_pose)

        # If we get here, sampling failed.
        raise ActionPrimitiveError(
            ActionPrimitiveError.Reason.SAMPLING_ERROR,
            "Could not find a position to put this object in the desired relation to the target object",
            {"target object": target_obj.name, "object in hand": held_obj.name, "relation": pred_map[predicate]},
        )

    def _test_pose(self, pose_2d, context, pose_on_obj=None, check_joint=None):
        """
        Determines whether the robot can reach the pose on the object and is not in collision at the specified 2d pose

        Args:
            pose_2d (Iterable): (x, y, yaw) 2d pose
            context (Context): Undoable context reference
            pose_on_obj (Iterable of arrays): Pose on the object in the world frame

        Returns:
            bool: True if the robot is in a valid pose, False otherwise
        """
        pose = self._get_robot_pose_from_2d_pose(pose_2d)
        if pose_on_obj is not None:
            relative_pose = T.relative_pose_transform(*pose_on_obj, *pose)
            if not self._target_in_reach_of_robot_relative(relative_pose):
                return False

        if detect_robot_collision(context, pose):
            indented_print("Candidate position failed collision test.")
            return False
        return True

    @staticmethod
    def _get_robot_pose_from_2d_pose(pose_2d):
        """
        Gets 3d pose from 2d pose

        Args:
            pose_2d (Iterable): (x, y, yaw) 2d pose

        Returns:
            2-tuple:
                - 3-array: (x,y,z) Position in the world frame
                - 4-array: (x,y,z,w) Quaternion orientation in the world frame
        """
        pos = np.array([pose_2d[0], pose_2d[1], DEFAULT_BODY_OFFSET_FROM_FLOOR])
        orn = T.euler2quat([0, 0, pose_2d[2]])
        return pos, orn

    def _get_pose_in_robot_frame(self, pose):
        """
        Converts the pose in the world frame to the robot frame

        Args:
            pose_2d (Iterable): (x, y, yaw) 2d pose

        Returns:
            2-tuple:
                - 3-array: (x,y,z) Position in the world frame
                - 4-array: (x,y,z,w) Quaternion orientation in the world frame
        """
        body_pose = self.robot.get_position_orientation()
        return T.relative_pose_transform(*pose, *body_pose)

    def _get_hand_pose_for_object_pose(self, desired_pose):
        """
        Gets the pose of the hand for the desired object pose

        Args:
            desired_pose (Iterable of arrays): Pose of the object in the world frame

        Returns:
            2-tuple:
                - 3-array: (x,y,z) Position of the hand in the world frame
                - 4-array: (x,y,z,w) Quaternion orientation of the hand in the world frame
        """
        obj_in_hand = self._get_obj_in_hand()

        assert obj_in_hand is not None

        # Get the object pose & the robot hand pose
        obj_in_world = obj_in_hand.get_position_orientation()
        hand_in_world = self.robot.eef_links[self.arm].get_position_orientation()

        # Get the hand pose relative to the obj pose
        hand_in_obj = T.relative_pose_transform(*hand_in_world, *obj_in_world)

        # Now apply desired obj pose.
        desired_hand_pose = T.pose_transform(*desired_pose, *hand_in_obj)

        return desired_hand_pose
    
    # Function that is particularly useful for Fetch, where it gives time for the base of robot to settle due to its uneven base.
    def _settle_robot(self):
        """
        Yields a no op action for a few steps to allow the robot and physics to settle

        Returns:
            np.array or None: Action array for one step for the robot to do nothing
        """
        yield from [self._empty_action() for _ in range(10)]
        while np.linalg.norm(self.robot.get_linear_velocity()) > 0.01:
            yield self._empty_action()<|MERGE_RESOLUTION|>--- conflicted
+++ resolved
@@ -763,13 +763,7 @@
                     end_conf=joint_pos,
                     context=context
                 )
-<<<<<<< HEAD
-
             plan = self._add_linearly_interpolated_waypoints(plan, 0.1)
-
-=======
-            plan = self._add_linearly_interpolated_waypoints(plan, 0.1)
->>>>>>> 438867db
             if plan is None:
                 raise ActionPrimitiveError(
                     ActionPrimitiveError.Reason.PLANNING_ERROR,
