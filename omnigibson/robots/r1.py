<<<<<<< HEAD
import math
import os
=======
from functools import cached_property
>>>>>>> 47319449

import torch as th

from omnigibson.robots.articulated_trunk_robot import ArticulatedTrunkRobot
from omnigibson.robots.holonomic_base_robot import HolonomicBaseRobot
from omnigibson.robots.manipulation_robot import GraspingPoint
from omnigibson.robots.mobile_manipulation_robot import MobileManipulationRobot
from omnigibson.utils.python_utils import classproperty


class R1(HolonomicBaseRobot, ArticulatedTrunkRobot, MobileManipulationRobot):
    """
    R1 Robot
    """

    def __init__(
        self,
        # Shared kwargs in hierarchy
        name,
        relative_prim_path=None,
        scale=None,
        visible=True,
        visual_only=False,
        self_collisions=True,
        load_config=None,
        # Unique to USDObject hierarchy
        abilities=None,
        # Unique to ControllableObject hierarchy
        control_freq=None,
        controller_config=None,
        action_type="continuous",
        action_normalize=True,
        reset_joint_pos=None,
        # Unique to BaseRobot
        obs_modalities=("rgb", "proprio"),
        proprio_obs="default",
        sensor_config=None,
        # Unique to ManipulationRobot
        grasping_mode="physical",
        disable_grasp_handling=False,
        # Unique to MobileManipulationRobot
        default_reset_mode="untuck",
        **kwargs,
    ):
        """
        Args:
            name (str): Name for the object. Names need to be unique per scene
            relative_prim_path (str): Scene-local prim path of the Prim to encapsulate or create.
            scale (None or float or 3-array): if specified, sets either the uniform (float) or x,y,z (3-array) scale
                for this object. A single number corresponds to uniform scaling along the x,y,z axes, whereas a
                3-array specifies per-axis scaling.
            visible (bool): whether to render this object or not in the stage
            visual_only (bool): Whether this object should be visual only (and not collide with any other objects)
            self_collisions (bool): Whether to enable self collisions for this object
            load_config (None or dict): If specified, should contain keyword-mapped values that are relevant for
                loading this prim at runtime.
            abilities (None or dict): If specified, manually adds specific object states to this object. It should be
                a dict in the form of {ability: {param: value}} containing object abilities and parameters to pass to
                the object state instance constructor.
            control_freq (float): control frequency (in Hz) at which to control the object. If set to be None,
                we will automatically set the control frequency to be at the render frequency by default.
            controller_config (None or dict): nested dictionary mapping controller name(s) to specific controller
                configurations for this object. This will override any default values specified by this class.
            action_type (str): one of {discrete, continuous} - what type of action space to use
            action_normalize (bool): whether to normalize inputted actions. This will override any default values
                specified by this class.
            reset_joint_pos (None or n-array): if specified, should be the joint positions that the object should
                be set to during a reset. If None (default), self._default_joint_pos will be used instead.
                Note that _default_joint_pos are hardcoded & precomputed, and thus should not be modified by the user.
                Set this value instead if you want to initialize the robot with a different rese joint position.
            obs_modalities (str or list of str): Observation modalities to use for this robot. Default is ["rgb", "proprio"].
                Valid options are "all", or a list containing any subset of omnigibson.sensors.ALL_SENSOR_MODALITIES.
                Note: If @sensor_config explicitly specifies `modalities` for a given sensor class, it will
                    override any values specified from @obs_modalities!
            proprio_obs (str or list of str): proprioception observation key(s) to use for generating proprioceptive
                observations. If str, should be exactly "default" -- this results in the default proprioception
                observations being used, as defined by self.default_proprio_obs. See self._get_proprioception_dict
                for valid key choices
            sensor_config (None or dict): nested dictionary mapping sensor class name(s) to specific sensor
                configurations for this object. This will override any default values specified by this class.
            grasping_mode (str): One of {"physical", "assisted", "sticky"}.
                If "physical", no assistive grasping will be applied (relies on contact friction + finger force).
                If "assisted", will magnetize any object touching and within the gripper's fingers.
                If "sticky", will magnetize any object touching the gripper's fingers.
            disable_grasp_handling (bool): If True, will disable all grasp handling for this object. This means that
                sticky and assisted grasp modes will not work unless the connection/release methodsare manually called.
            default_reset_mode (str): Default reset mode for the robot. Should be one of: {"tuck", "untuck"}
                If reset_joint_pos is not None, this will be ignored (since _default_joint_pos won't be used during initialization).
            kwargs (dict): Additional keyword arguments that are used for other super() calls from subclasses, allowing
                for flexible compositions of various object subclasses (e.g.: Robot is USDObject + ControllableObject).
        """
        # Run super init
        super().__init__(
            relative_prim_path=relative_prim_path,
            name=name,
            scale=scale,
            visible=visible,
            fixed_base=True,
            visual_only=visual_only,
            self_collisions=self_collisions,
            load_config=load_config,
            abilities=abilities,
            control_freq=control_freq,
            controller_config=controller_config,
            action_type=action_type,
            action_normalize=action_normalize,
            reset_joint_pos=reset_joint_pos,
            obs_modalities=obs_modalities,
            proprio_obs=proprio_obs,
            sensor_config=sensor_config,
            grasping_mode=grasping_mode,
            disable_grasp_handling=disable_grasp_handling,
            default_reset_mode=default_reset_mode,
            **kwargs,
        )

    # Name of the actual root link that we are interested in. Note that this is different from self.root_link_name,
    # which is "base_footprint_x", corresponding to the first of the 6 1DoF joints to control the base.
    @property
    def base_footprint_link_name(self):
        return "base_link"

    @property
    def discrete_action_list(self):
        raise NotImplementedError()

    def _create_discrete_action_space(self):
        raise ValueError("R1 does not support discrete actions!")

    @property
    def _raw_controller_order(self):
        controllers = ["base", "trunk"]
        for arm in self.arm_names:
            controllers += [f"arm_{arm}", f"gripper_{arm}"]
        return controllers

    @property
    def _default_controllers(self):
        controllers = super()._default_controllers
        # We use joint controllers for base as default
        controllers["base"] = "HolonomicBaseJointController"
        controllers["trunk"] = "JointController"
        # We use IK and multi finger gripper controllers as default
        for arm in self.arm_names:
            controllers["arm_{}".format(arm)] = "InverseKinematicsController"
            controllers["gripper_{}".format(arm)] = "MultiFingerGripperController"
        return controllers

    @property
    def tucked_default_joint_pos(self):
        pos = th.zeros(self.n_dof)
        # Keep the current joint positions for the base joints
        pos[self.base_idx] = self.get_joint_positions()[self.base_idx]
        for arm in self.arm_names:
            pos[self.gripper_control_idx[arm]] = th.tensor([0.03, 0.03])  # open gripper
        return pos

    @property
    def untucked_default_joint_pos(self):
        pos = th.zeros(self.n_dof)
        # Keep the current joint positions for the base joints
        pos[self.base_idx] = self.get_joint_positions()[self.base_idx]
        for arm in self.arm_names:
            pos[self.gripper_control_idx[arm]] = th.tensor([0.03, 0.03])  # open gripper
            pos[self.arm_control_idx[arm]] = th.tensor([0.0, 1.906, -0.991, 1.571, 0.915, -1.571])
        return pos

    @property
    def finger_lengths(self):
        return {self.default_arm: 0.087}

    @property
    def assisted_grasp_start_points(self):
        return {
            arm: [
                GraspingPoint(link_name=f"{arm}_gripper_link1", position=th.tensor([-0.032, 0.0, -0.01])),
                GraspingPoint(link_name=f"{arm}_gripper_link1", position=th.tensor([0.025, 0.0, -0.01])),
            ]
            for arm in self.arm_names
        }

    @property
    def assisted_grasp_end_points(self):
        return {
            arm: [
                GraspingPoint(link_name=f"{arm}_gripper_link2", position=th.tensor([-0.032, 0.0, -0.01])),
                GraspingPoint(link_name=f"{arm}_gripper_link2", position=th.tensor([0.025, 0.0, -0.01])),
            ]
            for arm in self.arm_names
        }

    @cached_property
    def floor_touching_base_link_names(self):
        return ["wheel_link1", "wheel_link2", "wheel_link3"]

    @cached_property
    def trunk_link_names(self):
        return ["torso_link1", "torso_link2", "torso_link3", "torso_link4"]

    @cached_property
    def trunk_joint_names(self):
        return [f"torso_joint{i}" for i in range(1, 5)]

    @classproperty
    def n_arms(cls):
        return 2

    @classproperty
    def arm_names(cls):
        return ["left", "right"]

    @cached_property
    def arm_link_names(self):
        return {arm: [f"{arm}_arm_link{i}" for i in range(1, 7)] for arm in self.arm_names}

    @cached_property
    def arm_joint_names(self):
        return {arm: [f"{arm}_arm_joint{i}" for i in range(1, 7)] for arm in self.arm_names}

    @cached_property
    def eef_link_names(self):
        return {arm: f"{arm}_eef_link" for arm in self.arm_names}

    @cached_property
    def finger_link_names(self):
        return {arm: [f"{arm}_gripper_link{i}" for i in range(1, 3)] for arm in self.arm_names}

    @cached_property
    def finger_joint_names(self):
        return {arm: [f"{arm}_gripper_axis{i}" for i in range(1, 3)] for arm in self.arm_names}

    @property
    def arm_workspace_range(self):
        return {arm: th.deg2rad(th.tensor([-45, 45], dtype=th.float32)) for arm in self.arm_names}

    @property
    def disabled_collision_pairs(self):
        # badly modeled gripper collision meshes
        return [
            ["left_gripper_link1", "left_gripper_link2"],
            ["right_gripper_link1", "right_gripper_link2"],
            ["base_link", "wheel_link1"],
            ["base_link", "wheel_link2"],
            ["base_link", "wheel_link3"],
            ["torso_link2", "torso_link4"],
        ]<|MERGE_RESOLUTION|>--- conflicted
+++ resolved
@@ -1,9 +1,4 @@
-<<<<<<< HEAD
-import math
-import os
-=======
 from functools import cached_property
->>>>>>> 47319449
 
 import torch as th
 
