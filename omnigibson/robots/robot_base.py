--- conflicted
+++ resolved
@@ -326,15 +326,7 @@
             dict: empty dictionary, a placeholder for additional info
         """
         proprio_dict = self._get_proprioception_dict()
-<<<<<<< HEAD
-        proprio = []
-        for obs_key in self._proprio_obs:
-            obs = proprio_dict[obs_key] if isinstance(proprio_dict[obs_key], np.ndarray) else np.array([proprio_dict[obs_key]]) 
-            proprio.append(obs)
-        return np.concatenate(proprio)
-=======
         return np.concatenate([proprio_dict[obs] for obs in self._proprio_obs]), {}
->>>>>>> 2ad0d8dd
 
     def _get_proprioception_dict(self):
         """
