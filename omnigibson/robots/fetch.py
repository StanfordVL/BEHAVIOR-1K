import math
import os
from functools import cached_property

import torch as th

from omnigibson.controllers import ControlType
from omnigibson.macros import gm
from omnigibson.robots.active_camera_robot import ActiveCameraRobot
from omnigibson.robots.articulated_trunk_robot import ArticulatedTrunkRobot
from omnigibson.robots.manipulation_robot import GraspingPoint
from omnigibson.robots.two_wheel_robot import TwoWheelRobot
from omnigibson.robots.untucked_arm_pose_robot import UntuckedArmPoseRobot
from omnigibson.utils.python_utils import assert_valid_key
from omnigibson.utils.transform_utils import euler2quat
from omnigibson.utils.ui_utils import create_module_logger
from omnigibson.utils.usd_utils import ControllableObjectViewAPI, JointType

log = create_module_logger(module_name=__name__)


class Fetch(TwoWheelRobot, ArticulatedTrunkRobot, UntuckedArmPoseRobot, ActiveCameraRobot):
    """
    Fetch Robot
    Reference: https://fetchrobotics.com/robotics-platforms/fetch-mobile-manipulator/
    """

    def __init__(
        self,
        # Shared kwargs in hierarchy
        name,
        relative_prim_path=None,
        scale=None,
        visible=True,
        visual_only=False,
        self_collisions=True,
        load_config=None,
        fixed_base=False,
        # Unique to USDObject hierarchy
        abilities=None,
        # Unique to ControllableObject hierarchy
        control_freq=None,
        controller_config=None,
        action_type="continuous",
        action_normalize=True,
        reset_joint_pos=None,
        # Unique to BaseRobot
        obs_modalities=("rgb", "proprio"),
        proprio_obs="default",
        sensor_config=None,
        # Unique to ManipulationRobot
        grasping_mode="physical",
        disable_grasp_handling=False,
        # Unique to MobileManipulationRobot
        default_reset_mode="untuck",
        # Unique to UntuckedArmPoseRobot
        default_arm_pose="vertical",
        **kwargs,
    ):
        """
        Args:
            name (str): Name for the object. Names need to be unique per scene
            relative_prim_path (str): Scene-local prim path of the Prim to encapsulate or create.
            scale (None or float or 3-array): if specified, sets either the uniform (float) or x,y,z (3-array) scale
                for this object. A single number corresponds to uniform scaling along the x,y,z axes, whereas a
                3-array specifies per-axis scaling.
            visible (bool): whether to render this object or not in the stage
            visual_only (bool): Whether this object should be visual only (and not collide with any other objects)
            self_collisions (bool): Whether to enable self collisions for this object
            load_config (None or dict): If specified, should contain keyword-mapped values that are relevant for
                loading this prim at runtime.
            fixed_base (bool): whether to fix the base of this object or not
            abilities (None or dict): If specified, manually adds specific object states to this object. It should be
                a dict in the form of {ability: {param: value}} containing object abilities and parameters to pass to
                the object state instance constructor.
            control_freq (float): control frequency (in Hz) at which to control the object. If set to be None,
                we will automatically set the control frequency to be at the render frequency by default.
            controller_config (None or dict): nested dictionary mapping controller name(s) to specific controller
                configurations for this object. This will override any default values specified by this class.
            action_type (str): one of {discrete, continuous} - what type of action space to use
            action_normalize (bool): whether to normalize inputted actions. This will override any default values
                specified by this class.
            reset_joint_pos (None or n-array): if specified, should be the joint positions that the object should
                be set to during a reset. If None (default), self._default_joint_pos will be used instead.
                Note that _default_joint_pos are hardcoded & precomputed, and thus should not be modified by the user.
                Set this value instead if you want to initialize the robot with a different rese joint position.
            obs_modalities (str or list of str): Observation modalities to use for this robot. Default is ["rgb", "proprio"].
                Valid options are "all", or a list containing any subset of omnigibson.sensors.ALL_SENSOR_MODALITIES.
                Note: If @sensor_config explicitly specifies `modalities` for a given sensor class, it will
                    override any values specified from @obs_modalities!
            proprio_obs (str or list of str): proprioception observation key(s) to use for generating proprioceptive
                observations. If str, should be exactly "default" -- this results in the default proprioception
                observations being used, as defined by self.default_proprio_obs. See self._get_proprioception_dict
                for valid key choices
            sensor_config (None or dict): nested dictionary mapping sensor class name(s) to specific sensor
                configurations for this object. This will override any default values specified by this class.
            grasping_mode (str): One of {"physical", "assisted", "sticky"}.
                If "physical", no assistive grasping will be applied (relies on contact friction + finger force).
                If "assisted", will magnetize any object touching and within the gripper's fingers.
                If "sticky", will magnetize any object touching the gripper's fingers.
            disable_grasp_handling (bool): If True, will disable all grasp handling for this object. This means that
                sticky and assisted grasp modes will not work unless the connection/release methodsare manually called.
            default_reset_mode (str): Default reset mode for the robot. Should be one of: {"tuck", "untuck"}
                If reset_joint_pos is not None, this will be ignored (since _default_joint_pos won't be used during initialization).
            default_arm_pose (str): Default pose for the robot arm. Should be one of:
                {"vertical", "diagonal15", "diagonal30", "diagonal45", "horizontal"}
                If either reset_joint_pos is not None or default_reset_mode is "tuck", this will be ignored.
                Otherwise the reset_joint_pos will be initialized to the precomputed joint positions that represents default_arm_pose.
            kwargs (dict): Additional keyword arguments that are used for other super() calls from subclasses, allowing
                for flexible compositions of various object subclasses (e.g.: Robot is USDObject + ControllableObject).
        """
        # Run super init
        super().__init__(
            relative_prim_path=relative_prim_path,
            name=name,
            scale=scale,
            visible=visible,
            fixed_base=fixed_base,
            visual_only=visual_only,
            self_collisions=self_collisions,
            load_config=load_config,
            abilities=abilities,
            control_freq=control_freq,
            controller_config=controller_config,
            action_type=action_type,
            action_normalize=action_normalize,
            reset_joint_pos=reset_joint_pos,
            obs_modalities=obs_modalities,
            proprio_obs=proprio_obs,
            sensor_config=sensor_config,
            grasping_mode=grasping_mode,
            disable_grasp_handling=disable_grasp_handling,
            default_reset_mode=default_reset_mode,
            default_arm_pose=default_arm_pose,
            **kwargs,
        )

    @property
    def tucked_default_joint_pos(self):
        return th.tensor(
            [
                0.0,
                0.0,  # wheels
                0.02,  # trunk
                0.0,
                1.1707963267948966,
                0.0,  # head
                1.4707963267948965,
                -0.4,
                1.6707963267948966,
                0.0,
                1.5707963267948966,
                0.0,  # arm
                0.05,
                0.05,  # gripper
            ]
        )

    @property
    def untucked_default_joint_pos(self):
        pos = super().untucked_default_joint_pos
        pos[self.base_control_idx] = 0.0
        pos[self.trunk_control_idx] = 0.385
        pos[self.camera_control_idx] = th.tensor([0.0, 0.45])
        pos[self.gripper_control_idx[self.default_arm]] = th.tensor([0.05, 0.05])  # open gripper
        return pos

    @property
    def default_arm_poses(self):
        return {
            "vertical": th.tensor([-0.94121, -0.64134, 1.55186, 1.65672, -0.93218, 1.53416, 2.14474]),
            "diagonal15": th.tensor([-0.95587, -0.34778, 1.46388, 1.47821, -0.93813, 1.4587, 1.9939]),
            "diagonal30": th.tensor([-1.06595, -0.22184, 1.53448, 1.46076, -0.84995, 1.36904, 1.90996]),
            "diagonal45": th.tensor([-1.11479, -0.0685, 1.5696, 1.37304, -0.74273, 1.3983, 1.79618]),
            "horizontal": th.tensor([-1.43016, 0.20965, 1.86816, 1.77576, -0.27289, 1.31715, 2.01226]),
        }

    @property
    def discrete_action_list(self):
        raise NotImplementedError()

    def _create_discrete_action_space(self):
        raise ValueError("Fetch does not support discrete actions!")

    @property
    def _raw_controller_order(self):
        # Ordered by general robot kinematics chain
        return ["base", "trunk", "camera", f"arm_{self.default_arm}", f"gripper_{self.default_arm}"]

    @property
    def _default_controllers(self):
        # Always call super first
        controllers = super()._default_controllers

        # We use multi finger gripper, differential drive, and IK controllers as default
        controllers["base"] = "DifferentialDriveController"
        controllers["trunk"] = "JointController"
        controllers["camera"] = "JointController"
        controllers[f"arm_{self.default_arm}"] = "InverseKinematicsController"
        controllers[f"gripper_{self.default_arm}"] = "MultiFingerGripperController"

        return controllers

    @property
    def wheel_radius(self):
        return 0.0613

    @property
    def wheel_axle_length(self):
        return 0.372

    @property
    def finger_lengths(self):
        return {self.default_arm: 0.1}

    @property
    def assisted_grasp_start_points(self):
        return {
            self.default_arm: [
                GraspingPoint(link_name="r_gripper_finger_link", position=th.tensor([0.025, -0.012, 0.0])),
                GraspingPoint(link_name="r_gripper_finger_link", position=th.tensor([-0.025, -0.012, 0.0])),
            ]
        }

    @property
    def assisted_grasp_end_points(self):
        return {
            self.default_arm: [
                GraspingPoint(link_name="l_gripper_finger_link", position=th.tensor([0.025, 0.012, 0.0])),
                GraspingPoint(link_name="l_gripper_finger_link", position=th.tensor([-0.025, 0.012, 0.0])),
            ]
        }

    @property
<<<<<<< HEAD
    def disabled_collision_pairs(self):
        return [
            ["torso_lift_link", "shoulder_lift_link"],
            ["torso_lift_link", "torso_fixed_link"],
            ["torso_lift_link", "estop_link"],
            ["base_link", "laser_link"],
            ["base_link", "torso_fixed_link"],
            ["base_link", "l_wheel_link"],
            ["base_link", "r_wheel_link"],
            ["base_link", "estop_link"],
            ["torso_lift_link", "shoulder_pan_link"],
            ["torso_lift_link", "head_pan_link"],
            ["head_pan_link", "head_tilt_link"],
            ["shoulder_pan_link", "shoulder_lift_link"],
            ["shoulder_lift_link", "upperarm_roll_link"],
            ["upperarm_roll_link", "elbow_flex_link"],
            ["elbow_flex_link", "forearm_roll_link"],
            ["forearm_roll_link", "wrist_flex_link"],
            ["wrist_flex_link", "wrist_roll_link"],
            ["wrist_roll_link", "gripper_link"],
        ]

    @cached_property
=======
>>>>>>> f6b8a146
    def base_joint_names(self):
        return ["l_wheel_joint", "r_wheel_joint"]

    @cached_property
    def camera_joint_names(self):
        return ["head_pan_joint", "head_tilt_joint"]

    @cached_property
    def trunk_joint_names(self):
        return ["torso_lift_joint"]

    @cached_property
    def manipulation_link_names(self):
        return [
            "torso_lift_link",
            "head_pan_link",
            "head_tilt_link",
            "shoulder_pan_link",
            "shoulder_lift_link",
            "upperarm_roll_link",
            "elbow_flex_link",
            "forearm_roll_link",
            "wrist_flex_link",
            "wrist_roll_link",
            "eef_link",
            "l_gripper_finger_link",
            "r_gripper_finger_link",
        ]

    @cached_property
    def arm_link_names(self):
        return {
            self.default_arm: [
                "shoulder_pan_link",
                "shoulder_lift_link",
                "upperarm_roll_link",
                "elbow_flex_link",
                "forearm_roll_link",
                "wrist_flex_link",
                "wrist_roll_link",
            ]
        }

    @cached_property
    def arm_joint_names(self):
        return {
            self.default_arm: [
                "shoulder_pan_joint",
                "shoulder_lift_joint",
                "upperarm_roll_joint",
                "elbow_flex_joint",
                "forearm_roll_joint",
                "wrist_flex_joint",
                "wrist_roll_joint",
            ]
        }

    @cached_property
    def eef_link_names(self):
        return {self.default_arm: "eef_link"}

    @cached_property
    def finger_link_names(self):
        return {self.default_arm: ["r_gripper_finger_link", "l_gripper_finger_link"]}

    @cached_property
    def finger_joint_names(self):
        return {self.default_arm: ["r_gripper_finger_joint", "l_gripper_finger_joint"]}

    @property
<<<<<<< HEAD
    def usd_path(self):
        return os.path.join(gm.ASSET_PATH, "models/fetch/fetch/fetch.usda")

    @property
    def robot_arm_descriptor_yamls(self):
        return {self.default_arm: os.path.join(gm.ASSET_PATH, "models/fetch/fetch_descriptor.yaml")}

    @property
    def urdf_path(self):
        return os.path.join(gm.ASSET_PATH, "models/fetch/fetch.urdf")

    @property
=======
>>>>>>> f6b8a146
    def arm_workspace_range(self):
        return {self.default_arm: th.deg2rad(th.tensor([-45, 45], dtype=th.float32))}

    @property
    def teleop_rotation_offset(self):
        return {self.default_arm: euler2quat(th.tensor([0, math.pi / 2, math.pi], dtype=th.float32))}<|MERGE_RESOLUTION|>--- conflicted
+++ resolved
@@ -231,33 +231,7 @@
             ]
         }
 
-    @property
-<<<<<<< HEAD
-    def disabled_collision_pairs(self):
-        return [
-            ["torso_lift_link", "shoulder_lift_link"],
-            ["torso_lift_link", "torso_fixed_link"],
-            ["torso_lift_link", "estop_link"],
-            ["base_link", "laser_link"],
-            ["base_link", "torso_fixed_link"],
-            ["base_link", "l_wheel_link"],
-            ["base_link", "r_wheel_link"],
-            ["base_link", "estop_link"],
-            ["torso_lift_link", "shoulder_pan_link"],
-            ["torso_lift_link", "head_pan_link"],
-            ["head_pan_link", "head_tilt_link"],
-            ["shoulder_pan_link", "shoulder_lift_link"],
-            ["shoulder_lift_link", "upperarm_roll_link"],
-            ["upperarm_roll_link", "elbow_flex_link"],
-            ["elbow_flex_link", "forearm_roll_link"],
-            ["forearm_roll_link", "wrist_flex_link"],
-            ["wrist_flex_link", "wrist_roll_link"],
-            ["wrist_roll_link", "gripper_link"],
-        ]
-
-    @cached_property
-=======
->>>>>>> f6b8a146
+    @cached_property
     def base_joint_names(self):
         return ["l_wheel_joint", "r_wheel_joint"]
 
@@ -328,21 +302,6 @@
         return {self.default_arm: ["r_gripper_finger_joint", "l_gripper_finger_joint"]}
 
     @property
-<<<<<<< HEAD
-    def usd_path(self):
-        return os.path.join(gm.ASSET_PATH, "models/fetch/fetch/fetch.usda")
-
-    @property
-    def robot_arm_descriptor_yamls(self):
-        return {self.default_arm: os.path.join(gm.ASSET_PATH, "models/fetch/fetch_descriptor.yaml")}
-
-    @property
-    def urdf_path(self):
-        return os.path.join(gm.ASSET_PATH, "models/fetch/fetch.urdf")
-
-    @property
-=======
->>>>>>> f6b8a146
     def arm_workspace_range(self):
         return {self.default_arm: th.deg2rad(th.tensor([-45, 45], dtype=th.float32))}
 
