import os

import torch as th

from omnigibson.macros import gm
from omnigibson.robots.two_wheel_robot import TwoWheelRobot


class Locobot(TwoWheelRobot):
    """
    Locobot robot
    Reference: https://www.trossenrobotics.com/locobot-pyrobot-ros-rover.aspx
    """

    @property
    def wheel_radius(self):
        return 0.038

    @property
    def wheel_axle_length(self):
        return 0.230

    @property
<<<<<<< HEAD
    def base_control_idx(self):
        """
        Returns:
            n-array: Indices in low-level control vector corresponding to [Left, Right] wheel joints.
        """
        return th.tensor([1, 0])
=======
    def base_joint_names(self):
        return ["wheel_right_joint", "wheel_left_joint"]
>>>>>>> fb80b39a

    @property
    def _default_joint_pos(self):
        return th.zeros(self.n_joints)

    @property
    def usd_path(self):
        return os.path.join(gm.ASSET_PATH, "models/locobot/locobot/locobot.usd")

    @property
    def urdf_path(self):
        return os.path.join(gm.ASSET_PATH, "models/locobot/locobot.urdf")<|MERGE_RESOLUTION|>--- conflicted
+++ resolved
@@ -21,17 +21,8 @@
         return 0.230
 
     @property
-<<<<<<< HEAD
-    def base_control_idx(self):
-        """
-        Returns:
-            n-array: Indices in low-level control vector corresponding to [Left, Right] wheel joints.
-        """
-        return th.tensor([1, 0])
-=======
     def base_joint_names(self):
         return ["wheel_right_joint", "wheel_left_joint"]
->>>>>>> fb80b39a
 
     @property
     def _default_joint_pos(self):
