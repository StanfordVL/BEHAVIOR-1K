import itertools
import logging
import math
import os
import tempfile

import cv2
import numpy as np

import trimesh
from scipy.spatial.transform import Rotation
from omni.isaac.core.utils.rotations import gf_quat_to_np_array

import omnigibson as og
from omnigibson.objects.usd_object import USDObject
from omnigibson.utils.constants import AVERAGE_CATEGORY_SPECS, DEFAULT_JOINT_FRICTION, SPECIAL_JOINT_FRICTIONS, JointType
import omnigibson.utils.transform_utils as T
from omnigibson.utils.usd_utils import BoundingBoxAPI
from omnigibson.utils.asset_utils import decrypt_file
from omnigibson.utils.constants import PrimType
from omnigibson.macros import gm, create_module_macros


# Create settings for this module
m = create_module_macros(module_path=__file__)

# A lower bound is needed in order to consistently trigger contacts
m.MIN_OBJ_MASS = 0.4


class DatasetObject(USDObject):
    """
    DatasetObjects are instantiated from a USD file. It is an object that is assumed to come from an iG-supported
    dataset. These objects should contain additional metadata, including aggregate statistics across the
    object's category, e.g., avg dims, bounding boxes, masses, etc.
    """

    def __init__(
        self,
        prim_path,
        usd_path=None,
        name=None,
        category="object",
        model=None,
        class_id=None,
        uuid=None,
        scale=None,
        visible=True,
        fixed_base=False,
        visual_only=False,
        self_collisions=False,
        prim_type=PrimType.RIGID,
        load_config=None,
        abilities=None,
        include_default_states=True,
        bounding_box=None,
        fit_avg_dim_volume=False,
        in_rooms=None,
        bddl_object_scope=None,
        **kwargs,
    ):
        """
        Args:
            prim_path (str): global path in the stage to this object
            usd_path(None or str): If specified, global path to the USD file to load. Note that this will override
                @category + @model!
            name (None or str): Name for the object. Names need to be unique per scene. If None, a name will be
                generated at the time the object is added to the scene, using the object's category.
            category (str): Category for the object. Defaults to "object".
            model (None or str): if @usd_path is not specified, then this must be specified in conjunction with
                @category to infer the usd filepath to load for this object, which evaluates to the following:

                    {og_dataset_path}/objects/{category}/{model}/usd/{model}.usd

            class_id (None or int): What class ID the object should be assigned in semantic segmentation rendering mode.
                If None, the ID will be inferred from this object's category.
            uuid (None or int): Unique unsigned-integer identifier to assign to this object (max 8-numbers).
                If None is specified, then it will be auto-generated
            scale (None or float or 3-array): if specified, sets either the uniform (float) or x,y,z (3-array) scale
                for this object. A single number corresponds to uniform scaling along the x,y,z axes, whereas a
                3-array specifies per-axis scaling.
            visible (bool): whether to render this object or not in the stage
            fixed_base (bool): whether to fix the base of this object or not
            visual_only (bool): Whether this object should be visual only (and not collide with any other objects)
            self_collisions (bool): Whether to enable self collisions for this object
            prim_type (PrimType): Which type of prim the object is, Valid options are: {PrimType.RIGID, PrimType.CLOTH}
            load_config (None or dict): If specified, should contain keyword-mapped values that are relevant for
                loading this prim at runtime.
            abilities (None or dict): If specified, manually adds specific object states to this object. It should be
                a dict in the form of {ability: {param: value}} containing object abilities and parameters to pass to
                the object state instance constructor.
            include_default_states (bool): whether to include the default object states from @get_default_states
            bounding_box (None or 3-array): If specified, will scale this object such that it fits in the desired
                (x,y,z) object-aligned bounding box. Note that EITHER @bounding_box or @scale may be specified
                -- not both!
            fit_avg_dim_volume (bool): whether to fit the object to have the same volume as the average dimension
                while keeping the aspect ratio. Note that if this is set, it will override both @scale and @bounding_box
            in_rooms (None or list): If specified, sets the rooms that this object should belong to
            bddl_object_scope (None or str): If specified, should set the BDDL object scope name, e.g. chip.n.04_2
            kwargs (dict): Additional keyword arguments that are used for other super() calls from subclasses, allowing
                for flexible compositions of various object subclasses (e.g.: Robot is USDObject + ControllableObject).
        """
        # Store variables
        self.in_rooms = in_rooms
<<<<<<< HEAD
        self.texture_randomization = texture_randomization
        # self.overwrite_inertial = overwrite_inertial
        # self.scene_instance_folder = scene_instance_folder
        # self.bddl_object_scope = bddl_object_scope
        # self.merge_fixed_links = merge_fixed_links

        # # These following fields have exactly the same length (i.e. the number
        # # of sub URDFs in this object)
        # # urdf_paths, string
        # self.urdf_paths = []
        # # local transformations from sub URDFs to the main body
        # self.local_transforms = []
        # # whether these sub URDFs are fixed
        # self.is_fixed = []
        #
        # self.main_body = -1

        # TODO: May need to come back to this if extra boxes are being visually loaded (e.g.: with the "simplified" objects)
        # if not visualize_primitives:
        #     for link in self.object_tree.findall("link"):
        #         for element in link:
        #             if element.tag == "visual" and len(element.findall(".//box")) > 0:
        #                 link.remove(element)

        # self.model_path = model_path
        # if self.model_path is None:
        #     self.model_path = os.path.dirname(self._usd_path)

        # # Change the mesh filenames to include the entire path
        # for mesh in self.object_tree.iter("mesh"):
        #     mesh.attrib["filename"] = os.path.join(self.model_path, mesh.attrib["filename"])
=======
        self.bddl_object_scope = bddl_object_scope
>>>>>>> fff84ea1

        # Info that will be filled in at runtime
        self.supporting_surfaces = None             # Dictionary mapping link names to surfaces represented by links

        # Make sure only one of bounding_box and scale are specified
        if bounding_box is not None and scale is not None:
            raise Exception("You cannot define both scale and bounding box size for an DatasetObject")

        # Add info to load config
        load_config = dict() if load_config is None else load_config
        load_config["bounding_box"] = bounding_box
        load_config["fit_avg_dim_volume"] = fit_avg_dim_volume

        # Infer the correct usd path to use
        if usd_path is None:
            assert model is not None, f"Either usd_path or model and category must be specified in order to create a" \
                                      f"DatasetObject!"
            usd_path = f"{og.og_dataset_path}/objects/{category}/{model}/usd/{model}.usd"

        # Post-process the usd path if we're generating a cloth object
        if prim_type == PrimType.CLOTH:
            assert usd_path.endswith(".usd"), f"usd_path [{usd_path}] is invalid."
            usd_path = usd_path[:-4] + "_cloth.usd"

        # Run super init
        super().__init__(
            prim_path=prim_path,
            usd_path=usd_path,
            name=name,
            category=category,
            class_id=class_id,
            uuid=uuid,
            scale=scale,
            visible=visible,
            fixed_base=fixed_base,
            visual_only=visual_only,
            self_collisions=self_collisions,
            prim_type=prim_type,
            include_default_states=include_default_states,
            load_config=load_config,
            abilities=abilities,
            **kwargs,
        )

    @property
    def bddl_object_scope(self):
        """
        Get this object's bddl object scope

        Returns:
            None or str: bddl object scope
        """
        return self.get_attribute(attr="ig:objectScope") if "ig:objectScope" in self.property_names else None

    def load_supporting_surfaces(self):
        # Initialize dict of supporting surface info
        self.supporting_surfaces = {}

        # See if we have any height info -- if not, we can immediately return
        heights_info = self.heights_per_link
        if heights_info is None:
            return

        # TODO: Integrate images directly into usd file?
        # We loop over all the predicates and corresponding supported links in our heights info
        usd_dir = os.path.dirname(self._usd_path)
        for predicate, links in heights_info.items():
            height_maps = {}
            for link_name, heights in links.items():
                height_maps[link_name] = []
                for i, z_value in enumerate(heights):
                    # Get boolean birds-eye view xy-mask image for this surface
                    img_fname = os.path.join(usd_dir, "../misc", "height_maps_per_link", predicate, link_name, f"{i}.png")
                    xy_map = cv2.imread(img_fname, 0)
                    # Add this map to the supporting surfaces for this link and predicate combination
                    height_maps[link_name].append((z_value, xy_map))
            # Add this heights map to the overall supporting surfaces
            self.supporting_surfaces[predicate] = height_maps

    def sample_orientation(self):
        """
        Samples an orientation in quaternion (x,y,z,w) form

        Returns:
            4-array: (x,y,z,w) sampled quaternion orientation for this object, based on self.orientations
        """
        if self.orientations is None:
            raise ValueError("No orientation probabilities set")
        if len(self.orientations) == 0:
            # Set default value
            chosen_orientation = np.array([0, 0, 0, 1.0])
        else:
            probabilities = [o["prob"] for o in self.orientations.values()]
            probabilities = np.array(probabilities) / np.sum(probabilities)
            chosen_orientation = np.array(np.random.choice(list(self.orientations.values()), p=probabilities)["rotation"])

        # Randomize yaw from -pi to pi
        rot_num = np.random.uniform(-1, 1)
        rot_matrix = np.array(
            [
                [math.cos(math.pi * rot_num), -math.sin(math.pi * rot_num), 0.0],
                [math.sin(math.pi * rot_num), math.cos(math.pi * rot_num), 0.0],
                [0.0, 0.0, 1.0],
            ]
        )
        rotated_quat = T.mat2quat(rot_matrix @ T.quat2mat(chosen_orientation))
        return rotated_quat

    def _initialize(self):
        # Run super method first
        super()._initialize()

        # Set the joint frictions based on category
        friction = SPECIAL_JOINT_FRICTIONS.get(self.category, DEFAULT_JOINT_FRICTION)
        for joint in self._joints.values():
            if joint.joint_type != JointType.JOINT_FIXED:
                joint.friction = friction

    def _load(self, simulator=None):
        if gm.USE_ENCRYPTED_ASSETS:
            # Create a temporary file to store the decrytped asset, load it, and then delete it.
            with tempfile.NamedTemporaryFile(suffix=".usd") as fp:
                original_usd_path = self._usd_path
                encrypted_filename = original_usd_path.replace(".usd", ".encrypted.usd")
                decrypt_file(encrypted_filename, decrypted_file=fp)
                self._usd_path = fp.name
                prim = super()._load(simulator=simulator)
                self._usd_path = original_usd_path
                return prim
        else:
            return super()._load(simulator=simulator)

    def _post_load(self):
        # We run this post loading first before any others because we're modifying the load config that will be used
        # downstream
        # Set the scale of this prim according to its bounding box
        if self._load_config["fit_avg_dim_volume"]:
            # By default, we assume scale does not change if no avg obj specs are given, otherwise, scale accordingly
            scale = np.ones(3)
            if self.avg_obj_dims is not None:
                # Find the average volume, and scale accordingly relative to the native volume based on the bbox
                volume_ratio = np.product(self.avg_obj_dims["size"]) / np.product(self.native_bbox)
                size_ratio = np.cbrt(volume_ratio)
                scale *= size_ratio
        # Otherwise, if manual bounding box is specified, scale based on ratio between that and the native bbox
        elif self._load_config["bounding_box"] is not None:
            scale = self._load_config["bounding_box"] / self.native_bbox
        else:
            scale = np.ones(3) if self._load_config["scale"] is None else self._load_config["scale"]

        # Set this scale in the load config -- it will automatically scale the object during self.initialize()
        self._load_config["scale"] = scale

        # Load any supporting surfaces belonging to this object
        self.load_supporting_surfaces()

        # Run super last
        super()._post_load()

        if gm.USE_ENCRYPTED_ASSETS:
            # The loaded USD is from an already-deleted temporary file, so the asset paths for texture maps are wrong.
            # We explicitly provide the root_path to update all the asset paths: the asset paths are relative to the
            # original USD folder, i.e. <category>/<model>/usd.
            root_path = os.path.dirname(self._usd_path)
            for material in self.materials:
                material.shader_update_asset_paths_with_root_path(root_path)

        # Assign realistic density and mass based on average object category spec
        if self.avg_obj_dims is not None:
            # Assume each link has the same density
            v_ratio = (np.product(self.native_bbox) * np.product(self.scale)) / np.product(self.avg_obj_dims["size"])
            mass = self.avg_obj_dims["mass"] * v_ratio
            if self._prim_type == PrimType.RIGID:
                density = mass / self.volume
                for link in self._links.values():
                    if bool(link.prim.GetAttribute("ig:is_metalink").Get()):
                        # This is a metalink; we set a negligible value
                        link.mass = 1e-6
                        link.density = 0.0
                    else:
                        # Otherwise overwrite the original, inaccurate mass value
                        link.mass = 0.0
                        link.density = density

            elif self._prim_type == PrimType.CLOTH:
                # Cloth cannot set density. Internally omni evenly distributes the mass to each particle
                mass = self.avg_obj_dims["mass"] * v_ratio
                self._links["base_link"].mass = mass

        # Lastly, after post loading (which includes loading / registering the links internally)
        # check for any metalinks. If there are any, we disable gravity and collisions for them
        for link in self._links.values():
            is_metalink = link.prim.GetAttribute("ig:is_metalink").Get() or False
            if is_metalink:
                # Make sure this link is only visual (i.e.: no collisions or gravity enabled)
                link.visual_only = True

    def _update_texture_change(self, object_state):
        """
        Update the texture based on the given object_state. E.g. if object_state is Frozen, update the diffuse color
        to match the frozen state. If object_state is None, update the diffuse color to the default value. It attempts
        to load the cached texture map named DIFFUSE/albedo_[STATE_NAME].png. If the cached texture map does not exist,
        it modifies the current albedo map by adding and scaling the values. See @self._update_albedo_value for details.

        Args:
            object_state (BooleanState or None): the object state that the diffuse color should match to
        """
        DEFAULT_ALBEDO_MAP_SUFFIX = frozenset({"DIFFUSE", "COMBINED", "albedo"})
        state_name = object_state.__class__.__name__ if object_state is not None else None
        for material in self.materials:
<<<<<<< HEAD
            # TODO: uncomment these once our dataset has the object state-conditioned texture maps
            # texture_path = material.diffuse_texture
            # assert texture_path is not None, f"DatasetObject [{self.prim_path}] has invalid diffuse texture map."
            #
            # # Get updated texture file path for state.
            # texture_path_split = texture_path.split("/")
            # filedir, filename = "/".join(texture_path_split[:-1]), texture_path_split[-1]
            # assert filename[-4:] == ".png", f"Texture file {filename} does not end with .png"
            #
            # filename_split = filename[:-4].split("_")
            # # Check all three file names for backward compatibility.
            # if len(filename_split) > 0 and filename_split[-1] not in DEFAULT_ALBEDO_MAP_SUFFIX:
            #     filename_split.pop()
            # target_texture_path = f"{filedir}/{'_'.join(filename_split)}"
            # target_texture_path += f"_{state_name}.png" if state_name is not None else ".png"
            #
            # if os.path.exists(target_texture_path):
            #     # Since we are loading a pre-cached texture map, we need to reset the albedo value to the default
            #     self._update_albedo_value(None, material)
            #     if material.diffuse_texture != target_texture_path:
            #         material.diffuse_texture = target_texture_path
            # else:
            #     print(f"Warning: DatasetObject [{self.prim_path}] does not have texture map: "
            #           f"[{target_texture_path}]. Falling back to directly updating albedo value.")
            self._update_albedo_value(object_state, material)
=======
            texture_path = material.diffuse_texture
            assert texture_path is not None, f"DatasetObject [{self.prim_path}] has invalid diffuse texture map."

            # Get updated texture file path for state.
            texture_path_split = texture_path.split("/")
            filedir, filename = "/".join(texture_path_split[:-1]), texture_path_split[-1]
            assert filename[-4:] == ".png", f"Texture file {filename} does not end with .png"

            filename_split = filename[:-4].split("_")
            # Check all three file names for backward compatibility.
            if len(filename_split) > 0 and filename_split[-1] not in DEFAULT_ALBEDO_MAP_SUFFIX:
                filename_split.pop()
            target_texture_path = f"{filedir}/{'_'.join(filename_split)}"
            target_texture_path += f"_{state_name}.png" if state_name is not None else ".png"

            if os.path.exists(target_texture_path):
                # Since we are loading a pre-cached texture map, we need to reset the albedo value to the default
                self._update_albedo_value(None, material)
                if material.diffuse_texture != target_texture_path:
                    material.diffuse_texture = target_texture_path
            else:
                # print(f"Warning: DatasetObject [{self.prim_path}] does not have texture map: "
                #       f"[{target_texture_path}]. Falling back to directly updating albedo value.")
                self._update_albedo_value(object_state, material)
>>>>>>> fff84ea1

    def set_bbox_center_position_orientation(self, position=None, orientation=None):
        """
        Sets the center of the object's bounding box with respect to the world's frame.

        Args:
            position (None or 3-array): The desired global (x,y,z) position. None means it will not be changed
            orientation (None or 4-array): The desired global (x,y,z,w) quaternion orientation.
                None means it will not be changed
        """
        if orientation is None:
            orientation = self.get_orientation()
        if position is not None:
            rotated_offset = T.pose_transform([0, 0, 0], orientation,
                                              self.scaled_bbox_center_in_base_frame, [0, 0, 0, 1])[0]
            position = position + rotated_offset
        self.set_position_orientation(position, orientation)

    @property
    def native_bbox(self):
        """
        Get this object's native bounding box

        Returns:
            3-array: (x,y,z) bounding box
        """
        assert "ig:nativeBB" in self.property_names, \
            f"This dataset object '{self.name}' is expected to have native_bbox specified, but found none!"
        return np.array(self.get_attribute(attr="ig:nativeBB"))

    @property
    def base_link_offset(self):
        """
        Get this object's native base link offset

        Returns:
            3-array: (x,y,z) base link offset if it exists
        """
        return np.array(self.get_attribute(attr="ig:offsetBaseLink"))

    @property
    def metadata(self):
        """
        Gets this object's metadata, if it exists

        Returns:
            None or dict: Nested dictionary of object's metadata if it exists, else None
        """
        return self.get_custom_data().get("metadata", None)

    @property
    def heights_per_link(self):
        """
        Gets this object's heights per link information, if it exists

        Returns:
            None or dict: Nested dictionary of object's height per link information if it exists, else None
        """
        return self.get_custom_data().get("heights_per_link", None)

    @property
    def orientations(self):
        """
        Returns:
            None or dict: Possible orientation information for this object, if it exists. Otherwise, returns None
        """
        metadata = self.metadata
        return None if metadata is None else metadata.get("orientations", None)

    @property
    def scaled_bbox_center_in_base_frame(self):
        """
        where the base_link origin is wrt. the bounding box center. This allows us to place the model correctly
        since the joint transformations given in the scene USD are wrt. the bounding box center.
        We need to scale this offset as well.

        Returns:
            3-array: (x,y,z) location of bounding box, with respet to the base link's coordinate frame
        """
        return -self.scale * self.base_link_offset

    @property
    def native_link_bboxes(self):
        """
        Returns:
             dict: Keyword-mapped native bounding boxes for each link of this object
        """
        return None if self.metadata is None else self.metadata.get("link_bounding_boxes", None)

    @property
    def scales_in_link_frame(self):
        """
        Returns:
        dict: Keyword-mapped relative scales for each link of this object
        """
        scales = {self.root_link.body_name: self.scale}

        # We iterate through all links in this object, and check for any joint prims that exist
        # We traverse manually this way instead of accessing the self._joints dictionary, because
        # the dictionary only includes articulated joints and not fixed joints!
        for link in self._links.values():
            for prim in link.prim.GetChildren():
                if "joint" in prim.GetTypeName().lower():
                    # Grab relevant joint information
                    parent_name = prim.GetProperty("physics:body0").GetTargets()[0].pathString.split("/")[-1]
                    child_name = prim.GetProperty("physics:body1").GetTargets()[0].pathString.split("/")[-1]
                    if parent_name in scales and child_name not in scales:
                        scale_in_parent_lf = scales[parent_name]
                        # The location of the joint frame is scaled using the scale in the parent frame
                        quat0 = gf_quat_to_np_array(prim.GetAttribute("physics:localRot0").Get())[[1, 2, 3, 0]]
                        quat1 = gf_quat_to_np_array(prim.GetAttribute("physics:localRot1").Get())[[1, 2, 3, 0]]
                        # Invert the child link relationship, and multiply the two rotations together to get the final rotation
                        local_ori = T.quat_multiply(quaternion1=T.quat_inverse(quat1), quaternion0=quat0)
                        jnt_frame_rot = T.quat2mat(local_ori)
                        scale_in_child_lf = np.absolute(jnt_frame_rot.T @ np.array(scale_in_parent_lf))
                        scales[child_name] = scale_in_child_lf

        return scales

    def get_base_aligned_bbox(self, link_name=None, visual=False, xy_aligned=False, fallback_to_aabb=False):
        """
        Get a bounding box for this object that's axis-aligned in the object's base frame.

        Args:
            link_name (None or str): If specified, only get the bbox for the given link
            visual (bool): Whether to aggregate the bounding boxes from the visual meshes. Otherwise, will use
                collision meshes
            xy_aligned (bool): Whether to align the bounding box to the global XY-plane
            fallback_to_aabb (bool): If set and a link's info is not found, the (global-frame) AABB will be
                dynamically computed directly from omniverse

        Returns:
            4-tuple:
                - 3-array: (x,y,z) bbox center position in world frame
                - 3-array: (x,y,z,w) bbox quaternion orientation in world frame
                - 3-array: (x,y,z) bbox extent in world frame
                - 3-array: (x,y,z) bbox center in desired frame
        """
        bbox_type = "visual" if visual else "collision"

        # Get the base position transform.
        pos, orn = self.get_position_orientation()
        base_frame_to_world = T.pose2mat((pos, orn))

        # Compute the world-to-base frame transform.
        world_to_base_frame = trimesh.transformations.inverse_matrix(base_frame_to_world)

        # Grab the corners of all the different links' bounding boxes. We will later fit a bounding box to
        # this set of points to get our final, base-frame bounding box.
        points = []

        links = {link_name: self._links[link_name]} if link_name is not None else self._links
        for link_name, link in links.items():
            # If the link has no visual or collision meshes, we skip over it (based on the @visual flag)
            meshes = link.visual_meshes if visual else link.collision_meshes
            if len(meshes) == 0:
                continue

            # If the link has a bounding box annotation.
            if self.native_link_bboxes is not None and link_name in self.native_link_bboxes:
                # If a visual bounding box does not exist in the dictionary, try switching to collision.
                # We expect that every link has its collision bb annotated (or set to None if none exists).
                if bbox_type == "visual" and "visual" not in self.native_link_bboxes[link_name]:
                    logging.debug(
                        "Falling back to collision bbox for object %s link %s since no visual bbox exists.",
                        self.name,
                        link_name,
                    )
                    bbox_type = "collision"

                # Check if the annotation is still missing.
                if bbox_type not in self.native_link_bboxes[link_name]:
                    raise ValueError(
                        "Could not find %s bounding box for object %s link %s" % (bbox_type, self.name, link_name)
                    )

                # Check if a mesh exists for this link. If None, the link is meshless, so we continue to the next link.
                # TODO: Because of encoding, may need to be UsdTokens.none, not None
                if self.native_link_bboxes[link_name][bbox_type] is None:
                    continue

                # Get the extent and transform.
                bb_data = self.native_link_bboxes[link_name][bbox_type]["axis_aligned"]
                # bb_data = self.native_link_bboxes[link_name][bbox_type]["oriented"]
                extent_in_bbox_frame = np.array(bb_data["extent"])
                bbox_to_link_origin = np.array(bb_data["transform"])

                # # Get the link's pose in the base frame.
                link_frame_to_world = T.pose2mat(link.get_position_orientation())
                link_frame_to_base_frame = world_to_base_frame @ link_frame_to_world

                # Scale the bounding box in link origin frame. Here we create a transform that first puts the bounding
                # box's vertices into the link frame, and then scales them to match the scale applied to this object.
                # Note that once scaled, the vertices of the bounding box do not necessarily form a cuboid anymore but
                # instead a parallelepiped. This is not a problem because we later fit a bounding box to the points,
                # this time in the object's base link frame.
                scale_in_link_frame = np.diag(np.concatenate([self.scales_in_link_frame[link_name], [1]]))
                bbox_to_scaled_link_origin = np.dot(scale_in_link_frame, bbox_to_link_origin)

                # Compute the bounding box vertices in the base frame.
                # bbox_to_link_com = np.dot(link_origin_to_link_com, bbox_to_scaled_link_origin)
                bbox_center_in_base_frame = np.dot(link_frame_to_base_frame, bbox_to_scaled_link_origin)
                vertices_in_base_frame = np.array(list(itertools.product((1, -1), repeat=3))) * (extent_in_bbox_frame / 2)

                # Add the points to our collection of points.
                points.extend(trimesh.transformations.transform_points(vertices_in_base_frame, bbox_center_in_base_frame))
            elif fallback_to_aabb:
                # If no BB annotation is available, get the AABB for this link.
                aabb_center, aabb_extent = BoundingBoxAPI.compute_center_extent(prim_path=link.prim_path)
                aabb_vertices_in_world = aabb_center + np.array(list(itertools.product((1, -1), repeat=3))) * (
                        aabb_extent / 2
                )
                aabb_vertices_in_base_frame = trimesh.transformations.transform_points(
                    aabb_vertices_in_world, world_to_base_frame
                )
                points.extend(aabb_vertices_in_base_frame)
            else:
                raise ValueError(
                    "Bounding box annotation missing for link: %s. Use fallback_to_aabb=True if you're okay with using "
                    "AABB as fallback." % link_name
                )

        if xy_aligned:
            # If the user requested an XY-plane aligned bbox, convert everything to that frame.
            # The desired frame is same as the base_com frame with its X/Y rotations removed.
            translate = trimesh.transformations.translation_from_matrix(base_frame_to_world)

            # To find the rotation that this transform does around the Z axis, we rotate the [1, 0, 0] vector by it
            # and then take the arctangent of its projection onto the XY plane.
            rotated_X_axis = base_frame_to_world[:3, 0]
            rotation_around_Z_axis = np.arctan2(rotated_X_axis[1], rotated_X_axis[0])
            xy_aligned_base_com_to_world = trimesh.transformations.compose_matrix(
                translate=translate, angles=[0, 0, rotation_around_Z_axis]
            )

            # We want to move our points to this frame as well.
            world_to_xy_aligned_base_com = trimesh.transformations.inverse_matrix(xy_aligned_base_com_to_world)
            base_com_to_xy_aligned_base_com = np.dot(world_to_xy_aligned_base_com, base_frame_to_world)
            points = trimesh.transformations.transform_points(points, base_com_to_xy_aligned_base_com)

            # Finally update our desired frame.
            desired_frame_to_world = xy_aligned_base_com_to_world
        else:
            # Default desired frame is base CoM frame.
            desired_frame_to_world = base_frame_to_world

        # TODO: Implement logic to allow tight bounding boxes that don't necessarily have to match the base frame.
        # All points are now in the desired frame: either the base CoM or the xy-plane-aligned base CoM.
        # Now fit a bounding box to all the points by taking the minimum/maximum in the desired frame.
        aabb_min_in_desired_frame = np.amin(points, axis=0)
        aabb_max_in_desired_frame = np.amax(points, axis=0)
        bbox_center_in_desired_frame = (aabb_min_in_desired_frame + aabb_max_in_desired_frame) / 2
        bbox_extent_in_desired_frame = aabb_max_in_desired_frame - aabb_min_in_desired_frame

        # Transform the center to the world frame.
        bbox_center_in_world = trimesh.transformations.transform_points(
            [bbox_center_in_desired_frame], desired_frame_to_world
        )[0]
        bbox_orn_in_world = Rotation.from_matrix(desired_frame_to_world[:3, :3]).as_quat()

        return bbox_center_in_world, bbox_orn_in_world, bbox_extent_in_desired_frame, bbox_center_in_desired_frame

    @property
    def avg_obj_dims(self):
        """
        Get the average object dimensions for this object, based on its category

        Returns:
            None or dict: Average object information based on its category
        """
        return AVERAGE_CATEGORY_SPECS.get(self.category, None)

    def _create_prim_with_same_kwargs(self, prim_path, name, load_config):
        # Add additional kwargs (fit_avg_dim_volume and bounding_box are already captured in load_config)
        return self.__class__(
            prim_path=prim_path,
            usd_path=self._usd_path,
            name=name,
            category=self.category,
            class_id=self.class_id,
            scale=self.scale,
            visible=self.visible,
            fixed_base=self.fixed_base,
            visual_only=self._visual_only,
            prim_type=self._prim_type,
            load_config=load_config,
            abilities=self._abilities,
            in_rooms=self.in_rooms,
            bddl_object_scope=self.bddl_object_scope,
        )<|MERGE_RESOLUTION|>--- conflicted
+++ resolved
@@ -102,41 +102,7 @@
         """
         # Store variables
         self.in_rooms = in_rooms
-<<<<<<< HEAD
-        self.texture_randomization = texture_randomization
-        # self.overwrite_inertial = overwrite_inertial
-        # self.scene_instance_folder = scene_instance_folder
-        # self.bddl_object_scope = bddl_object_scope
-        # self.merge_fixed_links = merge_fixed_links
-
-        # # These following fields have exactly the same length (i.e. the number
-        # # of sub URDFs in this object)
-        # # urdf_paths, string
-        # self.urdf_paths = []
-        # # local transformations from sub URDFs to the main body
-        # self.local_transforms = []
-        # # whether these sub URDFs are fixed
-        # self.is_fixed = []
-        #
-        # self.main_body = -1
-
-        # TODO: May need to come back to this if extra boxes are being visually loaded (e.g.: with the "simplified" objects)
-        # if not visualize_primitives:
-        #     for link in self.object_tree.findall("link"):
-        #         for element in link:
-        #             if element.tag == "visual" and len(element.findall(".//box")) > 0:
-        #                 link.remove(element)
-
-        # self.model_path = model_path
-        # if self.model_path is None:
-        #     self.model_path = os.path.dirname(self._usd_path)
-
-        # # Change the mesh filenames to include the entire path
-        # for mesh in self.object_tree.iter("mesh"):
-        #     mesh.attrib["filename"] = os.path.join(self.model_path, mesh.attrib["filename"])
-=======
         self.bddl_object_scope = bddl_object_scope
->>>>>>> fff84ea1
 
         # Info that will be filled in at runtime
         self.supporting_surfaces = None             # Dictionary mapping link names to surfaces represented by links
@@ -344,10 +310,9 @@
         Args:
             object_state (BooleanState or None): the object state that the diffuse color should match to
         """
-        DEFAULT_ALBEDO_MAP_SUFFIX = frozenset({"DIFFUSE", "COMBINED", "albedo"})
-        state_name = object_state.__class__.__name__ if object_state is not None else None
+        # DEFAULT_ALBEDO_MAP_SUFFIX = frozenset({"DIFFUSE", "COMBINED", "albedo"})
+        # state_name = object_state.__class__.__name__ if object_state is not None else None
         for material in self.materials:
-<<<<<<< HEAD
             # TODO: uncomment these once our dataset has the object state-conditioned texture maps
             # texture_path = material.diffuse_texture
             # assert texture_path is not None, f"DatasetObject [{self.prim_path}] has invalid diffuse texture map."
@@ -373,32 +338,6 @@
             #     print(f"Warning: DatasetObject [{self.prim_path}] does not have texture map: "
             #           f"[{target_texture_path}]. Falling back to directly updating albedo value.")
             self._update_albedo_value(object_state, material)
-=======
-            texture_path = material.diffuse_texture
-            assert texture_path is not None, f"DatasetObject [{self.prim_path}] has invalid diffuse texture map."
-
-            # Get updated texture file path for state.
-            texture_path_split = texture_path.split("/")
-            filedir, filename = "/".join(texture_path_split[:-1]), texture_path_split[-1]
-            assert filename[-4:] == ".png", f"Texture file {filename} does not end with .png"
-
-            filename_split = filename[:-4].split("_")
-            # Check all three file names for backward compatibility.
-            if len(filename_split) > 0 and filename_split[-1] not in DEFAULT_ALBEDO_MAP_SUFFIX:
-                filename_split.pop()
-            target_texture_path = f"{filedir}/{'_'.join(filename_split)}"
-            target_texture_path += f"_{state_name}.png" if state_name is not None else ".png"
-
-            if os.path.exists(target_texture_path):
-                # Since we are loading a pre-cached texture map, we need to reset the albedo value to the default
-                self._update_albedo_value(None, material)
-                if material.diffuse_texture != target_texture_path:
-                    material.diffuse_texture = target_texture_path
-            else:
-                # print(f"Warning: DatasetObject [{self.prim_path}] does not have texture map: "
-                #       f"[{target_texture_path}]. Falling back to directly updating albedo value.")
-                self._update_albedo_value(object_state, material)
->>>>>>> fff84ea1
 
     def set_bbox_center_position_orientation(self, position=None, orientation=None):
         """
