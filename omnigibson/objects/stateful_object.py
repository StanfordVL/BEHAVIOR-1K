import logging
import os
import sys
from collections import OrderedDict, defaultdict

import numpy as np
import omni
from omni.isaac.core.utils.prims import get_prim_at_path
from pxr.Sdf import ValueTypeNames as VT
from pxr import Sdf, Gf

from omnigibson.macros import create_module_macros
from omnigibson.object_states.factory import (
    get_default_states,
    get_object_state_instance,
    get_state_name,
    get_states_for_ability,
    get_texture_change_states,
    get_fire_states,
    get_steam_states,
    get_texture_change_priority,
)
from omnigibson.object_states.object_state_base import REGISTERED_OBJECT_STATES
from omnigibson.object_states.heat_source_or_sink import HeatSourceOrSink
from omnigibson.object_states.heated import Heated
from omnigibson.objects.object_base import BaseObject
from omnigibson.systems import get_system_from_element_name, get_element_name_from_system
from omnigibson.renderer_settings.renderer_settings import RendererSettings
from omnigibson.utils.constants import PrimType, EmitterType
<<<<<<< HEAD
from omnigibson.object_states import Soaked
from omnigibson.utils.usd_utils import BoundingBoxAPI
=======
from omnigibson.object_states import Saturated
>>>>>>> d4f5f134


# Optionally import bddl for object taxonomy.
try:
    from bddl.object_taxonomy import ObjectTaxonomy

    OBJECT_TAXONOMY = ObjectTaxonomy()
except ImportError:
    print("BDDL could not be imported - object taxonomy / abilities will be unavailable.", file=sys.stderr)
    OBJECT_TAXONOMY = None


# Create settings for this module
m = create_module_macros(module_path=__file__)

m.STEAM_EMITTER_SIZE_RATIO = [0.8, 0.8, 0.4]    # (x,y,z) scale of generated steam relative to its object, range [0, inf)
m.STEAM_EMITTER_DENSITY_CELL_RATIO = 0.1        # scale of steam density relative to its object, range [0, inf)
m.STEAM_EMITTER_HEIGHT_RATIO = 0.6              # z-height of generated steam relative to its object's native height, range [0, inf)


class StatefulObject(BaseObject):
    """Objects that support object states."""

    def __init__(
            self,
            prim_path,
            name=None,
            category="object",
            class_id=None,
            uuid=None,
            scale=None,
            rendering_params=None,
            visible=True,
            fixed_base=False,
            visual_only=False,
            self_collisions=False,
            prim_type=PrimType.RIGID,
            load_config=None,
            abilities=None,
            include_default_state=True,
            **kwargs,
    ):
        """
        @param prim_path: str, global path in the stage to this object
        @param name: Name for the object. Names need to be unique per scene. If no name is set, a name will be generated
            at the time the object is added to the scene, using the object's category.
        @param category: Category for the object. Defaults to "object".
        @param class_id: What class ID the object should be assigned in semantic segmentation rendering mode.
        @param uuid: Unique unsigned-integer identifier to assign to this object (max 8-numbers).
            If None is specified, then it will be auto-generated
        @param scale: float or 3-array, sets the scale for this object. A single number corresponds to uniform scaling
            along the x,y,z axes, whereas a 3-array specifies per-axis scaling.
        @param rendering_params: Any relevant rendering settings for this object.
        @param visible: bool, whether to render this object or not in the stage
        @param fixed_base: bool, whether to fix the base of this object or not
        visual_only (bool): Whether this object should be visual only (and not collide with any other objects)
        self_collisions (bool): Whether to enable self collisions for this object
        prim_type (PrimType): Which type of prim the object is, Valid options are: {PrimType.RIGID, PrimType.CLOTH}
        load_config (None or dict): If specified, should contain keyword-mapped values that are relevant for
            loading this prim at runtime.
        @param abilities: dict in the form of {ability: {param: value}} containing
            object abilities and parameters.
        @param include_default_state: bool, whether to include the default states from @get_default_states
        kwargs (dict): Additional keyword arguments that are used for other super() calls from subclasses, allowing
            for flexible compositions of various object subclasses (e.g.: Robot is USDObject + ControllableObject).
            Note that this base object does NOT pass kwargs down into the Prim-type super() classes, and we assume
            that kwargs are only shared between all SUBclasses (children), not SUPERclasses (parents).
        """
        # Values that will be filled later
        self._states = None
        self._emitters = OrderedDict()

        # Load abilities from taxonomy if needed & possible
        if abilities is None:
            abilities = {}
            if OBJECT_TAXONOMY is not None:
                # TODO! Update!!
                taxonomy_class = OBJECT_TAXONOMY.get_class_name_from_igibson_category(category)
                if taxonomy_class is not None:
                    abilities = OBJECT_TAXONOMY.get_abilities(taxonomy_class)
        assert isinstance(abilities, dict), "Object abilities must be in dictionary form."

        self._abilities = abilities
        self.prepare_object_states(abilities=abilities, include_default_state=include_default_state)

        # Run super init
        super().__init__(
            prim_path=prim_path,
            name=name,
            category=category,
            class_id=class_id,
            uuid=uuid,
            scale=scale,
            rendering_params=rendering_params,
            visible=visible,
            fixed_base=fixed_base,
            visual_only=visual_only,
            self_collisions=self_collisions,
            prim_type=prim_type,
            load_config=load_config,
            **kwargs,
        )

    def _initialize(self):
        # Run super first
        super()._initialize()

        # Initialize all states
        for state in self._states.values():
            state.initialize(self._simulator)

    def add_state(self, state):
        """
        Adds state @state with name @name to self.states.

        Args:
            state (ObjectStateBase): Object state instance to add to this object
        """
        assert self._states is not None, "Cannot add state since states have not been initialized yet!"
        assert state.__class__ not in self._states, f"State {state.__class__.__name__} " \
                                                    f"has already been added to this object!"
        self._states[state.__class__] = state

    @property
    def states(self):
        """
        Get the current states of this object.

        Returns:
            OrderedDict: Keyword-mapped states for this object
        """
        return self._states

    def prepare_object_states(self, abilities=None, include_default_state=True):
        """
        Prepare the state dictionary for an object by generating the appropriate
        object state instances.

        This uses the abilities of the object and the state dependency graph to
        find & instantiate all relevant states.

        :param abilities: dict in the form of {ability: {param: value}} containing
            object abilities and parameters.
        @param include_default_state: bool, whether to include the default states from @get_default_states
        """
        if abilities is None:
            abilities = {}

        state_types_and_params = [(state, {}) for state in get_default_states()] if include_default_state else []

        # Map the ability params to the states immediately imported by the abilities
        for ability, params in abilities.items():
            state_types_and_params.extend((state_name, params) for state_name in get_states_for_ability(ability))

        # Add the dependencies into the list, too.
        for state_type, _ in state_types_and_params:
            # Add each state's dependencies, too. Note that only required dependencies are added.
            for dependency in state_type.get_dependencies():
                if all(other_state != dependency for other_state, _ in state_types_and_params):
                    state_types_and_params.append((dependency, {}))

        # Now generate the states in topological order.
        self._states = OrderedDict()
        for state_type, params in reversed(state_types_and_params):
            self._states[state_type] = get_object_state_instance(state_type, self, params)

    def _post_load(self):
        super()._post_load()

        if len(set(self.states) & set(get_steam_states())) > 0:
            self._create_emitter_apis(EmitterType.STEAM)

        if len(set(self.states) & set(get_fire_states())) > 0 and self.states[HeatSourceOrSink].get_state_link_name() in self._links:
            self._create_emitter_apis(EmitterType.FIRE)

    def _create_emitter_apis(self, emitter_type):
        """
        Create necessary prims and apis for steam effects.

        Args:
            emitter_type (EmitterType): Emitter to create
        """
        # Make sure that flow setting is enabled.
        renderer_setting = RendererSettings()
        renderer_setting.common_settings.flow_settings.enable()

        # Specify emitter config.
        emitter_config = {}
        link_name = self.root_link_name
        if emitter_type == EmitterType.FIRE:
            link_name = self.states[HeatSourceOrSink].get_state_link_name()
            emitter_config["name"] = "flowEmitterSphere"
            emitter_config["type"] = "FlowEmitterSphere"
            emitter_config["position"] = (0.0, 0.0, 0.0)
            emitter_config["fuel"] = 0.6
            emitter_config["coupleRateFuel"] = 1.2
            emitter_config["buoyancyPerTemp"] = 0.04
            emitter_config["burnPerTemp"] = 4
            emitter_config["gravity"] = (0, 0, -60.0)
            emitter_config["constantMask"] = 5.0
            emitter_config["attenuation"] = 0.5
        elif emitter_type == EmitterType.STEAM:
            bbox_extent_local = self.native_bbox if hasattr(self, "native_bbox") else self.aabb_extent / self.scale
            emitter_config["name"] = "flowEmitterBox"
            emitter_config["type"] = "FlowEmitterBox"
            emitter_config["position"] = (0.0, 0.0, bbox_extent_local[2] * m.STEAM_EMITTER_HEIGHT_RATIO)
            emitter_config["fuel"] = 1.0
            emitter_config["coupleRateFuel"] = 0.5
            emitter_config["buoyancyPerTemp"] = 0.05
            emitter_config["burnPerTemp"] = 0.5
            emitter_config["gravity"] = (0, 0, -50.0)
            emitter_config["constantMask"] = 10.0
            emitter_config["attenuation"] = 1.5
        else:
            raise ValueError("Currently, only EmitterTypes FIRE and STEAM are supported!")

        # Define prim paths.
        # The flow system is created under the root link so that it automatically updates its pose as the object moves
        flowEmitter_prim_path = f"{self._prim_path}/{link_name}/{emitter_config['name']}"
        flowSimulate_prim_path = f"{self._prim_path}/{link_name}/flowSimulate"
        flowOffscreen_prim_path = f"{self._prim_path}/{link_name}/flowOffscreen"
        flowRender_prim_path = f"{self._prim_path}/{link_name}/flowRender"

        # Define prims.
        stage = self._simulator.stage
        emitter = stage.DefinePrim(flowEmitter_prim_path, emitter_config["type"])
        simulate = stage.DefinePrim(flowSimulate_prim_path, "FlowSimulate")
        offscreen = stage.DefinePrim(flowOffscreen_prim_path, "FlowOffscreen")
        renderer = stage.DefinePrim(flowRender_prim_path, "FlowRender")
        advection = stage.DefinePrim(flowSimulate_prim_path + "/advection", "FlowAdvectionCombustionParams")
        smoke = stage.DefinePrim(flowSimulate_prim_path + "/advection/smoke", "FlowAdvectionCombustionParams")
        vorticity = stage.DefinePrim(flowSimulate_prim_path + "/vorticity", "FlowVorticityParams")
        rayMarch = stage.DefinePrim(flowRender_prim_path + "/rayMarch", "FlowRayMarchParams")
        colormap = stage.DefinePrim(flowOffscreen_prim_path + "/colormap", "FlowRayMarchColormapParams")

        self._emitters[emitter_type] = emitter

        # Update emitter general settings.
        emitter.CreateAttribute("enabled", VT.Bool, False).Set(False)
        emitter.CreateAttribute("position", VT.Float3, False).Set(emitter_config["position"])
        emitter.CreateAttribute("fuel", VT.Float, False).Set(emitter_config["fuel"])
        emitter.CreateAttribute("coupleRateFuel", VT.Float, False).Set(emitter_config["coupleRateFuel"])
        emitter.CreateAttribute("coupleRateVelocity", VT.Float, False).Set(2.0)
        emitter.CreateAttribute("velocity", VT.Float3, False).Set((0, 0, 0))
        advection.CreateAttribute("buoyancyPerTemp", VT.Float, False).Set(emitter_config["buoyancyPerTemp"])
        advection.CreateAttribute("burnPerTemp", VT.Float, False).Set(emitter_config["burnPerTemp"])
        advection.CreateAttribute("gravity", VT.Float3, False).Set(emitter_config["gravity"])
        vorticity.CreateAttribute("constantMask", VT.Float, False).Set(emitter_config["constantMask"])
        rayMarch.CreateAttribute("attenuation", VT.Float, False).Set(emitter_config["attenuation"])

        # Update emitter unique settings.
        if emitter_type == EmitterType.FIRE:
            # TODO: get radius of heat_source_link from metadata.
            radius = 0.05
            emitter.CreateAttribute("radius", VT.Float, False).Set(radius)
            simulate.CreateAttribute("densityCellSize", VT.Float, False).Set(radius*0.2)
            smoke.CreateAttribute("fade", Sdf.ValueTypeNames.Float, False).Set(2.0)
            # Set fire colormap.
            rgbaPoints = []
            rgbaPoints.append(Gf.Vec4f(0.0154, 0.0177, 0.0154, 0.004902))
            rgbaPoints.append(Gf.Vec4f(0.03575, 0.03575, 0.03575, 0.504902))
            rgbaPoints.append(Gf.Vec4f(0.03575, 0.03575, 0.03575, 0.504902))
            rgbaPoints.append(Gf.Vec4f(1, 0.1594, 0.0134, 0.8))
            rgbaPoints.append(Gf.Vec4f(13.53, 2.99, 0.12599, 0.8))
            rgbaPoints.append(Gf.Vec4f(78, 39, 6.1, 0.7))
            colormap.CreateAttribute("rgbaPoints", Sdf.ValueTypeNames.Float4Array, False).Set(rgbaPoints)
        elif emitter_type == EmitterType.STEAM:
            emitter.CreateAttribute("halfSize", VT.Float3, False).Set(
                tuple(bbox_extent_local * np.array(m.STEAM_EMITTER_SIZE_RATIO) / 2.0))
            simulate.CreateAttribute("densityCellSize", VT.Float, False).Set(bbox_extent_local[2] * m.STEAM_EMITTER_DENSITY_CELL_RATIO)

    def set_emitter_enabled(self, emitter_type, value):
        """
        Enable/disable the emitter prim for fire/steam effect.

        Args:
            emitter_type (EmitterType): Emitter to set
            value (bool): Value to set
        """
        if emitter_type not in self._emitters:
            return
        if value != self._emitters[emitter_type].GetAttribute("enabled").Get():
            self._emitters[emitter_type].GetAttribute("enabled").Set(value)

    def get_textures(self):
        """Gets prim's texture files.

        Returns:
            list of (str): List of texture file paths
        """
        return [material.diffuse_texture for material in self.materials if material.diffuse_texture is not None]

    def update_visuals(self):
        """
        Update the prim's visuals (texture change, steam/fire effects, etc).
        Should be called after all the states are updated.
        """
        texture_change_states = []
        emitter_enabled = defaultdict(bool)
        for state_type, state in self.states.items():
            if state_type in get_texture_change_states():
                if state_type == Saturated:
                    for fluid_system in state.absorbed_particle_system_count.keys():
                        if state.get_value(fluid_system):
                            texture_change_states.append(state)
                            # Only need to do this once, since soaked handles all fluid systems
                            break
                elif state.get_value():
                    texture_change_states.append(state)
            if state_type in get_steam_states():
                emitter_enabled[EmitterType.STEAM] |= state.get_value()
            if state_type in get_fire_states():
                # Currently, the only state that uses fire is HeatSourceOrSink, whose get_value()
                # returns (heat_source_state, heat_source_position).
                emitter_enabled[EmitterType.FIRE] |= state.get_value()[0]

            for emitter_type in emitter_enabled:
                self.set_emitter_enabled(emitter_type, emitter_enabled[emitter_type])

        texture_change_states.sort(key=lambda s: get_texture_change_priority()[s.__class__])
        object_state = texture_change_states[-1] if len(texture_change_states) > 0 else None
        self._update_texture_change(object_state)

    def _update_texture_change(self, object_state):
        """
        Update the texture based on the given object_state. E.g. if object_state is Frozen, update the diffuse color
        to match the frozen state. If object_state is None, update the diffuse color to the default value. It modifies
        the current albedo map by adding and scaling the values. See @self._update_albedo_value for details.

        Args:
            object_state (BooleanState or None): the object state that the diffuse color should match to
        """
        for material in self.materials:
            self._update_albedo_value(object_state, material)

    @staticmethod
    def _update_albedo_value(object_state, material):
        """
        Update the albedo value based on the given object_state. The final albedo value is
        albedo_value = diffuse_tint * (albedo_value + albedo_add)

        Args:
            object_state (BooleanState or None): the object state that the diffuse color should match to
            material (MaterialPrim): the material to use to update the albedo value
        """
        if object_state is None:
            # This restore the albedo map to its original value
            albedo_add = 0.0
            diffuse_tint = (1.0, 1.0, 1.0)
        else:
            # Query the object state for the parameters
            albedo_add, diffuse_tint = object_state.get_texture_change_params()

        if material.albedo_add != albedo_add:
            material.albedo_add = albedo_add

        if not np.allclose(material.diffuse_tint, diffuse_tint):
            material.diffuse_tint = diffuse_tint

    def remove(self, simulator=None):
        """
        Removes this prim from omniverse stage

        Args:
            simulator (None or SimulationContext): If specified, should be simulator into which this prim will be
                removed. Otherwise, it will be removed from the default stage
        """
        # Iterate over all states and run their remove call
        for state_instance in self._states.values():
            state_instance.remove()

        # Run super
        super().remove(simulator=simulator)

    def _dump_state(self):
        # Grab state from super class
        state = super()._dump_state()

        # Also add non-kinematic states
        non_kin_states = OrderedDict()
        for state_type, state_instance in self._states.items():
            if state_instance.stateful:
                non_kin_states[get_state_name(state_type)] = state_instance.dump_state(serialized=False)

        state["non_kin"] = non_kin_states

        return state

    def _load_state(self, state):
        # Call super method first
        super()._load_state(state=state)

        # Load all states that are stateful
        for state_type, state_instance in self._states.items():
            state_name = get_state_name(state_type)
            if state_instance.stateful:
                if state_name in state["non_kin"]:
                    state_instance.load_state(state=state["non_kin"][state_name], serialized=False)
                else:
                    logging.warning("Missing object state [{}] in the state dump".format(state_name))

    def _serialize(self, state):
        # Call super method first
        state_flat = super()._serialize(state=state)

        # Iterate over all states and serialize them individually
        non_kin_state_flat = np.concatenate([
            self._states[REGISTERED_OBJECT_STATES[state_name]].serialize(state_dict)
            for state_name, state_dict in state["non_kin"].items()
        ]) if len(state["non_kin"]) > 0 else np.array([])

        # Combine these two arrays
        return np.concatenate([state_flat, non_kin_state_flat]).astype(float)

    def _deserialize(self, state):
        # TODO: Need to check that self._state_size is accurate at the end of initialize()
        # Call super method first
        state_dic, idx = super()._deserialize(state=state)

        # Iterate over all states and deserialize their states if they're stateful
        non_kin_state_dic = OrderedDict()
        for state_type, state_instance in self._states.items():
            state_name = get_state_name(state_type)
            if state_instance.stateful:
                non_kin_state_dic[state_name] = state_instance.deserialize(state[idx:idx+state_instance.state_size])
                idx += state_instance.state_size
        state_dic["non_kin"] = non_kin_state_dic

        return state_dic, idx

    def clear_cached_states(self):
        """
        Clears the internal cache from all owned states
        """
        # Check self._states just in case states have not been initialized yet.
        if not self._states:
            return
        for _, obj_state in self._states.items():
<<<<<<< HEAD
            if isinstance(obj_state, CachingEnabledObjectState):
                obj_state.clear_cached_value()
        BoundingBoxAPI.clear()
=======
            obj_state.clear_cache()

    def reset_states(self):
        """
        Resets all object states' internal values
        """
        # Check self._states just in case states have not been initialized yet.
        if not self._states:
            return
        for _, obj_state in self._states.items():
            obj_state.reset()

    def reset(self):
        # Call super first
        super().reset()

        # Reset all states
        self.reset_states()
>>>>>>> d4f5f134

    def set_position_orientation(self, position=None, orientation=None):
        super().set_position_orientation(position=position, orientation=orientation)
        self.clear_cached_states()

    # TODO: Redundant?
    def set_base_link_position_orientation(self, position, orientation):
        super().set_position_orientation(position=position, orientation=orientation)
        self.clear_cached_states()<|MERGE_RESOLUTION|>--- conflicted
+++ resolved
@@ -27,12 +27,8 @@
 from omnigibson.systems import get_system_from_element_name, get_element_name_from_system
 from omnigibson.renderer_settings.renderer_settings import RendererSettings
 from omnigibson.utils.constants import PrimType, EmitterType
-<<<<<<< HEAD
-from omnigibson.object_states import Soaked
 from omnigibson.utils.usd_utils import BoundingBoxAPI
-=======
 from omnigibson.object_states import Saturated
->>>>>>> d4f5f134
 
 
 # Optionally import bddl for object taxonomy.
@@ -471,12 +467,8 @@
         if not self._states:
             return
         for _, obj_state in self._states.items():
-<<<<<<< HEAD
-            if isinstance(obj_state, CachingEnabledObjectState):
-                obj_state.clear_cached_value()
+            obj_state.clear_cache()
         BoundingBoxAPI.clear()
-=======
-            obj_state.clear_cache()
 
     def reset_states(self):
         """
@@ -494,7 +486,6 @@
 
         # Reset all states
         self.reset_states()
->>>>>>> d4f5f134
 
     def set_position_orientation(self, position=None, orientation=None):
         super().set_position_orientation(position=position, orientation=orientation)
