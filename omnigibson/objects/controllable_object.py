import math
from abc import abstractmethod
from copy import deepcopy
from functools import cached_property

import gymnasium as gym
import networkx as nx
import torch as th

import omnigibson as og
from omnigibson.controllers import create_controller
from omnigibson.controllers.controller_base import ControlType
from omnigibson.objects.object_base import BaseObject
from omnigibson.utils.constants import JointType, PrimType
from omnigibson.utils.numpy_utils import NumpyTypes
from omnigibson.utils.python_utils import CachedFunctions, assert_valid_key, merge_nested_dicts
from omnigibson.utils.ui_utils import create_module_logger
from omnigibson.utils.usd_utils import (
    ControllableObjectViewAPI,
    absolute_prim_path_to_scene_relative,
    add_asset_to_stage,
)

# Create module logger
log = create_module_logger(module_name=__name__)


class ControllableObject(BaseObject):
    """
    Simple class that extends object functionality for controlling joints -- this assumes that at least some joints
    are motorized (i.e.: non-zero low-level simulator joint motor gains) and intended to be controlled,
    e.g.: a conveyor belt or a robot agent
    """

    def __init__(
        self,
        name,
        relative_prim_path=None,
        category="object",
        scale=None,
        visible=True,
        fixed_base=False,
        visual_only=False,
        self_collisions=False,
        prim_type=PrimType.RIGID,
        load_config=None,
        control_freq=None,
        controller_config=None,
        action_type="continuous",
        action_normalize=True,
        reset_joint_pos=None,
        **kwargs,
    ):
        """
        Args:
            name (str): Name for the object. Names need to be unique per scene
            relative_prim_path (None or str): The path relative to its scene prim for this object. If not specified, it defaults to /<name>.
            category (str): Category for the object. Defaults to "object".
            scale (None or float or 3-array): if specified, sets either the uniform (float) or x,y,z (3-array) scale
                for this object. A single number corresponds to uniform scaling along the x,y,z axes, whereas a
                3-array specifies per-axis scaling.
            visible (bool): whether to render this object or not in the stage
            fixed_base (bool): whether to fix the base of this object or not
            visual_only (bool): Whether this object should be visual only (and not collide with any other objects)
            self_collisions (bool): Whether to enable self collisions for this object
            prim_type (PrimType): Which type of prim the object is, Valid options are: {PrimType.RIGID, PrimType.CLOTH}
            load_config (None or dict): If specified, should contain keyword-mapped values that are relevant for
                loading this prim at runtime.
            control_freq (float): control frequency (in Hz) at which to control the object. If set to be None,
                we will automatically set the control frequency to be at the render frequency by default.
            controller_config (None or dict): nested dictionary mapping controller name(s) to specific controller
                configurations for this object. This will override any default values specified by this class.
            action_type (str): one of {discrete, continuous} - what type of action space to use
            action_normalize (bool): whether to normalize inputted actions. This will override any default values
                specified by this class.
            reset_joint_pos (None or n-array): if specified, should be the joint positions that the object should
                be set to during a reset. If None (default), self._default_joint_pos will be used instead.
                Note that _default_joint_pos are hardcoded & precomputed, and thus should not be modified by the user.
                Set this value instead if you want to initialize the object with a different rese joint position.
            kwargs (dict): Additional keyword arguments that are used for other super() calls from subclasses, allowing
                for flexible compositions of various object subclasses (e.g.: Robot is USDObject + ControllableObject).
        """
        # Store inputs
        self._control_freq = control_freq
        self._controller_config = controller_config
        self._reset_joint_pos = None if reset_joint_pos is None else th.tensor(reset_joint_pos)

        # Make sure action type is valid, and also save
        assert_valid_key(key=action_type, valid_keys={"discrete", "continuous"}, name="action type")
        self._action_type = action_type
        self._action_normalize = action_normalize

        # Store internal placeholders that will be filled in later
        self._dof_to_joints = None  # dict that will map DOF indices to JointPrims
        self._last_action = None
        self._controllers = None
        self.dof_names_ordered = None
        self._control_enabled = True

        class_name = self.__class__.__name__.lower()
        if relative_prim_path:
            # If prim path is specified, assert that the last element starts with the right prefix to ensure that
            # the object will be included in the ControllableObjectViewAPI.
            assert relative_prim_path.split("/")[-1].startswith(f"controllable__{class_name}__"), (
                "If relative_prim_path is specified, the last element of the path must look like "
                f"'controllable__{class_name}__robotname' where robotname can be an arbitrary "
                "string containing no double underscores."
            )
            assert relative_prim_path.split("/")[-1].count("__") == 2, (
                "If relative_prim_path is specified, the last element of the path must look like "
                f"'controllable__{class_name}__robotname' where robotname can be an arbitrary "
                "string containing no double underscores."
            )
        else:
            # If prim path is not specified, set it to the default path, but prepend controllable.
            relative_prim_path = f"/controllable__{class_name}__{name}"

        # Run super init
        super().__init__(
            relative_prim_path=relative_prim_path,
            name=name,
            category=category,
            scale=scale,
            visible=visible,
            fixed_base=fixed_base,
            visual_only=visual_only,
            self_collisions=self_collisions,
            prim_type=prim_type,
            load_config=load_config,
            **kwargs,
        )

    def _initialize(self):
        # Assert that the prim path matches ControllableObjectViewAPI's expected format
        scene_id, robot_name = self.articulation_root_path.split("/")[2:4]
        assert scene_id.startswith(
            "scene_"
        ), "Second component of articulation root path (scene ID) must start with 'scene_'"
        robot_name_components = robot_name.split("__")
        assert (
            len(robot_name_components) == 3
        ), "Third component of articulation root path (robot name) must have 3 components separated by '__'"
        assert (
            robot_name_components[0] == "controllable"
        ), "Third component of articulation root path (robot name) must start with 'controllable'"
        assert (
            robot_name_components[1] == self.__class__.__name__.lower()
        ), "Third component of articulation root path (robot name) must contain the class name as the second part"

        # Run super first
        super()._initialize()
        # Fill in the DOF to joint mapping
        self._dof_to_joints = dict()
        idx = 0
        for joint in self._joints.values():
            for _ in range(joint.n_dof):
                self._dof_to_joints[idx] = joint
                idx += 1

        # Update the reset joint pos
        if self._reset_joint_pos is None:
            self._reset_joint_pos = self._default_joint_pos

        # Load controllers
        self._load_controllers()

        # Setup action space
        self._action_space = (
            self._create_discrete_action_space()
            if self._action_type == "discrete"
            else self._create_continuous_action_space()
        )

        # Reset the object and keep all joints still after loading
        self.reset()
        self.keep_still()

    def load(self, scene):
        # Run super first
        prim = super().load(scene)

        # Set the control frequency if one was not provided.
        expected_control_freq = 1.0 / og.sim.get_sim_step_dt()
        if self._control_freq is None:
            log.info(
                "Control frequency is None - being set to default of render_frequency: %.4f", expected_control_freq
            )
            self._control_freq = expected_control_freq
        else:
            assert math.isclose(
                expected_control_freq, self._control_freq
            ), "Stored control frequency does not match environment's render timestep."

        return prim

<<<<<<< HEAD
    def _load(self):
        # Run super first

        prim = super()._load()

        # Also import dummy object if this robot is not fixed base AND it has a controller that
        # requires generalized gravity forces. We incur a relatively heavy cost at every step if we
        # have to move the dummy. So we only do this if we absolutely need to.
        if not self.fixed_base:
            dummy_path = self.prim_path.replace("controllable__", "dummy__")
            dummy_prim = add_asset_to_stage(asset_path=self._dummy_usd_path, prim_path=dummy_path)
            self._dummy = BaseObject(
                name=f"{self.name}_dummy",
                relative_prim_path=absolute_prim_path_to_scene_relative(self.scene, dummy_path),
                scale=self._load_config.get("scale", None),
                visible=False,
                fixed_base=True,
                visual_only=True,
            )
            self._dummy.load(self.scene)

        return prim
=======
    def _post_load(self):
        # Call super first
        super()._post_load()

        # For controllable objects, we disable gravity of all links that are not fixed to the base link.
        # This is because we cannot accurately apply gravity compensation in the absence of a working
        # generalized gravity force computation. This may have some side effects on the measured
        # torque on each of these links, but it provides a greatly improved joint control behavior.
        # Note that we do NOT disable gravity for links that are fixed to the base link, as these links
        # are typically where most of the downward force on the robot is applied. Disabling gravity
        # for these links would result in the robot floating in the air easily. Also note that here
        # we use the base link footprint which takes into account the presence of virtual joints.

        # Find all the links that are accessible from the base link footprint via a chain of fixed
        # joints. We will disable gravity for all links that are not in this set.
        articulation_tree = self.articulation_tree
        base_footprint = self.base_footprint_link_name
        is_edge_fixed = lambda f, t: articulation_tree[f][t]["joint_type"] == JointType.JOINT_FIXED
        only_fixed_joints = nx.subgraph_view(articulation_tree, filter_edge=is_edge_fixed)
        fixed_link_names = nx.descendants(only_fixed_joints, base_footprint) | {base_footprint}

        # Find the links that are NOT fixed.
        other_link_names = set(self.links.keys()) - fixed_link_names

        # Disable gravity for those links.
        for link_name in other_link_names:
            self.links[link_name].disable_gravity()
>>>>>>> dfe69a2d

    def _load_controllers(self):
        """
        Loads controller(s) to map inputted actions into executable (pos, vel, and / or effort) signals on this object.
        Stores created controllers as dictionary mapping controller names to specific controller
        instances used by this object.
        """
        # Generate the controller config
        self._controller_config = self._generate_controller_config(custom_config=self._controller_config)

        # Store dof idx mapping to dof name
        self.dof_names_ordered = list(self._joints.keys())

        # Initialize controllers to create
        self._controllers = dict()
        # Loop over all controllers, in the order corresponding to @action dim
        for name in self.controller_order:
            assert_valid_key(key=name, valid_keys=self._controller_config, name="controller name")
            cfg = self._controller_config[name]
            # If we're using normalized action space, override the inputs for all controllers
            if self._action_normalize:
                cfg["command_input_limits"] = "default"  # default is normalized (-1, 1)

            # Create the controller
            controller = create_controller(**cfg)
            # Verify the controller's DOFs can all be driven
            for idx in controller.dof_idx:
                assert self._joints[
                    self.dof_names_ordered[idx]
                ].driven, "Controllers should only control driveable joints!"
            self._controllers[name] = controller
        self.update_controller_mode()

    def update_controller_mode(self):
        """
        Helper function to force the joints to use the internal specified control mode and gains
        """
        # Update the control modes of each joint based on the outputted control from the controllers
        for name in self._controllers:
            for dof in self._controllers[name].dof_idx:
                control_type = self._controllers[name].control_type
                self._joints[self.dof_names_ordered[dof]].set_control_type(
                    control_type=control_type,
                    kp=self.default_kp if control_type == ControlType.POSITION else None,
                    kd=(
                        self.default_kd
                        if control_type == ControlType.POSITION or control_type == ControlType.VELOCITY
                        else None
                    ),
                )

    def _generate_controller_config(self, custom_config=None):
        """
        Generates a fully-populated controller config, overriding any default values with the corresponding values
        specified in @custom_config

        Args:
            custom_config (None or Dict[str, ...]): nested dictionary mapping controller name(s) to specific custom
                controller configurations for this object. This will override any default values specified by this class

        Returns:
            dict: Fully-populated nested dictionary mapping controller name(s) to specific controller configurations for
                this object
        """
        controller_config = {} if custom_config is None else deepcopy(custom_config)

        # Update the configs
        for group in self.controller_order:
            group_controller_name = (
                controller_config[group]["name"]
                if group in controller_config and "name" in controller_config[group]
                else self._default_controllers[group]
            )
            controller_config[group] = merge_nested_dicts(
                base_dict=self._default_controller_config[group][group_controller_name],
                extra_dict=controller_config.get(group, {}),
            )

        return controller_config

    def reload_controllers(self, controller_config=None):
        """
        Reloads controllers based on the specified new @controller_config

        Args:
            controller_config (None or Dict[str, ...]): nested dictionary mapping controller name(s) to specific
                controller configurations for this object. This will override any default values specified by this class.
        """
        self._controller_config = {} if controller_config is None else controller_config

        # (Re-)load controllers
        self._load_controllers()

        # (Re-)create the action space
        self._action_space = (
            self._create_discrete_action_space()
            if self._action_type == "discrete"
            else self._create_continuous_action_space()
        )

    def reset(self):
        # Call super first
        super().reset()

        # Override the reset joint state based on reset values
        self.set_joint_positions(positions=self._reset_joint_pos, drive=False)

    @abstractmethod
    def _create_discrete_action_space(self):
        """
        Create a discrete action space for this object. Should be implemented by the subclass (if a subclass does not
        support this type of action space, it should raise an error).

        Returns:
            gym.space: Object-specific discrete action space
        """
        raise NotImplementedError

    def _create_continuous_action_space(self):
        """
        Create a continuous action space for this object. By default, this loops over all controllers and
        appends their respective input command limits to set the action space.
        Any custom behavior should be implemented by the subclass (e.g.: if a subclass does not
        support this type of action space, it should raise an error).

        Returns:
            gym.space.Box: Object-specific continuous action space
        """
        # Action space is ordered according to the order in _default_controller_config control
        low, high = [], []
        for controller in self._controllers.values():
            limits = controller.command_input_limits
            low.append(th.tensor([-float("inf")] * controller.command_dim) if limits is None else limits[0])
            high.append(th.tensor([float("inf")] * controller.command_dim) if limits is None else limits[1])

        return gym.spaces.Box(
            shape=(self.action_dim,),
            low=th.cat(low).cpu().numpy(),
            high=th.cat(high).cpu().numpy(),
            dtype=NumpyTypes.FLOAT32,
        )

    def apply_action(self, action):
        """
        Converts inputted actions into low-level control signals

        NOTE: This does NOT deploy control on the object. Use self.step() instead.

        Args:
            action (n-array): n-DOF length array of actions to apply to this object's internal controllers
        """
        # Store last action as the current action being applied
        self._last_action = action

        # If we're using discrete action space, we grab the specific action and use that to convert to control
        if self._action_type == "discrete":
            action = th.tensor(self.discrete_action_list[action], dtype=th.float32)

        # Sanity check that action is 1D array
        assert len(action.shape) == 1, f"Action must be 1D array, got {len(action.shape)}D array!"

        # Sanity check that action is 1D array
        assert len(action.shape) == 1, f"Action must be 1D array, got {len(action.shape)}D array!"

        # Check if the input action's length matches the action dimension
        assert len(action) == self.action_dim, "Action must be dimension {}, got dim {} instead.".format(
            self.action_dim, len(action)
        )

        # First, loop over all controllers, and update the desired command
        idx = 0

        for name, controller in self._controllers.items():
            # Set command, then take a controller step
            controller.update_goal(
                command=action[idx : idx + controller.command_dim], control_dict=self.get_control_dict()
            )
            # Update idx
            idx += controller.command_dim

    @property
    def control_enabled(self):
        return self._control_enabled

    @control_enabled.setter
    def control_enabled(self, value):
        self._control_enabled = value

    def step(self):
        """
        Takes a controller step across all controllers and deploys the computed control signals onto the object.
        """
        # Skip if we don't have control enabled
        if not self.control_enabled:
            return

        # Skip this step if our articulation view is not valid
        if self._articulation_view_direct is None or not self._articulation_view_direct.initialized:
            return

        # First, loop over all controllers, and calculate the computed control
        control = dict()
        idx = 0

        # Compose control_dict
        control_dict = self.get_control_dict()

        for name, controller in self._controllers.items():
            control[name] = {
                "value": controller.step(control_dict=control_dict),
                "type": controller.control_type,
            }
            # Update idx
            idx += controller.command_dim

        # Compose controls
        u_vec = th.zeros(self.n_dof)
        # By default, the control type is None and the control value is 0 (th.zeros) - i.e. no control applied
        u_type_vec = th.tensor([ControlType.NONE] * self.n_dof)
        for group, ctrl in control.items():
            idx = self._controllers[group].dof_idx
            u_vec[idx] = ctrl["value"]
            u_type_vec[idx] = ctrl["type"]

        u_vec, u_type_vec = self._postprocess_control(control=u_vec, control_type=u_type_vec)

        # Deploy control signals
        self.deploy_control(control=u_vec, control_type=u_type_vec)

    def _postprocess_control(self, control, control_type):
        """
        Runs any postprocessing on @control with corresponding @control_type on this entity. Default is no-op.
        Deploys control signals @control with corresponding @control_type on this entity.

        Args:
            control (k- or n-array): control signals to deploy. This should be n-DOF length if all joints are being set,
                or k-length (k < n) if specific indices are being set. In this case, the length of @control must
                be the same length as @indices!
            control_type (k- or n-array): control types for each DOF. Each entry should be one of ControlType.
                 This should be n-DOF length if all joints are being set, or k-length (k < n) if specific
                 indices are being set. In this case, the length of @control must be the same length as @indices!

        Returns:
            2-tuple:
                - n-array: raw control signals to send to the object's joints
                - list: control types for each joint
        """
        return control, control_type

    def deploy_control(self, control, control_type):
        """
        Deploys control signals @control with corresponding @control_type on this entity.

        Note: This is DIFFERENT than self.set_joint_positions/velocities/efforts, because in this case we are only
            setting target values (i.e.: we subject this entity to physical dynamics in order to reach the desired
            @control setpoints), compared to set_joint_XXXX which manually sets the actual state of the joints.

            This function is intended to be used with motorized entities, e.g.: robot agents or machines (e.g.: a
            conveyor belt) to simulation physical control of these entities.

            In contrast, use set_joint_XXXX for simulation-specific logic, such as simulator resetting or "magic"
            action implementations.

        Args:
            control (k- or n-array): control signals to deploy. This should be n-DOF length if all joints are being set,
                or k-length (k < n) if specific indices are being set. In this case, the length of @control must
                be the same length as @indices!
            control_type (k- or n-array): control types for each DOF. Each entry should be one of ControlType.
                 This should be n-DOF length if all joints are being set, or k-length (k < n) if specific
                 indices are being set. In this case, the length of @control must be the same length as @indices!
            indices (None or k-array): If specified, should be k (k < n) length array of specific DOF controls to deploy.
                Default is None, which assumes that all joints are being set.
            normalized (bool): Whether the inputted joint controls should be interpreted as normalized
                values. Expects a single bool for the entire @control. Default is False.
        """
        # Run sanity check
        assert len(control) == len(control_type) == self.n_dof, (
            "Control signals, control types, and number of DOF should all be the same!"
            "Got {}, {}, and {} respectively.".format(len(control), len(control_type), self.n_dof)
        )
        # Set indices manually so that we're standardized
        indices = range(self.n_dof)

        # Standardize normalized input
        n_indices = len(indices)

        # Loop through controls and deploy
        # We have to use delicate logic to account for the edge cases where a single joint may contain > 1 DOF
        # (e.g.: spherical joint)
        pos_vec, pos_idxs, using_pos = [], [], False
        vel_vec, vel_idxs, using_vel = [], [], False
        eff_vec, eff_idxs, using_eff = [], [], False
        cur_indices_idx = 0
        while cur_indices_idx != n_indices:
            # Grab the current DOF index we're controlling and find the corresponding joint
            joint = self._dof_to_joints[indices[cur_indices_idx]]
            cur_ctrl_idx = indices[cur_indices_idx]
            joint_dof = joint.n_dof
            if joint_dof > 1:
                # Run additional sanity checks since the joint has more than one DOF to make sure our controls,
                # control types, and indices all match as expected

                # Make sure the indices are mapped correctly
                assert (
                    indices[cur_indices_idx + joint_dof] == cur_ctrl_idx + joint_dof
                ), "Got mismatched control indices for a single joint!"
                # Check to make sure all joints, control_types, and normalized as all the same over n-DOF for the joint
                for group_name, group in zip(
                    ("joints", "control_types"),
                    (self._dof_to_joints, control_type),
                ):
                    assert (
                        len({group[indices[cur_indices_idx + i]] for i in range(joint_dof)}) == 1
                    ), f"Not all {group_name} were the same when trying to deploy control for a single joint!"
                # Assuming this all passes, we grab the control subvector, type, and normalized value accordingly
                ctrl = control[cur_ctrl_idx : cur_ctrl_idx + joint_dof]
            else:
                # Grab specific control. No need to do checks since this is a single value
                ctrl = control[cur_ctrl_idx]

            # Deploy control based on type
            ctrl_type = control_type[
                cur_ctrl_idx
            ]  # In multi-DOF joint case all values were already checked to be the same
            if ctrl_type == ControlType.EFFORT:
                eff_vec.append(ctrl)
                eff_idxs.append(cur_ctrl_idx)
                using_eff = True
            elif ctrl_type == ControlType.VELOCITY:
                vel_vec.append(ctrl)
                vel_idxs.append(cur_ctrl_idx)
                using_vel = True
            elif ctrl_type == ControlType.POSITION:
                pos_vec.append(ctrl)
                pos_idxs.append(cur_ctrl_idx)
                using_pos = True
            elif ctrl_type == ControlType.NONE:
                # Set zero efforts
                eff_vec.append(0)
                eff_idxs.append(cur_ctrl_idx)
                using_eff = True
            else:
                raise ValueError("Invalid control type specified: {}".format(ctrl_type))
            # Finally, increment the current index based on how many DOFs were just controlled
            cur_indices_idx += joint_dof

        # set the targets for joints
        if using_pos:
            ControllableObjectViewAPI.set_joint_position_targets(
                self.articulation_root_path, positions=th.tensor(pos_vec, dtype=th.float), indices=th.tensor(pos_idxs)
            )
        if using_vel:
            ControllableObjectViewAPI.set_joint_velocity_targets(
                self.articulation_root_path, velocities=th.tensor(vel_vec, dtype=th.float), indices=th.tensor(vel_idxs)
            )
        if using_eff:
            ControllableObjectViewAPI.set_joint_efforts(
                self.articulation_root_path, efforts=th.tensor(eff_vec, dtype=th.float), indices=th.tensor(eff_idxs)
            )

    def get_control_dict(self):
        """
        Grabs all relevant information that should be passed to each controller during each controller step. This
        automatically caches information

        Returns:
            CachedFunctions: Keyword-mapped control values for this object, mapping names to n-arrays.
                By default, returns the following (can be queried via [] or get()):

                - joint_position: (n_dof,) joint positions
                - joint_velocity: (n_dof,) joint velocities
                - joint_effort: (n_dof,) joint efforts
                - root_pos: (3,) (x,y,z) global cartesian position of the object's root link
                - root_quat: (4,) (x,y,z,w) global cartesian orientation of ths object's root link
                - mass_matrix: (n_dof, n_dof) mass matrix
                - gravity_force: (n_dof,) per-joint generalized gravity forces
                - cc_force: (n_dof,) per-joint centripetal and centrifugal forces
        """
        # Note that everything here uses the ControllableObjectViewAPI because these are faster implementations of
        # the functions that this class also implements. The API centralizes access for all of the robots in the scene
        # removing the need for multiple reads and writes.
        # TODO(cgokmen): CachedFunctions can now be entirely removed since the ControllableObjectViewAPI already implements caching.
        fcns = CachedFunctions()
        fcns["_root_pos_quat"] = lambda: ControllableObjectViewAPI.get_position_orientation(self.articulation_root_path)
        fcns["root_pos"] = lambda: fcns["_root_pos_quat"][0]
        fcns["root_quat"] = lambda: fcns["_root_pos_quat"][1]
        fcns["root_lin_vel"] = lambda: ControllableObjectViewAPI.get_linear_velocity(self.articulation_root_path)
        fcns["root_ang_vel"] = lambda: ControllableObjectViewAPI.get_angular_velocity(self.articulation_root_path)
        fcns["root_rel_lin_vel"] = lambda: ControllableObjectViewAPI.get_relative_linear_velocity(
            self.articulation_root_path
        )
        fcns["root_rel_ang_vel"] = lambda: ControllableObjectViewAPI.get_relative_angular_velocity(
            self.articulation_root_path
        )
        fcns["joint_position"] = lambda: ControllableObjectViewAPI.get_joint_positions(self.articulation_root_path)
        fcns["joint_velocity"] = lambda: ControllableObjectViewAPI.get_joint_velocities(self.articulation_root_path)
        fcns["joint_effort"] = lambda: ControllableObjectViewAPI.get_joint_efforts(self.articulation_root_path)
        fcns["mass_matrix"] = lambda: ControllableObjectViewAPI.get_mass_matrix(self.articulation_root_path)
<<<<<<< HEAD
        fcns["gravity_force"] = lambda: (
            ControllableObjectViewAPI.get_generalized_gravity_forces(self.articulation_root_path)
            # check if dummy is None to account for the fact that the dummy may not be loaded yet
            if self.fixed_base or self._dummy is None
            else ControllableObjectViewAPI.get_generalized_gravity_forces(self._dummy.articulation_root_path)
=======
        fcns["gravity_force"] = lambda: ControllableObjectViewAPI.get_generalized_gravity_forces(
            self.articulation_root_path
>>>>>>> dfe69a2d
        )
        fcns["cc_force"] = lambda: ControllableObjectViewAPI.get_coriolis_and_centrifugal_forces(
            self.articulation_root_path
        )

        return fcns

    def dump_action(self):
        """
        Dump the last action applied to this object. For use in demo collection.
        """
        return self._last_action

    def set_joint_positions(self, positions, indices=None, normalized=False, drive=False):
        # Call super first
        super().set_joint_positions(positions=positions, indices=indices, normalized=normalized, drive=drive)

        # If we're not driving the joints, reset the controllers so that the goals are updated wrt to the new state
        if not drive:
            for controller in self._controllers.values():
                controller.reset()

    def _dump_state(self):
        # Grab super state
        state = super()._dump_state()

        # Add in controller states
        controller_states = dict()
        for controller_name, controller in self._controllers.items():
            controller_states[controller_name] = controller.dump_state()

        state["controllers"] = controller_states

        return state

    def _load_state(self, state):
        # Run super first
        super()._load_state(state=state)

        # Load controller states
        controller_states = state["controllers"]
        for controller_name, controller in self._controllers.items():
            controller.load_state(state=controller_states[controller_name])

    def serialize(self, state):
        # Run super first
        state_flat = super().serialize(state=state)

        # Serialize the controller states sequentially
        controller_states_flat = th.cat(
            [c.serialize(state=state["controllers"][c_name]) for c_name, c in self._controllers.items()]
        )

        # Concatenate and return
        return th.cat([state_flat, controller_states_flat])

    def deserialize(self, state):
        # Run super first
        state_dict, idx = super().deserialize(state=state)

        # Deserialize the controller states sequentially
        controller_states = dict()
        for c_name, c in self._controllers.items():
            controller_states[c_name], deserialized_items = c.deserialize(state=state[idx:])
            idx += deserialized_items
        state_dict["controllers"] = controller_states

        return state_dict, idx

    @property
    def base_footprint_link_name(self):
        """
        Get the base footprint link name for the controllable object.

        The base footprint link is the link that should be considered the base link for the object
        even in the presence of virtual joints that may be present in the object's articulation. For
        robots without virtual joints, this is the same as the root link. For robots with virtual joints,
        this is the link that is the child of the last virtual joint in the robot's articulation.

        Returns:
            str: Name of the base footprint link for this object
        """
        return self.root_link_name

    @property
    def base_footprint_link(self):
        """
        Get the base footprint link for the controllable object.

        The base footprint link is the link that should be considered the base link for the object
        even in the presence of virtual joints that may be present in the object's articulation. For
        robots without virtual joints, this is the same as the root link. For robots with virtual joints,
        this is the link that is the child of the last virtual joint in the robot's articulation.

        Returns:
            RigidPrim: Base footprint link for this object
        """
        return self.links[self.base_footprint_link_name]

    @property
    def action_dim(self):
        """
        Returns:
            int: Dimension of action space for this object. By default,
                is the sum over all controller action dimensions
        """
        return sum([controller.command_dim for controller in self._controllers.values()])

    @property
    def action_space(self):
        """
        Action space for this object.

        Returns:
            gym.space: Action space, either discrete (Discrete) or continuous (Box)
        """
        return deepcopy(self._action_space)

    @property
    def discrete_action_list(self):
        """
        Discrete choices for actions for this object. Only needs to be implemented if the object supports discrete
        actions.

        Returns:
            dict: Mapping from single action identifier (e.g.: a string, or a number) to array of continuous
                actions to deploy via this object's controllers.
        """
        raise NotImplementedError()

    @property
    def controllers(self):
        """
        Returns:
            dict: Controllers owned by this object, mapping controller name to controller object
        """
        return self._controllers

    @property
    @abstractmethod
    def controller_order(self):
        """
        Returns:
            list: Ordering of the actions, corresponding to the controllers. e.g., ["base", "arm", "gripper"],
                to denote that the action vector should be interpreted as first the base action, then arm command, then
                gripper command
        """
        raise NotImplementedError

    @property
    def controller_action_idx(self):
        """
        Returns:
            dict: Mapping from controller names (e.g.: head, base, arm, etc.) to corresponding
                indices (list) in the action vector
        """
        dic = {}
        idx = 0
        for controller in self.controller_order:
            cmd_dim = self._controllers[controller].command_dim
            dic[controller] = th.arange(idx, idx + cmd_dim)
            idx += cmd_dim

        return dic

    @property
    def controller_joint_idx(self):
        """
        Returns:
            dict: Mapping from controller names (e.g.: head, base, arm, etc.) to corresponding
                indices (list) of the joint state vector controlled by each controller
        """
        dic = {}
        for controller in self.controller_order:
            dic[controller] = self._controllers[controller].dof_idx

        return dic

    # TODO: These are cached, but they are not updated when the joint limit is changed
    @cached_property
    def control_limits(self):
        """
        Returns:
            dict: Keyword-mapped limits for this object. Dict contains:
                position: (min, max) joint limits, where min and max are N-DOF arrays
                velocity: (min, max) joint velocity limits, where min and max are N-DOF arrays
                effort: (min, max) joint effort limits, where min and max are N-DOF arrays
                has_limit: (n_dof,) array where each element is True if that corresponding joint has a position limit
                    (otherwise, joint is assumed to be limitless)
        """
        return {
            "position": (self.joint_lower_limits, self.joint_upper_limits),
            "velocity": (-self.max_joint_velocities, self.max_joint_velocities),
            "effort": (-self.max_joint_efforts, self.max_joint_efforts),
            "has_limit": self.joint_has_limits,
        }

    @property
    def default_kp(self):
        """
        Returns:
            float: Default kp gain to apply to any DOF when switching control modes (e.g.: switching from a
                velocity control mode to a position control mode)
        """
        return 1e7

    @property
    def default_kd(self):
        """
        Returns:
            float: Default kd gain to apply to any DOF when switching control modes (e.g.: switching from a
                position control mode to a velocity control mode)
        """
        return 1e5

    @property
    def reset_joint_pos(self):
        """
        Returns:
            n-array: reset joint positions for this robot
        """
        return self._reset_joint_pos

    @reset_joint_pos.setter
    def reset_joint_pos(self, value):
        """
        Args:
            value: the new reset joint positions for this robot
        """
        self._reset_joint_pos = value

    @property
    @abstractmethod
    def _default_joint_pos(self):
        """
        Returns:
            n-array: Default joint positions for this robot
        """
        raise NotImplementedError

    @property
    @abstractmethod
    def _default_controller_config(self):
        """
        Returns:
            dict: default nested dictionary mapping controller name(s) to specific controller
                configurations for this object. Note that the order specifies the sequence of actions to be received
                from the environment.

                Expected structure is as follows:
                    group1:
                        controller_name1:
                            controller_name1_params
                            ...
                        controller_name2:
                            ...
                    group2:
                        ...

                The @group keys specify the control type for various aspects of the object,
                e.g.: "head", "arm", "base", etc. @controller_name keys specify the supported controllers for
                that group. A default specification MUST be specified for each controller_name.
                e.g.: IKController, DifferentialDriveController, JointController, etc.
        """
        return {}

    @property
    @abstractmethod
    def _default_controllers(self):
        """
        Returns:
            dict: Maps object group (e.g. base, arm, etc.) to default controller class name to use
            (e.g. IKController, JointController, etc.)
        """
        return {}<|MERGE_RESOLUTION|>--- conflicted
+++ resolved
@@ -193,30 +193,6 @@
 
         return prim
 
-<<<<<<< HEAD
-    def _load(self):
-        # Run super first
-
-        prim = super()._load()
-
-        # Also import dummy object if this robot is not fixed base AND it has a controller that
-        # requires generalized gravity forces. We incur a relatively heavy cost at every step if we
-        # have to move the dummy. So we only do this if we absolutely need to.
-        if not self.fixed_base:
-            dummy_path = self.prim_path.replace("controllable__", "dummy__")
-            dummy_prim = add_asset_to_stage(asset_path=self._dummy_usd_path, prim_path=dummy_path)
-            self._dummy = BaseObject(
-                name=f"{self.name}_dummy",
-                relative_prim_path=absolute_prim_path_to_scene_relative(self.scene, dummy_path),
-                scale=self._load_config.get("scale", None),
-                visible=False,
-                fixed_base=True,
-                visual_only=True,
-            )
-            self._dummy.load(self.scene)
-
-        return prim
-=======
     def _post_load(self):
         # Call super first
         super()._post_load()
@@ -244,7 +220,6 @@
         # Disable gravity for those links.
         for link_name in other_link_names:
             self.links[link_name].disable_gravity()
->>>>>>> dfe69a2d
 
     def _load_controllers(self):
         """
@@ -643,16 +618,8 @@
         fcns["joint_velocity"] = lambda: ControllableObjectViewAPI.get_joint_velocities(self.articulation_root_path)
         fcns["joint_effort"] = lambda: ControllableObjectViewAPI.get_joint_efforts(self.articulation_root_path)
         fcns["mass_matrix"] = lambda: ControllableObjectViewAPI.get_mass_matrix(self.articulation_root_path)
-<<<<<<< HEAD
-        fcns["gravity_force"] = lambda: (
-            ControllableObjectViewAPI.get_generalized_gravity_forces(self.articulation_root_path)
-            # check if dummy is None to account for the fact that the dummy may not be loaded yet
-            if self.fixed_base or self._dummy is None
-            else ControllableObjectViewAPI.get_generalized_gravity_forces(self._dummy.articulation_root_path)
-=======
         fcns["gravity_force"] = lambda: ControllableObjectViewAPI.get_generalized_gravity_forces(
             self.articulation_root_path
->>>>>>> dfe69a2d
         )
         fcns["cc_force"] = lambda: ControllableObjectViewAPI.get_coriolis_and_centrifugal_forces(
             self.articulation_root_path
