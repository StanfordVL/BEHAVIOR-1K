--- conflicted
+++ resolved
@@ -1166,11 +1166,7 @@
         if system_type == "macro_visual_particle":
             system_kwargs["create_particle_template"] = generate_particle_template_fcn()
             system_kwargs["scale_relative_to_parent"] = metadata["relative_particle_scaling"]
-<<<<<<< HEAD
-        elif system_type == "micro_physical_particle" or system_type == "macro_physical_particle":
-=======
         elif system_type == "granular" or system_type == "macro_physical_particle":
->>>>>>> ac8113e2
             system_kwargs["create_particle_template"] = generate_particle_template_fcn()
             system_kwargs["particle_density"] = metadata["particle_density"]
         elif system_type == "fluid":
@@ -1186,9 +1182,6 @@
 
         # Generate the requested system
         system_cls = "".join([st.capitalize() for st in system_type.split("_")])
-        # MicroPhysicalParticle --> Granular
-        if system_cls == "MicroPhysicalParticle":
-            system_cls = "Granular"
         return systems.__dict__[f"{system_cls}System"].create(**system_kwargs)
 
 
