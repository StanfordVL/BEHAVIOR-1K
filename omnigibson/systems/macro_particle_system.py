import os

import matplotlib.pyplot as plt
import torch as th
import trimesh
from scipy.spatial.transform import Rotation as R

import omnigibson as og
import omnigibson.lazy as lazy
import omnigibson.utils.transform_utils as T
from omnigibson.macros import create_module_macros, gm
from omnigibson.prims.geom_prim import CollisionVisualGeomPrim, VisualGeomPrim
from omnigibson.prims.xform_prim import XFormPrim
from omnigibson.systems.system_base import BaseSystem, PhysicalParticleSystem, VisualParticleSystem
from omnigibson.utils.constants import PrimType
from omnigibson.utils.python_utils import torch_delete
from omnigibson.utils.sampling_utils import sample_cuboid_on_object_symmetric_bimodal_distribution
from omnigibson.utils.ui_utils import create_module_logger, suppress_omni_log
from omnigibson.utils.usd_utils import (
    FlatcacheAPI,
    absolute_prim_path_to_scene_relative,
    scene_relative_prim_path_to_absolute,
)

# Create module logger
log = create_module_logger(module_name=__name__)

# Create settings for this module
m = create_module_macros(module_path=__file__)

m.MIN_PARTICLE_RADIUS = (
    0.01  # Minimum particle radius for physical macro particles -- this reduces the chance of omni physx crashing
)


class MacroParticleSystem(BaseSystem):
    """
    Global system for modeling "macro" level particles, e.g.: dirt, dust, etc.
    """

    def __init__(self, name, **kwargs):
        # Template object to use -- class particle objet is assumed to be the first and only visual mesh belonging to the
        # root link of this template object, which symbolizes a single particle, and will be duplicated to generate the
        # particle system. Note that this object is NOT part of the actual particle system itself!
        self._particle_template = None

        # dict, array of particle objects, mapped by their prim names
        self.particles = None

        # Counter to increment monotonically as we add more particles
        self._particle_counter = 0

        # Color associated with this system (NOTE: external queries should call self.color)
        self._color = None
        return super().__init__(name=name, **kwargs)

    def initialize(self, scene):
        # Run super method first
        super().initialize(scene)

        # Initialize mutable class variables so they don't automatically get overridden by children classes
        self._particle_counter = 0

        # Create the system prim -- this is merely a scope prim
        og.sim.stage.DefinePrim(f"/World/scene_{scene.idx}/{self.name}", "Scope")

        # Load the particle template, and make it kinematic only because it's not interacting with anything
        particle_template = self._create_particle_template()
        particle_template.load(scene)
        og.sim.post_import_object(particle_template)

        # Make sure template scaling is [1, 1, 1] -- any particle scaling should be done via self.min/max_scale
        assert th.all(particle_template.scale == 1.0)

        # Make sure there is no ambiguity about which mesh to use as the particle from this template
        assert len(particle_template.links) == 1, "MacroParticleSystem particle template has more than one link"
        assert (
            len(particle_template.root_link.visual_meshes) == 1
        ), "MacroParticleSystem particle template has more than one visual mesh"

        self._particle_template = particle_template

        # Class particle objet is assumed to be the first and only visual mesh belonging to the root link
        self.particle_object.material.shader_force_populate(render=True)
        self.process_particle_object()

    @property
    def particle_object(self):
        return list(self._particle_template.root_link.visual_meshes.values())[0]

    @property
    def particle_idns(self):
        """
        Returns:
            set: idn of all the particles across all groups.
        """
        return {self.particle_name2idn(particle_name) for particle_name in self.particles}

    @property
    def next_available_particle_idn(self):
        """
        Returns:
            int: the next available particle idn across all groups.
        """
        return self._particle_counter

    def _create_particle_template(self):
        """
        Creates the particle template to be used for this system.

        NOTE: The loaded particle template is expected to be a non-articulated, single-link object with a single
            visual mesh attached to its root link, since this will be the actual visual mesh used

        Returns:
            EntityPrim: Particle template that will be duplicated when generating future particle groups
        """
        raise NotImplementedError()

    def remove_all_particles(self):
        # Use list explicitly to prevent mid-loop mutation of dict
        for particle_name in tuple(self.particles.keys()):
            self.remove_particle_by_name(name=particle_name)

    def reset(self):
        # Call super first
        super().reset()

        # Reset the particle counter
        self._particle_counter = 0

    def _clear(self):
        # Clear all internal state
        og.sim.remove_object(self._particle_template)

        super()._clear()

        self._particle_template = None
        self.particles = None
        self._color = None

    @property
    def n_particles(self):
        return len(self.particles) if self.particles is not None else 0

    @property
    def material(self):
        return self.particle_object.material

    @property
    def particle_name_prefix(self):
        """
        Returns:
            str: Naming prefix used for all generated particles. This is coupled with the unique particle ID to generate
                the full particle name
        """
        return f"{self.name}Particle"

    def _dump_state(self):
        state = super()._dump_state()
        state["scales"] = (
            th.stack([particle.scale for particle in self.particles.values()])
            if self.particles is not None and self.particles != {}
            else th.empty(0)
        )
        state["particle_counter"] = self._particle_counter
        return state

    def _load_state(self, state):
        # Run super first
        super()._load_state(state=state)

        # Set particle scales
        if self.particles is not None:
            for particle, scale in zip(self.particles.values(), state["scales"]):
                particle.scale = scale

        # Set particle counter
        self._particle_counter = state["particle_counter"]

    def serialize(self, state):
        # Run super first
        states_flat = super().serialize(state=state)

        # Add particle scales, then the template info
        return th.cat(
            [
                states_flat,
                state["scales"].flatten(),
                th.tensor([state["particle_counter"]], dtype=th.float32),
            ]
        )

    def deserialize(self, state):
        # Run super first
        state_dict, idx = super().deserialize(state=state)

        # Infer how many scales we have, then deserialize
        n_particles = state_dict["n_particles"]
        len_scales = n_particles * 3
        state_dict["scales"] = state[idx : idx + len_scales].reshape(-1, 3)
        state_dict["particle_counter"] = int(state[idx + len_scales])

        return state_dict, idx + len_scales + 1

    def process_particle_object(self):
        """
        Perform any necessary processing on the particle object to extract further information.
        """
        # Update color if the particle object has any material
        color = th.ones(3)
        if self.particle_object.has_material():
            if self.particle_object.material.is_glass:
                color = self.particle_object.material.glass_color
            else:
                diffuse_texture = self.particle_object.material.diffuse_texture
                color = (
                    plt.imread(diffuse_texture).mean(dim=(0, 1))
                    if diffuse_texture
                    else self.particle_object.material.diffuse_color_constant
                )
        self._color = color

    def add_particle(self, relative_prim_path, scale, idn=None):
        """
        Adds a particle to this system.

        Args:
            relative_prim_path (str): scene-local prim path to the newly created particle, minus the name for this particle
            scale (3-array): (x,y,z) scale to set for the added particle
            idn (None or int): If specified, should be unique identifier to assign to this particle. If not, will
                automatically generate a new unique one

        Returns:
            XFormPrim: Newly created particle instance, which is added internally as well
        """
        # Generate the new particle
        name = self.particle_idn2name(idn=self.next_available_particle_idn if idn is None else idn)
        # Make sure name doesn't already exist
        assert (
            self.particles is None or name not in self.particles.keys()
        ), f"Cannot create particle with name {name} because it already exists!"
        new_particle = self._load_new_particle(relative_prim_path=f"{relative_prim_path}/{name}", name=name)

        # Set the scale and make sure the particle is visible
        new_particle.scale *= scale
        new_particle.visible = True

        # Track this particle as well
        if self.particles is None:
            self.particles = dict()
        self.particles[new_particle.name] = new_particle

        # Increment counter
        self._particle_counter += 1

        return new_particle

    def remove_particle_by_name(self, name):
        assert name in self.particles, f"Got invalid name for particle to remove {name}"
        particle = self.particles.pop(name)
        og.sim.remove_prim(particle)

    def remove_particles(
        self,
        idxs,
        **kwargs,
    ):
        particle_names = tuple(self.particles.keys()) if self.particles else []
        for idx in idxs:
            self.remove_particle_by_name(particle_names[idx])

    def generate_particles(
        self,
        positions,
        orientations=None,
        scales=None,
        **kwargs,
    ):
        # Grab pre-existing tfs
        current_positions, current_orientations = self.get_particles_position_orientation()

        # Update the tensors
        n_particles = len(positions)
        orientations = th.tensor(R.random(num=n_particles).as_quat()) if orientations is None else orientations
        scales = self.sample_scales(n=n_particles) if scales is None else scales

        positions = th.cat([current_positions, positions], dim=0)
        orientations = th.cat([current_orientations, orientations], dim=0)

        # Add particles
        for scale in scales:
            self.add_particle(relative_prim_path=f"{self.relative_prim_path}/particles", scale=scale)

        # Set the tfs
        self.set_particles_position_orientation(positions=positions, orientations=orientations)

    def _load_new_particle(self, relative_prim_path, name):
        """
        Loads a new particle into the current stage, leveraging @self.particle_object as a template for the new particle
        to load. This function should be implemented by any subclasses.

        Args:
            relative_prim_path (str): scene-local prim path at which to create the new particle
            name (str): The name to assign to this new particle at the path

        Returns:
            XFormPrim: Loaded particle
        """
        raise NotImplementedError()

    def particle_name2idn(self, name):
        """
        Args:
            name (str): Particle name to grab its corresponding unique id number for

        Returns:
            int: Unique ID assigned to the particle based on its name
        """
        assert (
            self.particle_name_prefix in name
        ), f"Particle name should have '{self.particle_name_prefix}' in it when checking ID! Got: {name}"
        return int(name.split(self.particle_name_prefix)[-1])

    def particle_idn2name(self, idn):
        """
        Args:
            idn (int): Unique ID number assigned to the particle to grab the name for

        Returns:
            str: Particle name corresponding to its unique id number
        """
        assert isinstance(
            idn, int
        ), f"Particle idn must be an integer when checking name! Got: {idn}. Type: {type(idn)}"
        return f"{self.particle_name_prefix}{idn}"

    @property
    def color(self):
        return th.tensor(self._color)


class MacroVisualParticleSystem(MacroParticleSystem, VisualParticleSystem):
    """
    Particle system class that procedurally generates individual particles that are not subject to physics
    """

    def __init__(
        self,
        name,
        create_particle_template,
        min_scale=None,
        max_scale=None,
        scale_relative_to_parent=False,
        sampling_axis_probabilities=(0.25, 0.25, 0.5),
        sampling_aabb_offset=0.01,
        sampling_bimodal_mean_fraction=0.9,
        sampling_bimodal_stdev_fraction=0.2,
        sampling_max_attempts=20,
        sampling_hit_proportion=0.4,
        **kwargs,
    ):
        """
        Args:
            name (str): Name of the visual particles, in snake case.
            create_particle_template (function): Method for generating the visual particle template that will be duplicated
                when generating groups of particles.
                Expected signature:

                create_particle_template(prim_path: str, name: str) --> EntityPrim

                where @prim_path and @name are the parameters to assign to the generated EntityPrim.
                NOTE: The loaded particle template is expected to be a non-articulated, single-link object with a single
                    visual mesh attached to its root link, since this will be the actual visual mesh used
            min_scale (None or 3-array): If specified, sets the minumum bound for the visual particles' relative scale.
                Else, defaults to 1
            max_scale (None or 3-array): If specified, sets the maximum bound for the visual particles' relative scale.
                Else, defaults to 1
            scale_relative_to_parent (bool): If True, will scale generated particles relative to the corresponding
                group's object
            **kwargs (any): keyword-mapped parameters to override / set in the child class, where the keys represent
                the class attribute to modify and the values represent the functions / value to set
                (Note: These values should have either @classproperty or @classmethod decorators!)
        """
        self._scale_relative_to_parent = scale_relative_to_parent
        self._create_particle_template_fcn = create_particle_template

        # Maps particle name to dict of {obj, link, face_id}
        # NOTE: link will only exist for particles on rigid bodies
        # NOTE: face_id will only exist for particles on cloths
        self._particles_info = None

        # Pre-cached information about visual particles so that we have efficient runtime computations
        # Maps particle name to local pose matrix for computing global poses for the particle
        self._particles_local_mat = None

        # Maps group name to array of face_ids where particles are located if the group object is a cloth type
        # Maps group name to th.tensor of face IDs (int) that particles are attached to
        self._cloth_face_ids = None

        # Default behavior for this class -- whether to clip generated particles halfway into objects when sampling
        # their locations on the surface of the given object
        self._CLIP_INTO_OBJECTS = False

        # Default parameters for sampling particle locations
        # See omnigibson/utils/sampling_utils.py for how they are used.
        self._SAMPLING_AXIS_PROBABILITIES = sampling_axis_probabilities
        self._SAMPLING_AABB_OFFSET = sampling_aabb_offset
        self._SAMPLING_BIMODAL_MEAN_FRACTION = sampling_bimodal_mean_fraction
        self._SAMPLING_BIMODAL_STDEV_FRACTION = sampling_bimodal_stdev_fraction
        self._SAMPLING_MAX_ATTEMPTS = sampling_max_attempts
        self._SAMPLING_HIT_PROPORTION = sampling_hit_proportion
        return super().__init__(name=name, min_scale=min_scale, max_scale=max_scale, **kwargs)

    def initialize(self, scene):
        # Run super method first
        super().initialize(scene)

        # Initialize mutable class variables so they don't automatically get overridden by children classes
        self._particles_info = dict()
        self._particles_local_mat = dict()
        self._cloth_face_ids = dict()

    def update(self):
        # Run super first
        super().update()

        z_extent = self.particle_object.aabb_extent[2]
        # Iterate over all objects, and update all particles belonging to any cloth objects
        for name, obj in self._group_objects.items():
            group = self.get_group_name(obj=obj)
            if obj.prim_type == PrimType.CLOTH and self.num_group_particles(group=group) > 0:
                # Update the transforms
                cloth = obj.root_link
                face_ids = self._cloth_face_ids[group]
                idxs = cloth.faces[face_ids].flatten()
                positions = cloth.compute_particle_positions(idxs=idxs).reshape(-1, 3, 3)
                normals = cloth.compute_face_normals_from_particle_positions(positions=positions)

                # The actual positions we want are the face centroids, or the mean of all the positions
                positions = positions.mean(dim=1)
                # Orientations are the normals
                z_up = th.zeros_like(normals)
                z_up[:, 2] = 1.0
                orientations = T.axisangle2quat(T.vecs2axisangle(z_up, normals))
                if not self._CLIP_INTO_OBJECTS and z_extent > 0:
                    z_offsets = (
                        th.tensor([z_extent * particle.scale[2] for particle in self._group_particles[group].values()])
                        / 2.0
                    )
                    # Shift the particles halfway up
                    positions += normals * z_offsets.reshape(-1, 1)

                # Set the group particle poses
                self.set_group_particles_position_orientation(
                    group=group, positions=positions, orientations=orientations
                )

    def _load_new_particle(self, relative_prim_path, name):
        # We copy the template prim and generate the new object if the prim doesn't already exist, otherwise we
        # reference the pre-existing one
        prim_path = scene_relative_prim_path_to_absolute(self.scene, relative_prim_path)
        if not lazy.omni.isaac.core.utils.prims.get_prim_at_path(prim_path):
            lazy.omni.kit.commands.execute(
                "CopyPrim",
                path_from=self.particle_object.prim_path,
                path_to=prim_path,
            )
            prim = lazy.omni.isaac.core.utils.prims.get_prim_at_path(prim_path)
            lazy.omni.isaac.core.utils.semantics.add_update_semantics(
                prim=prim,
                semantic_label=self.name,
                type_label="class",
            )
        result = VisualGeomPrim(relative_prim_path=relative_prim_path, name=name)
        result.load(self.scene)
        return result

    def _clear(self):
        # Run super method first
        super()._clear()

        # Clear all groups as well
        self._particles_info = dict()
        self._particles_local_mat = dict()
        self._cloth_face_ids = dict()

    def remove_attachment_group(self, group):
        # Call super first
        super().remove_attachment_group(group=group)

        # If the group is a cloth, also remove the cloth face ids
        if group in self._cloth_face_ids:
            self._cloth_face_ids.pop(group)

        return group

    def remove_particle_by_name(self, name):
        # Run super first
        super().remove_particle_by_name(name=name)

        # Remove this particle from its respective group as well
        parent_obj = self._particles_info[name]["obj"]
        group = self.get_group_name(obj=parent_obj)
        self._group_particles[group].pop(name)
        self._particles_local_mat.pop(name)
        particle_info = self._particles_info.pop(name)
        if self._is_cloth_obj(obj=parent_obj):
            # Also remove from cloth face ids
            face_ids = self._cloth_face_ids[group]
            idx_mapping = {face_id: i for i, face_id in enumerate(face_ids)}
            self._cloth_face_ids[group] = torch_delete(face_ids, idx_mapping[particle_info["face_id"]])

    def generate_group_particles(
        self,
        group,
        positions,
        orientations=None,
        scales=None,
        link_prim_paths=None,
    ):
        # Make sure the group exists
        self._validate_group(group=group)

        # Standardize orientations and links
        obj = self._group_objects[group]
        is_cloth = self._is_cloth_obj(obj=obj)

        # If cloth, run the following sanity checks:
        # (1) make sure link prim paths are not specified -- we can ONLY apply particles under the object xform prim
        # (2) make sure object prim path exists at /World/<NAME> -- global pose inference assumes this is the case
        if is_cloth:
            assert link_prim_paths is None, "link_prim_paths should not be specified for cloth object group!"
            assert (
                obj.prim.GetParent().GetPath().pathString == "/World"
            ), "cloth object should exist as direct child of /World prim!"

        n_particles = len(positions)
        if orientations is None:
            orientations = th.zeros((n_particles, 4))
            orientations[:, -1] = 1.0
        link_prim_paths = [None] * n_particles if is_cloth else link_prim_paths

        scales = self.sample_scales_by_group(group=group, n=n_particles) if scales is None else scales

        bbox_extents_local = [(self.particle_object.aabb_extent * scale).tolist() for scale in scales]

        # If we're using flatcache, we need to update the object's pose on the USD manually
        if gm.ENABLE_FLATCACHE:
            FlatcacheAPI.sync_raw_object_transforms_in_usd(prim=obj)

        # Generate particles
        z_up = th.zeros((3, 1))
        z_up[-1] = 1.0
        for position, orientation, scale, bbox_extent_local, link_prim_path in zip(
            positions, orientations, scales, bbox_extents_local, link_prim_paths
        ):
            link = None if is_cloth else obj.links[link_prim_path.split("/")[-1]]
            # Possibly shift the particle slightly away from the object if we're not clipping into objects
            # Note: For particles tied to rigid objects, the given position is on the surface of the object,
            # so clipping would move the particle INTO the object surface, whereas for particles tied to cloth objects,
            # the given position is at the particle location (i.e.: already clipped), so NO clipping would move the
            # particle AWAY from the object surface
            if (is_cloth and not self._CLIP_INTO_OBJECTS) or (not is_cloth and self._CLIP_INTO_OBJECTS):
                # Shift the particle halfway down
                base_to_center = bbox_extent_local[2] / 2.0
                normal = (T.quat2mat(orientation) @ z_up).flatten()
                offset = normal * base_to_center if is_cloth else -normal * base_to_center
                position += offset

            # Create particle
            particle_prim_path = obj.prim_path if is_cloth else link_prim_path
            particle = self.add_particle(
                relative_prim_path=absolute_prim_path_to_scene_relative(self.scene, particle_prim_path),
                scale=scale,
            )

            # Add to group
            self._group_particles[group][particle.name] = particle
            self._particles_info[particle.name] = dict(obj=self._group_objects[group], link=link)

            # Set the pose
            self.set_particle_position_orientation(idx=-1, position=position, orientation=orientation)

    def generate_group_particles_on_object(self, group, max_samples=None, min_samples_for_success=1):
        # This function does not support max_samples=None. Must be explicitly specified
        assert (
            max_samples is not None
        ), f"max_samples must be specified for {self.name}'s generate_group_particles_on_object!"
        assert max_samples >= min_samples_for_success, "number of particles to sample should exceed the min for success"

        # Make sure the group exists
        self._validate_group(group=group)

        # Remove all stale particles
        self.remove_all_group_particles(group=group)

        # Generate requested number of particles
        obj = self._group_objects[group]

        # Sample scales and corresponding bbox extents
        scales = self.sample_scales_by_group(group=group, n=max_samples)
        # For sampling particle positions, we need the global bbox extents, NOT the local extents
        # which is what we would get naively if we directly use @scales
<<<<<<< HEAD
        avg_scale = th.pow(th.prod(obj.scale), 1 / 3)
=======
        avg_scale = np.cbrt(np.prod(obj.scale))
>>>>>>> 315e3b59

        bbox_extents_global = scales * self.particle_object.aabb_extent.reshape(1, 3) * avg_scale

        if obj.prim_type == PrimType.CLOTH:
            # Sample locations based on randomly sampled keyfaces
            cloth = obj.root_link
            n_faces = len(cloth.faces)
            face_ids = th.randperm(n_faces)[: min(max_samples, n_faces)]
            # Positions are the midpoints of each requested face
            normals = cloth.compute_face_normals(face_ids=face_ids)
            positions = (
                cloth.compute_particle_positions(idxs=cloth.faces[face_ids].flatten()).reshape(-1, 3, 3).mean(dim=1)
            )
            # Orientations are the normals
            z_up = th.zeros_like(normals)
            z_up[:, 2] = 1.0
            orientations = th.tensor(T.axisangle2quat(T.vecs2axisangle(z_up, normals)))
            link_prim_paths = None
            self._cloth_face_ids[group] = face_ids
        else:
            # Sample locations for all particles
            results = sample_cuboid_on_object_symmetric_bimodal_distribution(
                obj=obj,
                num_samples=max_samples,
                cuboid_dimensions=bbox_extents_global,
                bimodal_mean_fraction=self._SAMPLING_BIMODAL_MEAN_FRACTION,
                bimodal_stdev_fraction=self._SAMPLING_BIMODAL_STDEV_FRACTION,
                axis_probabilities=self._SAMPLING_AXIS_PROBABILITIES,
                undo_cuboid_bottom_padding=True,
                verify_cuboid_empty=False,
                aabb_offset=self._SAMPLING_AABB_OFFSET,
                max_sampling_attempts=self._SAMPLING_MAX_ATTEMPTS,
                refuse_downwards=True,
                hit_proportion=self._SAMPLING_HIT_PROPORTION,
            )

            # Use sampled points
            positions, orientations, particle_scales, link_prim_paths = [], [], [], []
            for result, scale in zip(results, scales):
                position, normal, quaternion, hit_link, reasons = result
                if position is not None:
                    positions.append(position)
                    orientations.append(th.tensor(quaternion))
                    particle_scales.append(scale)
                    link_prim_paths.append(hit_link)
            scales = particle_scales

        success = len(positions) >= min_samples_for_success
        # If we generated a sufficient number of points, generate them in the simulator
        if success:
            self.generate_group_particles(
                group=group,
                positions=positions,
                orientations=orientations,
                scales=scales,
                link_prim_paths=link_prim_paths,
            )
            # If we're a cloth, store the face_id as well
            if obj.prim_type == PrimType.CLOTH:
                for particle_name, face_id in zip(self._group_particles[group].keys(), self._cloth_face_ids[group]):
                    self._particles_info[particle_name]["face_id"] = int(face_id)

        return success

    def _compute_batch_particles_position_orientation(self, particles, local=False):
        """
        Computes all @particles' positions and orientations

        Args:
            particles (Iterable of str): Names of particles to compute batched position orientation for
            local (bool): Whether to compute particles' poses in local frame or not

        Returns:
            2-tuple:
                - (n, 3)-array: per-particle (x,y,z) position
                - (n, 4)-array: per-particle (x,y,z,w) quaternion orientation
        """
        n_particles = len(particles) if particles else 0
        if n_particles == 0:
            return (th.empty(0).reshape(0, 3), th.empty(0).reshape(0, 4))

        if local:
            poses = th.zeros((n_particles, 4, 4))
            for i, name in enumerate(particles):
                poses[i] = T.pose2mat(self.particles[name].get_local_pose())
        else:
            # Iterate over all particles and compute link tfs programmatically, then batch the matrix transform
            link_tfs = dict()
            link_tfs_batch = th.zeros((n_particles, 4, 4))
            particle_local_poses_batch = th.zeros_like(link_tfs_batch)
            for i, name in enumerate(particles):
                obj = self._particles_info[name]["obj"]
                is_cloth = self._is_cloth_obj(obj=obj)
                if is_cloth:
                    if obj not in link_tfs:
                        # We want World --> obj transform, NOT the World --> root_link transform, since these particles
                        # do NOT exist under a link but rather the object prim itself. So we use XFormPrim to directly
                        # get the transform, and not obj.get_local_pose() which will give us the local pose of the
                        # root link!
                        link_tfs[obj] = T.pose2mat(XFormPrim.get_local_pose(obj))
                    link = obj
                else:
                    link = self._particles_info[name]["link"]
                    if link not in link_tfs:
                        link_tfs[link] = T.pose2mat(link.get_position_orientation())
                link_tfs_batch[i] = link_tfs[link]
                particle_local_poses_batch[i] = self._particles_local_mat[name]

            # Compute once
            poses = th.matmul(link_tfs_batch, particle_local_poses_batch)

        # Decompose back into positions and orientations
        return poses[:, :3, 3], T.mat2quat(poses[:, :3, :3])

    def get_particles_position_orientation(self):
        return self._compute_batch_particles_position_orientation(particles=self.particles, local=False)

    def get_particles_local_pose(self):
        return self._compute_batch_particles_position_orientation(particles=self.particles, local=True)

    def get_group_particles_position_orientation(self, group):
        return self._compute_batch_particles_position_orientation(particles=self._group_particles[group], local=False)

    def get_group_particles_local_pose(self, group):
        return self._compute_batch_particles_position_orientation(particles=self._group_particles[group], local=True)

    def get_particle_position_orientation(self, idx):
        name = list(self.particles.keys())[idx]
        # First, get local pose, scale it by the parent link's scale, and then convert into a matrix
        # Note that particles_local_mat already takes the parent scale into account when computing the transform!
        parent_obj = self._particles_info[name]["obj"]
        is_cloth = self._is_cloth_obj(obj=parent_obj)
        local_mat = self._particles_local_mat[name]
        link_tf = (
            T.pose2mat(XFormPrim.get_local_pose(parent_obj))
            if is_cloth
            else T.pose2mat(self._particles_info[name]["link"].get_position_orientation())
        )

        # Multiply the local pose by the link's global transform, then return as pos, quat tuple
        return T.mat2pose(link_tf @ local_mat)

    def get_particle_local_pose(self, idx):
        name = list(self.particles.keys())[idx]
        return self.particles[name].get_local_pose()

    def _modify_batch_particles_position_orientation(self, particles, positions=None, orientations=None, local=False):
        """
        Modifies all @particles' positions and orientations with @positions and @orientations

        Args:
            particles (Iterable of str): Names of particles to modify
            positions (None or (n, 3)-array): New positions to set for the particles
            orientations (None or (n, 4)-array): New orientations to set for the particles
            local (bool): Whether to modify particles' poses in local frame or not

        Returns:
            2-tuple:
                - (n, 3)-array: per-particle (x,y,z) position
                - (n, 4)-array: per-particle (x,y,z,w) quaternion orientation
        """
        n_particles = len(particles) if particles is not None else 0
        if n_particles == 0:
            return

        if positions is None or orientations is None:
            pos, ori = self._compute_batch_particles_position_orientation(particles=particles, local=local)
            positions = pos if positions is None else positions
            orientations = ori if orientations is None else orientations
        lens = th.tensor([len(particles), len(positions), len(orientations)])
        assert lens.min() == lens.max(), "Got mismatched particles, positions, and orientations!"

        particle_local_poses_batch = th.zeros((n_particles, 4, 4))
        particle_local_poses_batch[:, -1, -1] = 1.0
        particle_local_poses_batch[:, :3, 3] = positions
        particle_local_poses_batch[:, :3, :3] = T.quat2mat(orientations)

        if not local:
            # Iterate over all particles and compute link tfs programmatically, then batch the matrix transform
            link_tfs = dict()
            link_tfs_batch = th.zeros((n_particles, 4, 4))
            for i, name in enumerate(particles):
                obj = self._particles_info[name]["obj"]
                is_cloth = self._is_cloth_obj(obj=obj)
                if is_cloth:
                    if obj not in link_tfs:
                        # We want World --> obj transform, NOT the World --> root_link transform, since these particles
                        # do NOT exist under a link but rather the object prim itself. So we use XFormPrim to directly
                        # get the transform, and not obj.get_local_pose() which will give us the local pose of the
                        # root link!
                        link_tfs[obj] = T.pose2mat(XFormPrim.get_local_pose(obj))
                    link_tf = link_tfs[obj]
                else:
                    link = self._particles_info[name]["link"]
                    if link not in link_tfs:
                        link_tfs[link] = T.pose2mat(link.get_position_orientation())
                    link_tf = link_tfs[link]
                link_tfs_batch[i] = link_tf

            # particle_local_poses_batch = th.matmul(th.linalg.inv_ex(link_tfs_batch).inverse, particle_local_poses_batch)
            particle_local_poses_batch = th.linalg.solve(link_tfs_batch, particle_local_poses_batch)

        for i, name in enumerate(particles):
            self._modify_particle_local_mat(name=name, mat=particle_local_poses_batch[i], ignore_scale=local)

    def set_particles_position_orientation(self, positions=None, orientations=None):
        return self._modify_batch_particles_position_orientation(
            particles=self.particles, positions=positions, orientations=orientations, local=False
        )

    def set_particles_local_pose(self, positions=None, orientations=None):
        return self._modify_batch_particles_position_orientation(
            particles=self.particles, positions=positions, orientations=orientations, local=True
        )

    def set_group_particles_position_orientation(self, group, positions=None, orientations=None):
        return self._modify_batch_particles_position_orientation(
            particles=self._group_particles[group], positions=positions, orientations=orientations, local=False
        )

    def set_group_particles_local_pose(self, group, positions=None, orientations=None):
        return self._modify_batch_particles_position_orientation(
            particles=self._group_particles[group], positions=positions, orientations=orientations, local=True
        )

    def set_particle_position_orientation(self, idx, position=None, orientation=None):
        if position is None or orientation is None:
            pos, ori = self.get_particle_position_orientation(idx=idx)
            position = pos if position is None else position
            orientation = ori if orientation is None else orientation

        name = list(self.particles.keys())[idx]
        global_mat = th.zeros((4, 4))
        global_mat[-1, -1] = 1.0
        global_mat[:3, 3] = position
        global_mat[:3, :3] = T.quat2mat(orientation)
        # First, get global pose, scale it by the parent link's scale, and then convert into a matrix
        parent_obj = self._particles_info[name]["obj"]
        is_cloth = self._is_cloth_obj(obj=parent_obj)
        link_tf = (
            T.pose2mat(XFormPrim.get_local_pose(parent_obj))
            if is_cloth
            else T.pose2mat(self._particles_info[name]["link"].get_position_orientation())
        )
        local_mat = th.linalg.inv_ex(link_tf).inverse @ global_mat

        self._modify_particle_local_mat(name=name, mat=local_mat, ignore_scale=False)

    def set_particle_local_pose(self, idx, position=None, orientation=None):
        if position is None or orientation is None:
            pos, ori = self.get_particle_local_pose(idx=idx)
            position = pos if position is None else position
            orientation = ori if orientation is None else orientation

        name = list(self.particles.keys())[idx]
        local_mat = th.zeros((4, 4))
        local_mat[-1, -1] = 1.0
        local_mat[:3, 3] = position
        local_mat[:3, :3] = T.quat2mat(orientation)
        self._modify_particle_local_mat(name=name, mat=local_mat, ignore_scale=True)

    def _is_cloth_obj(self, obj):
        """
        Checks whether object @obj is a cloth or not

        Args:
            obj (BaseObject): Object to check

        Returns:
            bool: True if the object is cloth type, otherwise False
        """
        return obj.prim_type == PrimType.CLOTH

    def _compute_particle_local_mat(self, name, ignore_scale=False):
        """
        Computes particle @name's local transform as a homogeneous 4x4 matrix

        Args:
            name (str): Name of the particle to compute local transform matrix for
            ignore_scale (bool): Whether to ignore the parent_link scale when computing the local transform

        Returns:
            th.tensor: (4, 4) homogeneous transform matrix
        """
        particle = self.particles[name]
        parent_obj = self._particles_info[name]["obj"]
        is_cloth = self._is_cloth_obj(obj=parent_obj)
        scale = th.ones(3) if is_cloth else self._particles_info[name]["link"].scale
        local_pos, local_quat = particle.get_local_pose()
        local_pos = local_pos if ignore_scale else local_pos * scale
        return T.pose2mat((local_pos, local_quat))

    def _modify_particle_local_mat(self, name, mat, ignore_scale=False):
        """
        Sets particle @name's local transform as a homogeneous 4x4 matrix

        Args:
            name (str): Name of the particle to compute local transform matrix for
            mat (n-array): (4, 4) homogeneous transform matrix
            ignore_scale (bool): Whether to ignore the parent_link scale when setting the local transform
        """
        particle = self.particles[name]
        parent_obj = self._particles_info[name]["obj"]
        is_cloth = self._is_cloth_obj(obj=parent_obj)
        scale = th.ones(3) if is_cloth else self._particles_info[name]["link"].scale
        local_pos, local_quat = T.mat2pose(mat)
        local_pos = local_pos if ignore_scale else local_pos / scale
        particle.set_local_pose(local_pos, local_quat)

        # Store updated value
        self._particles_local_mat[name] = mat

    def _sync_particle_groups(
        self,
        group_objects,
        particle_idns,
        particle_attached_references,
    ):
        """
        Synchronizes the particle groups based on desired identification numbers @group_idns

        Args:
            group_objects (list of BaseObject): Desired unique group objects that should be active for
            this particle system.
            particle_idns (list of list of int): Per-group unique id numbers for the particles assigned to that group.
                List should be same length as @group_idns with sub-entries corresponding to the desired number of
                particles assigned to that group
            particle_attached_references (list of list of str or int): Per-group reference info relevant for each
                particle. List should be same length as @group_idns with sub-entries corresponding to the desired
                number of particles assigned to that group. If a given group is a cloth object, the entries should be
                integers corresponding to the individual face IDs that each particle is attached to for the group.
                Otherwise, the group is assumed to be a rigid object, in which case the entries should be link
                names corresponding to the specific links each particle is attached for each group.
        """
        # We have to be careful here -- some particle groups may have been deleted / are mismatched, so we need
        # to update accordingly, potentially deleting stale groups and creating new groups as needed
        name_to_info_mapping = {
            obj.name: {
                "n_particles": len(p_idns),
                "particle_idns": p_idns,
                "references": references,
            }
            for obj, p_idns, references in zip(group_objects, particle_idns, particle_attached_references)
        }

        current_group_names = self.groups
        desired_group_names = set(obj.name for obj in group_objects)
        groups_to_delete = current_group_names - desired_group_names
        groups_to_create = desired_group_names - current_group_names
        common_groups = current_group_names.intersection(desired_group_names)

        # Sanity check the common groups, we will recreate any where there is a mismatch
        for name in common_groups:
            info = name_to_info_mapping[name]
            if self.num_group_particles(group=name) != info["n_particles"]:
                log.debug(f"Got mismatch in particle group {name} when syncing, " f"deleting and recreating group now.")
                # Add this group to both the delete and creation pile
                groups_to_delete.add(name)
                groups_to_create.add(name)

        # Delete any groups we no longer want
        for name in groups_to_delete:
            self.remove_attachment_group(group=name)

        # Create any groups we don't already have
        for name in groups_to_create:
            obj = self.scene.object_registry("name", name)
            info = name_to_info_mapping[name]
            self.create_attachment_group(obj=obj)
            is_cloth = self._is_cloth_obj(obj=obj)
            for particle_idn, reference in zip(info["particle_idns"], info["references"]):
                # Reference is either the face ID (int) if cloth group or link name (str) if rigid body group
                # Create the necessary particles
                # Use scale (1,1,1) since it will get overridden anyways when loading state
                particle_prim_path = obj.prim_path if is_cloth else obj.links[reference].prim_path
                particle = self.add_particle(
<<<<<<< HEAD
                    scene=obj.scene,
                    relative_prim_path=absolute_prim_path_to_scene_relative(obj.scene, particle_prim_path),
                    scale=th.ones(3),
=======
                    relative_prim_path=absolute_prim_path_to_scene_relative(self.scene, particle_prim_path),
                    scale=np.ones(3),
>>>>>>> 315e3b59
                    idn=int(particle_idn),
                )
                self._group_particles[name][particle.name] = particle
                self._particles_info[particle.name] = dict(obj=obj)
                # Add face_id if is_cloth, otherwise, add link
                if is_cloth:
                    self._particles_info[particle.name]["face_id"] = int(reference)
                else:
                    self._particles_info[particle.name]["link"] = obj.links[reference]

            # Also store the cloth face IDs as a vector
            if is_cloth:
                self._cloth_face_ids[self.get_group_name(obj)] = th.tensor(
                    [self._particles_info[particle_name]["face_id"] for particle_name in self._group_particles[name]]
                )

    @property
    def _register_system(self):
        return True

    def _create_particle_template(self):
        return self._create_particle_template_fcn(
            relative_prim_path=f"/{self.name}/template", name=f"{self.name}_template"
        )

    def _dump_state(self):
        state = super()._dump_state()
        particle_names = list(self.particles.keys()) if self.particles else []
        # Add in per-group information
        groups_dict = dict()
        name2idx = {name: idx for idx, name in enumerate(particle_names)}
        for group_name, group_particles in self._group_particles.items():
            obj = self._group_objects[group_name]
            is_cloth = self._is_cloth_obj(obj=obj)
            groups_dict[group_name] = dict(
                particle_attached_obj_uuid=obj.uuid,
                n_particles=self.num_group_particles(group=group_name),
                particle_idns=[self.particle_name2idn(name=name) for name in group_particles.keys()],
                particle_indices=[name2idx[name] for name in group_particles.keys()],
                # If the attached object is a cloth, store the face_id, otherwise, store the link name
                particle_attached_references=(
                    [self._particles_info[name]["face_id"] for name in group_particles.keys()]
                    if is_cloth
                    else [
                        self._particles_info[name]["link"].prim_path.split("/")[-1] for name in group_particles.keys()
                    ]
                ),
            )

        state["n_groups"] = len(self._group_particles)
        state["groups"] = groups_dict

        return state

    def _load_state(self, state):
        # First, we sync our particle systems
        """
        Load the internal state to this object as specified by @state. Should be implemented by subclass.

        Args:
            state (dict): Keyword-mapped states of this object to set
        """
        # Synchronize particle groups
        group_objects = []
        particle_idns = []
        particle_attached_references = []

        indices_to_remove = th.empty(0, dtype=int)
        for info in state["groups"].values():
            obj = self.scene.object_registry("uuid", info["particle_attached_obj_uuid"])
            # obj will be None if an object with an attachment group is removed between dump_state() and load_state()
            if obj is not None:
                group_objects.append(obj)
                particle_idns.append(info["particle_idns"])
                particle_attached_references.append(info["particle_attached_references"])
            else:
                indices_to_remove = th.cat((indices_to_remove, th.tensor(info["particle_indices"], dtype=int)))
        self._sync_particle_groups(
            group_objects=group_objects,
            particle_idns=particle_idns,
            particle_attached_references=particle_attached_references,
        )
        state["n_particles"] -= len(indices_to_remove)
        state["positions"] = torch_delete(state["positions"], indices_to_remove, dim=0)
        state["orientations"] = torch_delete(state["orientations"], indices_to_remove, dim=0)
        state["scales"] = torch_delete(state["scales"], indices_to_remove, dim=0)

        # Run super
        super()._load_state(state=state)

    def serialize(self, state):
        # Run super first
        state_flat = super().serialize(state=state)

        groups_dict = state["groups"]
        state_group_flat = [th.tensor([state["n_groups"]], dtype=th.float32)]
        for group_name, group_dict in groups_dict.items():
            obj = self._group_objects[group_name]
            is_cloth = self._is_cloth_obj(obj=obj)
            group_obj_link2id = {link_name: i for i, link_name in enumerate(obj.links.keys())}
            state_group_flat += [
                th.tensor([group_dict["particle_attached_obj_uuid"]], dtype=th.float64),
                th.tensor([group_dict["n_particles"]], dtype=th.float32),
                th.tensor(group_dict["particle_idns"], dtype=th.float32),
                th.tensor(group_dict["particle_indices"], dtype=th.float32),
                th.tensor(
                    (
                        group_dict["particle_attached_references"]
                        if is_cloth
                        else [group_obj_link2id[reference] for reference in group_dict["particle_attached_references"]]
                    ),
                    dtype=th.float32,
                ),
            ]

        return th.cat([*state_group_flat, state_flat])

    def deserialize(self, state):
        # Synchronize the particle groups
        n_groups = int(state[0])
        groups_dict = dict()
        group_objs = []
        # Index starts at 1 because index 0 is n_groups
        idx = 1
        for i in range(n_groups):
            obj_uuid, n_particles = int(state[idx]), int(state[idx + 1])
            obj = self.scene.object_registry("uuid", obj_uuid)
            assert obj is not None, f"Object with UUID {obj_uuid} not found in the scene"
            is_cloth = self._is_cloth_obj(obj=obj)
            group_obj_id2link = {i: link_name for i, link_name in enumerate(obj.links.keys())}
            group_objs.append(obj)
            groups_dict[obj.name] = dict(
                particle_attached_obj_uuid=obj_uuid,
                n_particles=n_particles,
                particle_idns=[
                    int(idn) for idn in state[idx + 2 : idx + 2 + n_particles]
                ],  # Idx + 2 because the first two are obj_uuid and n_particles
                particle_indices=[int(idn) for idn in state[idx + 2 + n_particles : idx + 2 + n_particles * 2]],
                particle_attached_references=(
                    [int(idn) for idn in state[idx + 2 + n_particles * 2 : idx + 2 + n_particles * 3]]
                    if is_cloth
                    else [
                        group_obj_id2link[int(idn)]
                        for idn in state[idx + 2 + n_particles * 2 : idx + 2 + n_particles * 3]
                    ]
                ),
            )
            idx += 2 + n_particles * 3

        log.debug(f"Syncing {self.name} particles with {n_groups} groups..")
        self._sync_particle_groups(
            group_objects=group_objs,
            particle_idns=[group_info["particle_idns"] for group_info in groups_dict.values()],
            particle_attached_references=[
                group_info["particle_attached_references"] for group_info in groups_dict.values()
            ],
        )

        # Get super method
        state_dict, idx_super = super().deserialize(state=state[idx:])
        state_dict["n_groups"] = n_groups
        state_dict["groups"] = groups_dict

        return state_dict, idx + idx_super


class MacroPhysicalParticleSystem(MacroParticleSystem, PhysicalParticleSystem):
    """
    Particle system class that procedurally generates individual particles that are subject to physics
    """

    def __init__(self, name, create_particle_template, particle_density, scale=None, **kwargs):
        """
        Args:
            name (str): Name of the macro physical particles, in snake case.
            create_particle_template (function): Method for generating the visual particle template that will be duplicated
                when generating groups of particles.
                Expected signature:

                create_particle_template(prim_path: str, name: str) --> EntityPrim

                where @prim_path and @name are the parameters to assign to the generated EntityPrim.
                NOTE: The loaded particle template is expected to be a non-articulated, single-link object with a single
                    visual mesh attached to its root link, since this will be the actual mesh used for duplication
            particle_density (float): Particle density for the generated system
            scale (None or 3-array): If specified, sets the scaling factor for the particles' relative scale.
                Else, defaults to 1

            **kwargs (any): keyword-mapped parameters to override / set in the child class, where the keys represent
                the class attribute to modify and the values represent the functions / value to set
                (Note: These values should have either @classproperty or @classmethod decorators!)
        """
        # Run super
        super().__init__(name=name, min_scale=scale, max_scale=scale, **kwargs)

        self._create_particle_template_fcn = create_particle_template

        self._particle_density = particle_density

        # Physics rigid body view for keeping track of all particles' state
        self.particles_view = None

        # Approximate radius of the macro particle, and distance from particle frame to approximate center
        self._particle_radius = None
        self._particle_offset = None

    def initialize(self, scene):
        # Run super method first
        super().initialize(scene)

        # Create the particles head prim -- this is merely a scope prim
        og.sim.stage.DefinePrim(f"{self.prim_path}/particles", "Scope")

        # A new view needs to be created every time once sim is playing, so we add a callback now
        og.sim.add_callback_on_play(name=f"{self.name}_particles_view", callback=self.refresh_particles_view)

        # If sim is already playing, refresh particles immediately
        if og.sim.is_playing():
            self.refresh_particles_view()

    def _load_new_particle(self, relative_prim_path, name):
        # We copy the template prim and generate the new object if the prim doesn't already exist, otherwise we
        # reference the pre-existing one
        prim_path = scene_relative_prim_path_to_absolute(self.scene, relative_prim_path)
        if not lazy.omni.isaac.core.utils.prims.get_prim_at_path(prim_path):
            lazy.omni.kit.commands.execute(
                "CopyPrim",
                path_from=self.particle_object.prim_path,
                path_to=prim_path,
            )
            # Apply RigidBodyAPI to it so it is subject to physics
            prim = lazy.omni.isaac.core.utils.prims.get_prim_at_path(prim_path)
            lazy.pxr.UsdPhysics.RigidBodyAPI.Apply(prim)
            lazy.omni.isaac.core.utils.semantics.add_update_semantics(
                prim=prim,
                semantic_label=self.name,
                type_label="class",
            )
        result = CollisionVisualGeomPrim(relative_prim_path=relative_prim_path, name=name)
        result.load(self.scene)
        return result

    def process_particle_object(self):
        # Run super method
        super().process_particle_object()

        # Compute particle radius
        vertices = (
            th.tensor(self.particle_object.get_attribute("points"))
            * self.particle_object.scale
            * self.max_scale.reshape(1, 3)
        )

        particle_offset, particle_radius = trimesh.nsphere.minimum_nsphere(trimesh.Trimesh(vertices=vertices))

        if particle_radius < m.MIN_PARTICLE_RADIUS:
            ratio = m.MIN_PARTICLE_RADIUS / particle_radius
            self.particle_object.scale *= ratio
            particle_offset *= ratio
            particle_radius = m.MIN_PARTICLE_RADIUS

        self._particle_offset = particle_offset
        self._particle_radius = particle_radius

    def refresh_particles_view(self):
        """
        Internal helper method to refresh the particles' rigid body view to grab state

        Should be called every time sim.play() is called
        """
        og.sim.pi.update_simulation(elapsedStep=0, currentTime=og.sim.current_time)
        with suppress_omni_log(channels=["omni.physx.tensors.plugin"]):
            self.particles_view = og.sim.physics_sim_view.create_rigid_body_view(
                pattern=f"{self.prim_path}/particles/*"
            )

    def _clear(self):
        # Run super method first
        super()._clear()

        # Clear internal variables
        self.particles_view = None
        self._particle_radius = None
        self._particle_offset = None

    def remove_particle_by_name(self, name):
        # Run super first
        super().remove_particle_by_name(name=name)

        # Refresh particles view
        self.refresh_particles_view()

    def add_particle(self, relative_prim_path, scale, idn=None):
        # Run super first
        particle = super().add_particle(relative_prim_path=relative_prim_path, scale=scale, idn=idn)

        # Refresh particles view
        self.refresh_particles_view()

        return particle

    def get_particles_position_orientation(self):
        # Note: This gets the center of the sphere approximation of the particles, NOT the actual particle frames!
        if self.n_particles > 0:
            tfs = th.tensor(self.particles_view.get_transforms())
            pos, ori = tfs[:, :3], tfs[:, 3:]
            pos = pos + T.quat2mat(ori) @ self._particle_offset
        else:
            pos, ori = th.empty(0).reshape(0, 3), th.empty(0).reshape(0, 4)
        return pos, ori

    def get_particles_local_pose(self):
        return self.get_particles_position_orientation()

    def get_particle_position_orientation(self, idx):
        assert (
            idx <= self.n_particles
        ), f"Got invalid idx for getting particle pose! N particles: {self.n_particles}, got idx: {idx}"
        positions, orientations = self.get_particles_position_orientation()
        return (positions[idx], orientations[idx]) if self.n_particles > 0 else (positions, orientations)

    def get_particle_local_pose(self, idx):
        return self.get_particle_position_orientation(idx=idx)

    def set_particles_position_orientation(self, positions=None, orientations=None):
        if self.n_particles == 0:
            return

        # Note: This sets the center of the sphere approximation of the particles, NOT the actual particle frames!
        if positions is None or orientations is None:
            pos, ori = self.get_particles_position_orientation()
            orientations = ori if orientations is None else orientations
            positions = pos if positions is None else (positions - T.quat2mat(orientations) @ self._particle_offset)
        self.particles_view.set_transforms(th.cat([positions, orientations], dim=1), indices=th.arange(len(positions)))

    def set_particles_local_pose(self, positions=None, orientations=None):
        self.set_particles_position_orientation(positions=positions, orientations=orientations)

    def set_particle_position_orientation(self, idx, position=None, orientation=None):
        assert (
            idx <= self.n_particles
        ), f"Got invalid idx for setting particle pose! N particles: {self.n_particles}, got idx: {idx}"
        if position is None or orientation is None:
            pos, ori = self.get_particle_position_orientation(idx=idx)
            orientation = ori if orientation is None else orientation
            position = pos if position is None else (position - T.quat2mat(orientation) @ self._particle_offset)
        self.particles_view.set_transforms(th.cat([position, orientation]).reshape(1, -1), indices=th.tensor([idx]))

    def set_particle_local_pose(self, idx, position=None, orientation=None):
        self.set_particle_position_orientation(idx=idx, position=position, orientation=orientation)

    def get_particles_velocities(self):
        """
        Grab particles' global linear and angular velocities

        Returns:
            2-tuple:
                - (n, 3)-array: per-particle (x, y, z) linear velocities in the world frame
                - (n, 3)-array: per-particle (ax, ay, az) angular velocities in the world frame
        """
        if self.n_particles > 0:
            vels = th.tensor(self.particles_view.get_velocities())
            lin_vel, ang_vel = vels[:, :3], vels[:, 3:]
        else:
            lin_vel, ang_vel = th.empty(0).reshape(0, 3), th.empty(0).reshape(0, 3)
        return lin_vel, ang_vel

    def get_particle_velocities(self, idx):
        """
        Grab particle @idx's global linear and angular velocities

        Returns:
            2-tuple:
                - 3-array: particle (x, y, z) linear velocity in the world frame
                - 3-array: particle (ax, ay, az) angular velocity in the world frame
        """
        assert (
            idx <= self.n_particles
        ), f"Got invalid idx for getting particle velocity! N particles: {self.n_particles}, got idx: {idx}"
        lin_vel, ang_vel = self.get_particles_velocities()
        return (lin_vel[idx], ang_vel[idx]) if self.n_particles > 0 else lin_vel, ang_vel

    def set_particles_velocities(self, lin_vels=None, ang_vels=None):
        if self.n_particles == 0:
            return

        if lin_vels is None or ang_vels is None:
            l_vels, a_vels = self.get_particles_velocities()
            lin_vels = l_vels if lin_vels is None else lin_vels
            ang_vels = a_vels if ang_vels is None else ang_vels
        self.particles_view.set_velocities(th.cat([lin_vels, ang_vels], dim=1), indices=th.arange(len(lin_vels)))

    def set_particle_velocities(self, idx, lin_vel=None, ang_vel=None):
        assert (
            idx <= self.n_particles
        ), f"Got invalid idx for setting particle velocity! N particles: {self.n_particles}, got idx: {idx}"
        if lin_vel is None or ang_vel is None:
            l_vel, a_vel = self.get_particles_velocities()
            lin_vel = l_vel if lin_vel is None else lin_vel
            ang_vel = a_vel if ang_vel is None else ang_vel
        self.particles_view.set_velocities(th.cat([lin_vel, ang_vel]).reshape(1, -1), indices=th.tensor([idx]))

    @property
    def particle_radius(self):
        return self._particle_radius

    @property
    def particle_contact_radius(self):
        # This is simply the normal radius
        return self.particle_radius

    @property
    def particle_density(self):
        """
        Returns:
            float: Particle density for the generated system
        """
        return self._particle_density

    def generate_particles(
        self,
        positions,
        orientations=None,
        velocities=None,
        angular_velocities=None,
        scales=None,
        **kwargs,
    ):
        """
        Generates new particles

        Args:
            positions (th.tensor): (n_particles, 3) shaped array specifying per-particle (x,y,z) positions
            orientations (None or th.tensor): (n_particles, 4) shaped array specifying per-particle (x,y,z,w) quaternion
                orientations. If not specified, all will be sampled randomly
            velocities (None or th.tensor): (n_particles, 3) shaped array specifying per-particle (x,y,z) velocities.
                If not specified, all will be set to 0
            angular_velocities (None or th.tensor): (n_particles, 3) shaped array specifying per-particle (ax,ay,az)
                angular velocities. If not specified, all will be set to 0
            scales (None or th.tensor): (n_particles, 3) shaped array specifying per-particle (x,y,z) scales.
                If not specified, will be uniformly randomly sampled from (self.min_scale, self.max_scale)
            **kwargs (dict): Any additional keyword-specific arguments required by subclass implementation
        """
        # Call super first
        super().generate_particles(
            positions=positions,
            orientations=orientations,
            scales=scales,
            **kwargs,
        )

        # Grab pre-existing vels -- note that this already includes the newly included particles, so we will only
        # keep the first (N - n_new) values
        current_lin_vels, current_ang_vels = self.get_particles_velocities()

        # Update the tensors
        n_particles = len(positions)
        velocities = th.zeros((n_particles, 3)) if velocities is None else velocities
        angular_velocities = th.zeros_like(velocities) if angular_velocities is None else angular_velocities

        velocities = th.cat([current_lin_vels[:-n_particles], velocities], dim=0)
        angular_velocities = th.cat([current_ang_vels[:-n_particles], angular_velocities], dim=0)

        # Set the vels
        self.set_particles_velocities(lin_vels=velocities, ang_vels=angular_velocities)

    @property
    def _register_system(self):
        return True

    def _create_particle_template(self):
        return self._create_particle_template_fcn(
            relative_prim_path=f"/{self.name}/template", name=f"{self.name}_template"
        )

    def _sync_particles(self, n_particles):
        """
        Synchronizes the number of particles seen in the scene with @n_particles

        Args:
            n_particles (int): Desired number of particles to force simulator to have
        """
        # Get the difference between current and desired particles
        n_particles_to_generate = n_particles - self.n_particles

        # If positive, add particles
        if n_particles_to_generate > 0:
            for i in range(n_particles_to_generate):
                # Min scale == max scale, so no need for sampling
                self.add_particle(relative_prim_path=f"{self.relative_prim_path}/particles", scale=self.max_scale)
        else:
            # Remove excess particles
            self.remove_particles(idxs=th.arange(-n_particles_to_generate))

    def _dump_state(self):
        state = super()._dump_state()

        # Store all particles' velocities as well
        state["lin_velocities"], state["ang_velocities"] = self.get_particles_velocities()

        return state

    def _load_state(self, state):
        # Sync the number of particles first
        self._sync_particles(n_particles=state["n_particles"])

        super()._load_state(state=state)

        if self.initialized:
            # Make sure view is refreshed
            self.refresh_particles_view()

        # Make sure we update all the velocities
        self.set_particles_velocities(state["lin_velocities"], state["ang_velocities"])

    def serialize(self, state):
        # Run super first
        state_flat = super().serialize(state=state)

        # Add velocities
        return th.cat([state_flat, state["lin_velocities"].flatten(), state["ang_velocities"].flatten()])

    def deserialize(self, state):
        # Sync the number of particles first
        self._sync_particles(n_particles=int(state[0]))

        # Run super first
        state_dict, idx = super().deserialize(state=state)

        # Deserialize velocities
        len_velocities = 3 * state_dict["n_particles"]
        for vel in ("lin_velocities", "ang_velocities"):
            state_dict[vel] = state[idx : idx + len_velocities].reshape(-1, 3)
            idx += len_velocities

        return state_dict, idx<|MERGE_RESOLUTION|>--- conflicted
+++ resolved
@@ -601,11 +601,7 @@
         scales = self.sample_scales_by_group(group=group, n=max_samples)
         # For sampling particle positions, we need the global bbox extents, NOT the local extents
         # which is what we would get naively if we directly use @scales
-<<<<<<< HEAD
         avg_scale = th.pow(th.prod(obj.scale), 1 / 3)
-=======
-        avg_scale = np.cbrt(np.prod(obj.scale))
->>>>>>> 315e3b59
 
         bbox_extents_global = scales * self.particle_object.aabb_extent.reshape(1, 3) * avg_scale
 
@@ -982,14 +978,8 @@
                 # Use scale (1,1,1) since it will get overridden anyways when loading state
                 particle_prim_path = obj.prim_path if is_cloth else obj.links[reference].prim_path
                 particle = self.add_particle(
-<<<<<<< HEAD
-                    scene=obj.scene,
-                    relative_prim_path=absolute_prim_path_to_scene_relative(obj.scene, particle_prim_path),
+                    relative_prim_path=absolute_prim_path_to_scene_relative(self.scene, particle_prim_path),
                     scale=th.ones(3),
-=======
-                    relative_prim_path=absolute_prim_path_to_scene_relative(self.scene, particle_prim_path),
-                    scale=np.ones(3),
->>>>>>> 315e3b59
                     idn=int(particle_idn),
                 )
                 self._group_particles[name][particle.name] = particle
