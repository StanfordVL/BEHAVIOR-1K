--- conflicted
+++ resolved
@@ -214,11 +214,7 @@
         self.activity_conditions = Conditions(
             activity_name,
             activity_definition_id,
-<<<<<<< HEAD
-            simulator_name="igibson",
-=======
             simulator_name="igibson",       # TODO: Update!
->>>>>>> c9d6edb8
             predefined_problem=predefined_problem,
         )
 
