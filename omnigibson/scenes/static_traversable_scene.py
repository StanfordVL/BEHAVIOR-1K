--- conflicted
+++ resolved
@@ -119,15 +119,8 @@
         if height is not None:
             height_adjustment = height - self.floor_heights[floor]
         else:
-<<<<<<< HEAD
-            height_adjustment = (
-                self.floor_heights[floor] - self._scene_prim.get_position_orientation()[0][2] + additional_elevation
-            )
-        self._scene_prim.set_position_orientation(position=np.array([0, 0, height_adjustment]))
-=======
-            height_adjustment = self.floor_heights[floor] - self._scene_prim.get_position()[2] + additional_elevation
-        self._scene_prim.set_position(th.tensor([0, 0, height_adjustment]))
->>>>>>> 0d897a86
+            height_adjustment = self.floor_heights[floor] - self._scene_prim.get_position_orientation()[0][2] + additional_elevation
+        self._scene_prim.set_position_orientation(position=th.tensor([0, 0, height_adjustment]))
 
     def get_floor_height(self, floor=0):
         """
