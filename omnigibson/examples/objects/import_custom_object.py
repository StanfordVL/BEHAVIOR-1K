"""
Helper script to download OmniGibson dataset and assets.
Improved version that can import obj file and articulated file (glb, gltf).
"""

from typing import Literal
import click
import trimesh
import sys
import shutil
import select
import tempfile
import time
import omnigibson as og

from omnigibson.utils.asset_conversion_utils import (
    import_og_asset_from_urdf,
    generate_urdf_for_mesh,
)


@click.command()
@click.option(
    "--asset-path",
    required=True,
    type=click.Path(exists=True, dir_okay=False),
    help="Absolute path to asset file to import. This can be a raw visual mesh (for single-bodied, static objects), e.g. .obj, .glb, etc., or a more complex (such as articulated) objects defined in .urdf format.",
)
@click.option("--category", required=True, type=click.STRING, help="Category name to assign to the imported asset")
@click.option(
    "--model",
    required=True,
    type=click.STRING,
    help="Model name to assign to the imported asset. This MUST be a 6-character long string that exclusively contains letters, and must be unique within the given @category",
)
@click.option(
    "--collision-method",
    type=click.Choice(["coacd", "convex", "none"]),
    default="coacd",
    help="Method to generate the collision mesh. 'coacd' generates a set of convex decompositions, while 'convex' generates a single convex hull. 'none' will not generate any explicit mesh",
)
@click.option(
    "--hull-count",
    type=int,
    default=32,
    help="Maximum number of convex hulls to decompose individual visual meshes into. Only relevant if --collision-method=coacd",
)
@click.option("--up-axis", type=click.Choice(["z", "y"]), default="z", help="Up axis for the mesh.")
@click.option("--headless", is_flag=True, help="Run the script in headless mode.")
@click.option("--scale", type=int, default=1, help="User choice scale, will be overwritten if check_scale and rescale")
@click.option("--check_scale", is_flag=True, help="Check meshes scale based on heuristic")
@click.option("--rescale", is_flag=True, help="Rescale meshes based on heuristic if check_scale ")
@click.option("--overwrite", is_flag=True, help="Overwrite any pre-existing files")
@click.option("--n_submesh", type=int, help="Maximum of submesh numnber")
def import_custom_object(
    asset_path: str,
    category: str,
    model: str,
    collision_method: Literal["coacd", "convex", "none"],
    hull_count: int,
    up_axis: Literal["z", "y"],
    headless: bool,
    scale: int,
    check_scale: bool,
    rescale: bool,
    overwrite: bool,
    n_submesh: int,
):
    """
    Imports a custom-defined object asset into an OmniGibson-compatible USD format and saves the imported asset
    files to the custom dataset directory (gm.CUSTOM_DATASET_PATH)
    """

    assert len(model) == 6 and model.isalpha(), "Model name must be 6 characters long and contain only letters."
    collision_method = None if collision_method == "none" else collision_method

    # Sanity check mesh type
    mesh_format = asset_path.split(".")[-1]

    # If we're not a URDF, import the mesh directly first
    urdf_dep_paths = None
    temp_dirs = []
    if mesh_format != "urdf":
        temp_urdf_dir = tempfile.mkdtemp()
        temp_dirs.append(temp_urdf_dir)
<<<<<<< HEAD

        # Try to generate URDF, may raise ValueError if too many submeshes
        urdf_path = generate_urdf_for_mesh(
            asset_path,
            temp_urdf_dir,
            category,
            model,
            collision_method,
            hull_count,
            up_axis,
            scale=scale,
            check_scale=check_scale,
            rescale=rescale,
            overwrite=overwrite,
            n_submesh=n_submesh
        )
        if urdf_path is not None:
            click.echo("URDF generation complete!")
            urdf_dep_paths = ["material"]
            collision_method = None
        else:
            # Clean up temp directories before exiting
            for tmp_dir in temp_dirs:
                shutil.rmtree(tmp_dir)
            click.echo(f"Error during URDF generation")
=======
        try:
            # Try to generate URDF, may raise ValueError if too many submeshes
            urdf_path = generate_urdf_for_mesh(
                asset_path,
                temp_urdf_dir,
                category,
                model,
                collision_method,
                hull_count,
                up_axis,
                scale=scale,
                check_scale=check_scale,
                rescale=rescale,
                overwrite=overwrite,
                n_submesh=n_submesh,
            )
            click.echo("URDF generation complete!")
            urdf_dep_paths = ["material"]
            collision_method = None

        except ValueError as e:
            # Clean up temp directories before exiting
            for tmp_dir in temp_dirs:
                shutil.rmtree(tmp_dir)

            # Re-raise the error with additional context
            click.echo(f"Error during URDF generation: {str(e)}")
>>>>>>> 9273d484
            raise click.Abort()
    else:
        urdf_path = asset_path
        collision_method = collision_method

    try:
        # Convert to USD
        import_og_asset_from_urdf(
            category=category,
            model=model,
            urdf_path=urdf_path,
            urdf_dep_paths=urdf_dep_paths,
            collision_method=collision_method,
            hull_count=hull_count,
            overwrite=overwrite,
            use_usda=False,
        )

    except Exception as e:
        click.echo(f"Error during USD conversion: {str(e)}")
        # Clean up temp directories before exiting
        for tmp_dir in temp_dirs:
            shutil.rmtree(tmp_dir)
        raise click.Abort()

    # Clean up temp directories
    for tmp_dir in temp_dirs:
        shutil.rmtree(tmp_dir)

    # Visualize if not headless
    if not headless:
        click.echo("The asset has been successfully imported. You can view it and make changes and save if you'd like.")
        while True:
            og.sim.render()
            if select.select([sys.stdin], [], [], 0)[0]:
                sys.stdin.readline()  # Clear the input buffer
                break


if __name__ == "__main__":
    import_custom_object()<|MERGE_RESOLUTION|>--- conflicted
+++ resolved
@@ -83,7 +83,6 @@
     if mesh_format != "urdf":
         temp_urdf_dir = tempfile.mkdtemp()
         temp_dirs.append(temp_urdf_dir)
-<<<<<<< HEAD
 
         # Try to generate URDF, may raise ValueError if too many submeshes
         urdf_path = generate_urdf_for_mesh(
@@ -109,35 +108,6 @@
             for tmp_dir in temp_dirs:
                 shutil.rmtree(tmp_dir)
             click.echo(f"Error during URDF generation")
-=======
-        try:
-            # Try to generate URDF, may raise ValueError if too many submeshes
-            urdf_path = generate_urdf_for_mesh(
-                asset_path,
-                temp_urdf_dir,
-                category,
-                model,
-                collision_method,
-                hull_count,
-                up_axis,
-                scale=scale,
-                check_scale=check_scale,
-                rescale=rescale,
-                overwrite=overwrite,
-                n_submesh=n_submesh,
-            )
-            click.echo("URDF generation complete!")
-            urdf_dep_paths = ["material"]
-            collision_method = None
-
-        except ValueError as e:
-            # Clean up temp directories before exiting
-            for tmp_dir in temp_dirs:
-                shutil.rmtree(tmp_dir)
-
-            # Re-raise the error with additional context
-            click.echo(f"Error during URDF generation: {str(e)}")
->>>>>>> 9273d484
             raise click.Abort()
     else:
         urdf_path = asset_path
@@ -176,6 +146,5 @@
                 sys.stdin.readline()  # Clear the input buffer
                 break
 
-
 if __name__ == "__main__":
     import_custom_object()