import torch as th

import omnigibson as og
from omnigibson.macros import gm
from omnigibson.object_states import Overlaid
from omnigibson.utils.constants import PrimType

# Make sure object states and GPU dynamics are enabled (GPU dynamics needed for cloth)
gm.ENABLE_OBJECT_STATES = True
gm.USE_GPU_DYNAMICS = True


def main(random_selection=False, headless=False, short_exec=False):
    """
    Demo of cloth objects that can be overlaid on rigid objects.

    Loads a carpet on top of a table. Initially Overlaid will be True because the carpet largely covers the table.
    If you drag the carpet off the table or even just fold it into half, Overlaid will become False.
    """
    og.log.info(f"Demo {__file__}\n    " + "*" * 80 + "\n    Description:\n" + main.__doc__ + "*" * 80)

    # Create the scene config to load -- empty scene + custom cloth object + custom rigid object
    cfg = {
        "scene": {
            "type": "Scene",
        },
        "objects": [
            {
                "type": "DatasetObject",
                "name": "carpet",
                "category": "carpet",
                "model": "ctclvd",
                "bounding_box": [1.346, 0.852, 0.017],
                "prim_type": PrimType.CLOTH,
                "abilities": {"cloth": {}},
                "position": [0, 0, 1.0],
            },
            {
                "type": "DatasetObject",
                "name": "breakfast_table",
                "category": "breakfast_table",
                "model": "rjgmmy",
                "bounding_box": [1.36, 1.081, 0.84],
                "prim_type": PrimType.RIGID,
                "position": [0, 0, 0.58],
            },
        ],
    }

    # Create the environment
    env = og.Environment(configs=cfg)

    # Grab object references
    carpet = env.scene.object_registry("name", "carpet")
    breakfast_table = env.scene.object_registry("name", "breakfast_table")

    # Set camera pose
    og.sim.viewer_camera.set_position_orientation(
        position=th.tensor([0.88215526, -1.40086216, 2.00311063]),
        orientation=th.tensor([0.42013364, 0.12342107, 0.25339685, 0.86258043]),
    )

    max_steps = 100 if short_exec else -1
    steps = 0

    print("\nTry dragging cloth around with CTRL + Left-Click to see the Overlaid state change:\n")

    while steps != max_steps:
<<<<<<< HEAD
        print(f"Overlaid {carpet.states[Overlaid].get_value(breakfast_table)}. Avg keypoint pos {np.mean(carpet.root_link.keypoint_particle_positions, axis=0)}    ", end="\r")
        env.step(np.array([]))
=======
        print(f"Overlaid {carpet.states[Overlaid].get_value(breakfast_table)}    ", end="\r")
        env.step(th.empty(0))
        steps += 1
>>>>>>> bbb17d3d

    # Shut down env at the end
    og.clear()


if __name__ == "__main__":
    main()<|MERGE_RESOLUTION|>--- conflicted
+++ resolved
@@ -66,14 +66,12 @@
     print("\nTry dragging cloth around with CTRL + Left-Click to see the Overlaid state change:\n")
 
     while steps != max_steps:
-<<<<<<< HEAD
-        print(f"Overlaid {carpet.states[Overlaid].get_value(breakfast_table)}. Avg keypoint pos {np.mean(carpet.root_link.keypoint_particle_positions, axis=0)}    ", end="\r")
-        env.step(np.array([]))
-=======
-        print(f"Overlaid {carpet.states[Overlaid].get_value(breakfast_table)}    ", end="\r")
+        print(
+            f"Overlaid {carpet.states[Overlaid].get_value(breakfast_table)}. Avg keypoint pos {th.mean(carpet.root_link.keypoint_particle_positions, axis=0)}    ",
+            end="\r",
+        )
         env.step(th.empty(0))
         steps += 1
->>>>>>> bbb17d3d
 
     # Shut down env at the end
     og.clear()
