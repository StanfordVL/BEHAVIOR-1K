--- conflicted
+++ resolved
@@ -1,11 +1,7 @@
 from omnigibson.utils.constants import PrimType
 from omnigibson.object_states import Folded, Unfolded
 from omnigibson.macros import gm
-<<<<<<< HEAD
-=======
-import logging
 import numpy as np
->>>>>>> 19787149
 
 import omnigibson as og
 
