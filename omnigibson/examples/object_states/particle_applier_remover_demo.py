--- conflicted
+++ resolved
@@ -88,13 +88,8 @@
                 # For a specific particle system, this specifies what conditions are required in order for the
                 # particle applier / remover to apply / remover particles associated with that system
                 # The list should contain functions with signature condition() --> bool,
-<<<<<<< HEAD
                 # where True means the condition is satisified
                 particle_type: [],
-=======
-                # where True means the condition is satisfied
-                particle_system: [],
->>>>>>> 757d7ed2
             },
             "projection_mesh_params": projection_mesh_params[method_type],
         }
