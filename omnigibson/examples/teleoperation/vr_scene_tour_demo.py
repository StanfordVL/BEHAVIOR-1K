--- conflicted
+++ resolved
@@ -6,6 +6,7 @@
 import torch._dynamo
 
 import omnigibson as og
+from omnigibson.macros import gm
 from omnigibson.utils.asset_utils import get_available_og_scenes
 from omnigibson.utils.teleop_utils import OVXRSystem
 from omnigibson.utils.ui_utils import choose_from_options
@@ -28,26 +29,14 @@
 
     # Create the config for generating the environment we want
     scene_cfg = {"type": "InteractiveTraversableScene", "scene_model": scene_model}
-<<<<<<< HEAD
-    robot0_cfg = {
-        "type": "Fetch",
-        "obs_modalities": [],
-    }
-    cfg = dict(scene=scene_cfg, robots=[robot0_cfg])
-=======
     cfg = dict(scene=scene_cfg)
->>>>>>> 6a73adbe
 
     # Create the environment
     env = og.Environment(configs=cfg)
     env.reset()
     # start vrsys
     vrsys = OVXRSystem(
-<<<<<<< HEAD
-        robot=env.robots[0],
-=======
         robot=None,
->>>>>>> 6a73adbe
         show_control_marker=False,
         system="SteamVR",
         eef_tracking_mode="disabled",
@@ -59,13 +48,6 @@
         vrsys.og2xr(th.tensor([0.0, 0.0, 1.0]), th.tensor([-0.5, 0.5, 0.5, -0.5])).numpy(), vrsys.hmd
     )
 
-<<<<<<< HEAD
-    # generate a list of pitch angles in radians
-    # pitch_angles = th.linspace(-th.pi / 2, th.pi / 2, 10)
-    # yaw_angles = th.linspace(-th.pi / 2, th.pi / 2, 10)
-
-=======
->>>>>>> 6a73adbe
     # main simulation loop
     while True:
         # step the VR system to get the latest data from VR runtime
