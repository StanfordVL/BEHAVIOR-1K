import json
import os
from collections import defaultdict
from copy import deepcopy
from pathlib import Path

import h5py
import numpy as np

import omnigibson as og
<<<<<<< HEAD
from omnigibson.macros import gm
import omnigibson.lazy as lazy
=======
>>>>>>> cacf1591
from omnigibson.envs.env_wrapper import EnvironmentWrapper
from omnigibson.macros import gm
from omnigibson.objects.object_base import BaseObject
from omnigibson.sensors.vision_sensor import VisionSensor
from omnigibson.utils.config_utils import NumpyEncoder
from omnigibson.utils.python_utils import create_object_from_init_info
from omnigibson.utils.ui_utils import create_module_logger

# Create module logger
log = create_module_logger(module_name=__name__)

h5py.get_config().track_order = True


class DataWrapper(EnvironmentWrapper):
    """
    An OmniGibson environment wrapper for writing data to an HDF5 file.
    """

    def __init__(self, env, output_path, only_successes=True):
        """
        Args:
            env (Environment): The environment to wrap
            output_path (str): path to store hdf5 data file
            only_successes (bool): Whether to only save successful episodes
        """
        # Make sure the wrapped environment inherits correct omnigibson format
        assert isinstance(
            env, og.Environment
        ), "Expected wrapped @env to be a subclass of OmniGibson's Environment class!"

        # Only one scene is supported for now
        assert len(og.sim.scenes) == 1, "Only one scene is currently supported for DataWrapper env!"

        self.traj_count = 0
        self.step_count = 0
        self.max_state_size = 0
        self.only_successes = only_successes
        self.current_obs = None

        self.current_traj_history = []

        Path(os.path.dirname(output_path)).mkdir(parents=True, exist_ok=True)
        log.info(f"\nWriting OmniGibson dataset hdf5 to: {output_path}\n")
        self.hdf5_file = h5py.File(output_path, "w")
        data_grp = self.hdf5_file.create_group("data")
        env.task.write_task_metadata()
        scene_file = og.sim.save()[0]
        config = deepcopy(env.config)
        self.add_metadata(group=data_grp, name="config", data=config)
        self.add_metadata(group=data_grp, name="scene_file", data=scene_file)

        # Run super
        super().__init__(env=env)

    def step(self, action):
        """
        Run the environment step() function and collect data

        Args:
            action (np.array): action to take in environment

        Returns:
            5-tuple:
            5-tuple:
                - dict: state, i.e. next observation
                - float: reward, i.e. reward at this current timestep
                - bool: terminated, i.e. whether this episode ended due to a failure or success
                - bool: truncated, i.e. whether this episode ended due to a time limit etc.
                - dict: info, i.e. dictionary with any useful information
        """
        next_obs, reward, terminated, truncated, info = self.env.step(action)
        self.step_count += 1

        # Aggregate step data
        step_data = self._parse_step_data(action, next_obs, reward, terminated, truncated, info)

        # Update obs and traj history
        self.current_traj_history.append(step_data)
        self.current_obs = next_obs

        return next_obs, reward, terminated, truncated, info

    def _parse_step_data(self, action, obs, reward, terminated, truncated, info):
        """
        Parse the output from the internal self.env.step() call and write relevant data to record to a dictionary

        Args:
            action (np.array): action deployed resulting in @obs
            obs (dict): state, i.e. observation
            reward (float): reward, i.e. reward at this current timestep
            terminated (bool): terminated, i.e. whether this episode ended due to a failure or success
            truncated (bool): truncated, i.e. whether this episode ended due to a time limit etc.
            info (dict): info, i.e. dictionary with any useful information

        Returns:
            dict: Keyword-mapped data that should be recorded in the HDF5
        """
        raise NotImplementedError()

    def reset(self):
        """
        Run the environment reset() function and flush data

        Returns:
            2-tuple:
                - dict: Environment observation space after reset occurs
                - dict: Information related to observation metadata
        """
        if len(self.current_traj_history) > 0:
            self.flush_current_traj()

        self.current_obs, info = self.env.reset()
        return self.current_obs, info

    def observation_spec(self):
        """
        Grab the normal environment observation_spec

        Returns:
            dict: Observations from the environment
        """
        return self.env.observation_spec()

    def process_traj_to_hdf5(self, traj_data, traj_grp_name):
        data_grp = self.hdf5_file.require_group("data")
        traj_grp = data_grp.create_group(traj_grp_name)
        traj_grp.attrs["num_samples"] = len(traj_data)

        data = {key: defaultdict(list) if "obs" in key else [] for key in traj_data[0]}

        for step_data in traj_data:
            for k, v in step_data.items():
                if "obs" in k:
                    for mod, step_mod_data in v.items():
                        data[k][mod].append(step_mod_data)
                else:
                    data[k].append(v)

        for k, dat in data.items():
            if "obs" in k:
                obs_grp = traj_grp.create_group(k)
                for mod, traj_mod_data in dat.items():
                    obs_grp.create_dataset(mod, data=np.stack(traj_mod_data, axis=0))
            else:
                try:
                    traj_grp.create_dataset(k, data=np.stack(dat, axis=0))
                except ValueError:
                    breakpoint()

        return traj_grp

    def flush_current_traj(self):
        """
        Flush current trajectory data
        """
        # Only save successful demos and if actually recording
        success = self.env.task.success or not self.only_successes
        if success and self.hdf5_file is not None:
            traj_grp_name = f"demo_{self.traj_count}"
            traj_grp = self.process_traj_to_hdf5(self.current_traj_history, traj_grp_name)
            self.traj_count += 1
        else:
            # Remove this demo
            self.step_count -= len(self.current_traj_history)

        # Clear trajectory and transition buffers
        self.current_traj_history = []

    def flush_current_file(self):
        self.hdf5_file.flush()  # Flush data to disk to avoid large memory footprint
        # Retrieve the file descriptor and use os.fsync() to flush to disk
        fd = self.hdf5_file.id.get_vfd_handle()
        os.fsync(fd)
        log.info("Flushing hdf5")

    def add_metadata(self, group, name, data):
        """
        Adds metadata to the current HDF5 file under the "data" key

        Args:
            group (hdf5.File or hdf5.Group): HDF5 object to add an attribute to
            name (str): Name to assign to the data
            data (str or dict): Data to add. Note that this only supports relatively primitive data types --
                if the data is a dictionary it will be converted into a string-json format using NumpyEncoder
        """
        group.attrs[name] = json.dumps(data, cls=NumpyEncoder) if isinstance(data, dict) else data

    def save_data(self):
        """
        Save collected trajectories as a hdf5 file in the robomimic format
        """
        if len(self.current_traj_history) > 0:
            self.flush_current_traj()

        if self.hdf5_file is not None:

            log.info(
                f"\nSaved:\n"
                f"{self.traj_count} trajectories / {self.step_count} total steps\n"
                f"to hdf5: {self.hdf5_file.filename}\n"
            )

            self.hdf5_file["data"].attrs["n_episodes"] = self.traj_count
            self.hdf5_file["data"].attrs["n_steps"] = self.step_count
            self.hdf5_file.close()


class DataCollectionWrapper(DataWrapper):
    """
    An OmniGibson environment wrapper for collecting data in an optimized way.

    NOTE: This does NOT aggregate observations. Please use DataPlaybackWrapper to aggregate an observation
    dataset!
    """

    def __init__(self, env, output_path, viewport_camera_path="/World/viewer_camera", only_successes=True):
        """
        Args:
            env (Environment): The environment to wrap
            output_path (str): path to store hdf5 data file
            viewport_camera_path (str): prim path to the camera to use when rendering the main viewport during
                data collection
            only_successes (bool): Whether to only save successful episodes
        """
        # Store additional variables needed for optimized data collection
        self.max_state_size = 0
        self.current_transitions = dict()

        # Add callbacks on import / remove objects and systems
        og.sim.add_callback_on_system_init(
            name="data_collection", callback=lambda system: self.add_transition_info(obj=system, add=True)
        )
        og.sim.add_callback_on_system_clear(
            name="data_collection", callback=lambda system: self.add_transition_info(obj=system, add=False)
        )
        og.sim.add_callback_on_import_obj(
            name="data_collection", callback=lambda obj: self.add_transition_info(obj=obj, add=True)
        )
        og.sim.add_callback_on_remove_obj(
            name="data_collection", callback=lambda obj: self.add_transition_info(obj=obj, add=False)
        )

        # Disable all render products to save on speed
        # See https://forums.developer.nvidia.com/t/speeding-up-simulation-2023-1-1/300072/6
        for sensor in VisionSensor.SENSORS.values():
            sensor.render_product.hydra_texture.set_updates_enabled(False)

        # Set the main viewport camera path
        og.sim.viewer_camera.active_camera_path = viewport_camera_path

        # Use asynchronous rendering for faster performance
        lazy.carb.settings.get_settings().set_bool("/app/asyncRendering", True)
        lazy.carb.settings.get_settings().set_bool("/app/asyncRenderingLowLatency", True)

        # Disable mouse grabbing since we're only using the UI passively
        lazy.carb.settings.get_settings().set_bool("/physics/mouseInteractionEnabled", False)
        lazy.carb.settings.get_settings().set_bool("/physics/mouseGrab", False)
        lazy.carb.settings.get_settings().set_bool("/physics/forceGrab", False)
        lazy.carb.settings.get_settings().set_bool("/physics/suppressReadback", True)

        # Set the dump filter for better performance
        env.scene.object_registry.set_dump_filter(dump_filter=lambda obj: obj.is_active)

        # TODO: load filter mismatch with actual state being loaded?

        # Run super
        super().__init__(env=env, output_path=output_path, only_successes=only_successes)

    def _parse_step_data(self, action, obs, reward, terminated, truncated, info):
        # Store dumped state, reward, terminated, truncated
        step_data = dict()
        state = og.sim.dump_state(serialized=True)
        step_data["action"] = action
        step_data["state"] = state
        step_data["state_size"] = len(state)
        step_data["reward"] = reward
        step_data["terminated"] = terminated
        step_data["truncated"] = truncated

        # Update max state size
        self.max_state_size = max(self.max_state_size, len(state))

        return step_data

    def process_traj_to_hdf5(self, traj_data, traj_grp_name):
        # First pad all state values to be the same max (uniform) size
        for step_data in traj_data:
            state = step_data["state"]
            padded_state = np.zeros(self.max_state_size, dtype=np.float32)
            padded_state[: len(state)] = state
            step_data["state"] = padded_state

        # Call super
        traj_grp = super().process_traj_to_hdf5(traj_data, traj_grp_name)

        # Add in transition info
        self.add_metadata(group=traj_grp, name="transitions", data=self.current_transitions)

        return traj_grp

    def flush_current_traj(self):
        # Call super first
        super().flush_current_traj()

        # Clear transition buffer and max state size
        self.max_state_size = 0
        self.current_transitions = dict()

    def add_transition_info(self, obj, add=True):
        """
        Adds transition info to the current sim step for specific object @obj.

        Args:
            obj (BaseObject or BaseSystem): Object / system whose information should be stored
            add (bool): If True, assumes the object is being imported. Else, assumes the object is being removed
        """
        if self.env.episode_steps not in self.current_transitions:
            self.current_transitions[self.env.episode_steps] = {
                "systems": {"add": [], "remove": []},
                "objects": {"add": [], "remove": []},
            }

        # Add info based on type -- only need to store name unless we're an object being added
        info = obj.get_init_info() if isinstance(obj, BaseObject) and add else obj.name
        dic_key = "objects" if isinstance(obj, BaseObject) else "systems"
        val_key = "add" if add else "remove"
        self.current_transitions[self.env.episode_steps][dic_key][val_key].append(info)


class DataPlaybackWrapper(DataWrapper):
    """
    An OmniGibson environment wrapper for playing back data and collecting observations.

    NOTE: This assumes a DataCollectionWrapper environment has been used to collect data!

    # TODO: Add params for setting camera width / height
    """

    @classmethod
    def create_from_hdf5(
        cls,
        input_path,
        output_path,
        robot_obs_modalities,
        external_obs_modalities,
        n_render_iterations=5,
        only_successes=False,
    ):
        """
        Create a DataPlaybackWrapper environment instance form the recorded demonstration info
        from @hdf5_path, and aggregate observation_modalities @obs during playback

        Args:
            input_path (str): Absolute path to the input hdf5 file containing the relevant collected data to playback
            output_path (str): Absolute path to the output hdf5 file that will contain the recorded observations from
                the replayed data
            robot_obs_modalities (list): Robot observation modalities to use. This list is directly passed into
                the robot_cfg (`obs_modalities` kwarg) when spawning the robot
            external_obs_modalities (list): External sensor observation modalities to use. This list is directly passed
                into all external sensors' `modalities` kwarg when spawning the external sensors
            n_render_iterations (int): Number of rendering iterations to use when loading each stored frame from the
                recorded data
            only_successes (bool): Whether to only save successful episodes

        Returns:
            DataPlaybackWrapper: Generated playback environment
        """
        # Read from the HDF5 file
        f = h5py.File(input_path, "r")
        config = json.loads(f["data"].attrs["config"])

        # Hot swap in additional info for playing back data

        # Minimize physics leakage during playback (we need to take an env step when loading state)
        config["env"]["action_frequency"] = 1000.0
        config["env"]["physics_frequency"] = 1000.0

        # Make sure obs space is flattened for recording
        config["env"]["flatten_obs_space"] = True

        # Set scene file and disable online object sampling if BehaviorTask is being used
        config["scene"]["scene_file"] = json.loads(f["data"].attrs["scene_file"])
        if config["task"]["type"] == "BehaviorTask":
            config["task"]["online_object_sampling"] = False

        # for i, robot_cfg in enumerate(config["robots"]):
        #     robot_cfg["name"] = f"robot_new{i}"

        # Set observation modalities
        for robot_cfg in config["robots"]:
            robot_cfg["obs_modalities"] = robot_obs_modalities
        for external_sensor_cfg in config["env"]["external_sensors"]:
            external_sensor_cfg["modalities"] = external_obs_modalities

        # Load env
        env = og.Environment(configs=config)

        # Wrap and return env
        return cls(
            env=env,
            input_path=input_path,
            output_path=output_path,
            n_render_iterations=n_render_iterations,
            only_successes=only_successes,
        )

    def __init__(self, env, input_path, output_path, n_render_iterations=5, only_successes=False):
        """
        Args:
            env (Environment): The environment to wrap
            input_path (str): path to input hdf5 collected data file
            output_path (str): path to store output hdf5 data file
            n_render_iterations (int): Number of rendering iterations to use when loading each stored frame from the
                recorded data
            only_successes (bool): Whether to only save successful episodes
        """
        # Make sure transition rules are DISABLED for playback since we manually propagate transitions
        assert not gm.ENABLE_TRANSITION_RULES, "Transition rules must be disabled for DataPlaybackWrapper env!"

        # Store scene file so we can restore the data upon each episode reset
        self.input_hdf5 = h5py.File(input_path, "r")
        self.scene_file = json.loads(self.input_hdf5["data"].attrs["scene_file"])

        # Store additional variables
        self.n_render_iterations = n_render_iterations

        # Run super
        super().__init__(env=env, output_path=output_path, only_successes=only_successes)

    def _parse_step_data(self, action, obs, reward, terminated, truncated, info):
        # Store action, obs, reward, terminated, truncated, info
        step_data = dict()
        step_data["obs"] = self.current_obs
        step_data["action"] = action
        step_data["reward"] = reward
        step_data["terminated"] = terminated
        step_data["truncated"] = truncated
        return step_data

    def playback_episode(self, episode_id, record=True):
        """
        Playback episode @episode_id, and optionally record observation data if @record is True

        Args:
            episode_id (int): Episode to playback. This should be a valid demo ID number from the inputted collected
                data hdf5 file
            record (bool): Whether to record data during playback or not
        """
        data_grp = self.input_hdf5["data"]
        assert f"demo_{episode_id}" in data_grp, f"No valid episode with ID {episode_id} found!"
        traj_grp = data_grp[f"demo_{episode_id}"]

        # Grab episode data
        transitions = json.loads(traj_grp.attrs["transitions"])
        action = traj_grp["action"]
        state = traj_grp["state"]
        state_size = traj_grp["state_size"]
        reward = traj_grp["reward"]
        terminated = traj_grp["terminated"]
        truncated = traj_grp["truncated"]

        # Reset environment
        og.sim.restore(scene_files=[self.scene_file])
        self.reset()

        for i, (a, s, ss, r, te, tr) in enumerate(zip(action, state, state_size, reward, terminated, truncated)):
            # Execute any transitions that should occur at this current step
            if str(i) in transitions:
                cur_transitions = transitions[str(i)]
                scene = og.sim.scenes[0]
                for add_sys_name in cur_transitions["systems"]["add"]:
                    scene.get_system(add_sys_name, force_init=True)
                for remove_sys_name in cur_transitions["systems"]["remove"]:
                    scene.remove_system(remove_sys_name)
                for j, add_obj_info in enumerate(cur_transitions["objects"]["add"]):
                    obj = create_object_from_init_info(add_obj_info)
                    scene.add_object(obj)
                    obj.set_position(np.ones(3) * 100.0 + np.ones(3) * 5 * j)
                for remove_obj_name in cur_transitions["objects"]["remove"]:
                    obj = scene.object_registry("name", remove_obj_name)
                    og.sim.remove_object(obj)
                # Step physics to initialize any new objects
                og.sim.step()

            # Restore the sim state, and take a very small step with the action to make sure physics are
            # properly propagated after the sim state update
            og.sim.load_state(s[: int(ss)], serialized=True)
            self.current_obs, _, _, _, _ = self.env.step(action=a, n_render_iterations=self.n_render_iterations)

            # If recording, record data
            if record:
                step_data = dict()
                step_data["obs"] = self.current_obs
                step_data["action"] = a
                step_data["reward"] = r
                step_data["terminated"] = te
                step_data["truncated"] = tr
                self.current_traj_history.append(step_data)

            self.step_count += 1

        if record:
            self.flush_current_traj()

    def playback_dataset(self, record=True):
        """
        Playback all episodes from the input HDF5 file, and optionally record observation data if @record is True

        Args:
            record (bool): Whether to record data during playback or not
        """
        for episode_id in range(self.input_hdf5["data"].attrs["n_episodes"]):
            self.playback_episode(episode_id=episode_id, record=record)<|MERGE_RESOLUTION|>--- conflicted
+++ resolved
@@ -8,11 +8,7 @@
 import numpy as np
 
 import omnigibson as og
-<<<<<<< HEAD
-from omnigibson.macros import gm
 import omnigibson.lazy as lazy
-=======
->>>>>>> cacf1591
 from omnigibson.envs.env_wrapper import EnvironmentWrapper
 from omnigibson.macros import gm
 from omnigibson.objects.object_base import BaseObject
