--- conflicted
+++ resolved
@@ -1681,11 +1681,7 @@
         # We deserialize by first de-flattening the root link state and then iterating over all joints and
         # sequentially grabbing from the flattened state array, incrementing along the way
         root_link_state, idx = self.root_link.deserialize(state=state[1:])
-<<<<<<< HEAD
-        idx += 1            # Incremented 1 from is_asleep value
-=======
         idx += 1  # Incremented 1 from is_asleep value
->>>>>>> bd9beaf3
         state_dict = dict(is_asleep=is_asleep, root_link=root_link_state)
         if self.n_joints > 0:
             for jnt_state in ("pos", "vel"):
