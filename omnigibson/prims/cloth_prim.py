--- conflicted
+++ resolved
@@ -16,12 +16,7 @@
 import omnigibson.utils.transform_utils as T
 from omnigibson.macros import create_module_macros, gm
 from omnigibson.prims.geom_prim import GeomPrim
-<<<<<<< HEAD
-from omnigibson.systems import get_system
-import omnigibson.utils.transform_utils as T
 from omnigibson.utils.geometry_utils import get_particle_positions_from_frame, get_particle_positions_in_frame
-=======
->>>>>>> 728f86f6
 from omnigibson.utils.sim_utils import CsRawData
 from omnigibson.utils.usd_utils import array_to_vtarray, mesh_prim_to_trimesh_mesh, sample_mesh_keypoints
 
@@ -82,17 +77,12 @@
         # Make sure that GPU pipeline is enabled if we are using ClothPrim
         # assert not gm.ENABLE_FLATCACHE, "Cannot use flatcache with ClothPrim!"
 
-<<<<<<< HEAD
         # Can we do this also using the Cloth API, in initialize?
-        self._mass_api = lazy.pxr.UsdPhysics.MassAPI(self._prim) if self._prim.HasAPI(lazy.pxr.UsdPhysics.MassAPI) else \
-            lazy.pxr.UsdPhysics.MassAPI.Apply(self._prim)
-=======
         self._mass_api = (
             lazy.pxr.UsdPhysics.MassAPI(self._prim)
             if self._prim.HasAPI(lazy.pxr.UsdPhysics.MassAPI)
             else lazy.pxr.UsdPhysics.MassAPI.Apply(self._prim)
         )
->>>>>>> 728f86f6
 
         # Possibly set the mass / density
         if "mass" in self._load_config and self._load_config["mass"] is not None:
@@ -101,7 +91,6 @@
         # Clothify this prim, which is assumed to be a mesh
         self.cloth_system.clothify_mesh_prim(mesh_prim=self._prim, remesh=self._load_config.get("remesh", True))
 
-<<<<<<< HEAD
         # Track generated particle count. This is the only time we use the USD API.
         self._n_particles = len(self._prim.GetAttribute("points").Get())
 
@@ -124,43 +113,16 @@
         #     keypoint_positions = positions[self._keypoint_idx]
         #     keypoint_aabb = keypoint_positions.min(axis=0), keypoint_positions.max(axis=0)
         #     true_aabb = positions.min(axis=0), positions.max(axis=0)
-        #     overlap_vol = max(min(true_aabb[1][0], keypoint_aabb[1][0]) - max(true_aabb[0][0], keypoint_aabb[0][0]), 0) * \
-        #         max(min(true_aabb[1][1], keypoint_aabb[1][1]) - max(true_aabb[0][1], keypoint_aabb[0][1]), 0) * \
-        #         max(min(true_aabb[1][2], keypoint_aabb[1][2]) - max(true_aabb[0][2], keypoint_aabb[0][2]), 0)
-        #     true_vol = np.product(true_aabb[1] - true_aabb[0])
-        #     if overlap_vol / true_vol > m.KEYPOINT_COVERAGE_THRESHOLD:
+        #     overlap_vol = (
+        #         max(min(true_aabb[1][0], keypoint_aabb[1][0]) - max(true_aabb[0][0], keypoint_aabb[0][0]), 0)
+        #         * max(min(true_aabb[1][1], keypoint_aabb[1][1]) - max(true_aabb[0][1], keypoint_aabb[0][1]), 0)
+        #         * max(min(true_aabb[1][2], keypoint_aabb[1][2]) - max(true_aabb[0][2], keypoint_aabb[0][2]), 0)
+            )
+        #     true_vol = np.prod(true_aabb[1] - true_aabb[0])
+        #     if true_vol == 0.0 or overlap_vol / true_vol > m.KEYPOINT_COVERAGE_THRESHOLD:
         #         success = True
         #         break
         # assert success, f"Did not adequately subsample keypoints for cloth {self.name}!"
-=======
-        # Track generated particle count
-        positions = self.compute_particle_positions()
-        self._n_particles = len(positions)
-
-        # Sample mesh keypoints / keyvalues and sanity check the AABB of these subsampled points vs. the actual points
-        success = False
-        for i in range(10):
-            self._keypoint_idx, self._keyface_idx = sample_mesh_keypoints(
-                mesh_prim=self._prim,
-                n_keypoints=m.N_CLOTH_KEYPOINTS,
-                n_keyfaces=m.N_CLOTH_KEYFACES,
-                seed=i,
-            )
-
-            keypoint_positions = positions[self._keypoint_idx]
-            keypoint_aabb = keypoint_positions.min(axis=0), keypoint_positions.max(axis=0)
-            true_aabb = positions.min(axis=0), positions.max(axis=0)
-            overlap_vol = (
-                max(min(true_aabb[1][0], keypoint_aabb[1][0]) - max(true_aabb[0][0], keypoint_aabb[0][0]), 0)
-                * max(min(true_aabb[1][1], keypoint_aabb[1][1]) - max(true_aabb[0][1], keypoint_aabb[0][1]), 0)
-                * max(min(true_aabb[1][2], keypoint_aabb[1][2]) - max(true_aabb[0][2], keypoint_aabb[0][2]), 0)
-            )
-            true_vol = np.prod(true_aabb[1] - true_aabb[0])
-            if true_vol == 0.0 or overlap_vol / true_vol > m.KEYPOINT_COVERAGE_THRESHOLD:
-                success = True
-                break
-        assert success, f"Did not adequately subsample keypoints for cloth {self.name}!"
->>>>>>> 728f86f6
 
         # Compute centroid particle idx based on AABB
         aabb_min, aabb_max = np.min(positions, axis=0), np.max(positions, axis=0)
@@ -238,17 +200,11 @@
             idxs (n-array or None): If set, will only set the requested indexed particle state
         """
         n_expected = self._n_particles if idxs is None else len(idxs)
-<<<<<<< HEAD
         assert len(positions) == n_expected, \
             f"Got mismatch in particle setting size: {len(positions)}, vs. number of expected particles {n_expected}!"
         
         # First, get the particle positions.
         cur_pos = self._cloth_prim_view.get_world_positions()
-=======
-        assert (
-            len(positions) == n_expected
-        ), f"Got mismatch in particle setting size: {len(positions)}, vs. number of expected particles {n_expected}!"
->>>>>>> 728f86f6
 
         # Then apply the new positions at the appropriate indices
         cur_pos[0, idxs] = positions
