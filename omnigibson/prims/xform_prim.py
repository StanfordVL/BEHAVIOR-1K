from collections.abc import Iterable
import numpy as np
import omnigibson as og
import omnigibson.lazy as lazy
from omnigibson.prims.prim_base import BasePrim
from omnigibson.prims.material_prim import MaterialPrim
from omnigibson.utils.transform_utils import quat2euler, pose_transform
from omnigibson.utils.usd_utils import BoundingBoxAPI
from scipy.spatial.transform import Rotation as R


class XFormPrim(BasePrim):
    """
    Provides high level functions to deal with an Xform prim and its attributes/ properties.
    If there is an Xform prim present at the path, it will use it. Otherwise, a new XForm prim at
    the specified prim path will be created when self.load(...) is called.

    Note: the prim will have "xformOp:orient", "xformOp:translate" and "xformOp:scale" only post init,
        unless it is a non-root articulation link.

    Args:
        prim_path (str): prim path of the Prim to encapsulate or create.
        name (str): Name for the object. Names need to be unique per scene.
        load_config (None or dict): If specified, should contain keyword-mapped values that are relevant for
            loading this prim at runtime. For this xform prim, the below values can be specified:

            scale (None or float or 3-array): If specified, sets the scale for this object. A single number corresponds
                to uniform scaling along the x,y,z axes, whereas a 3-array specifies per-axis scaling.
    """

    def __init__(
        self,
        prim_path,
        name,
        load_config=None,
    ):
        # Other values that will be filled in at runtime
        self._binding_api = None
        self._material = None
        self._collision_filter_api = None

        # Run super method
        super().__init__(
            prim_path=prim_path,
            name=name,
            load_config=load_config,
        )

    def _load(self):
        return og.sim.stage.DefinePrim(self._prim_path, "Xform")

    def _post_load(self):
        # run super first
        super()._post_load()

        # Make sure all xforms have pose and scaling info
        self._set_xform_properties()

        # Create collision filter API
        self._collision_filter_api = lazy.pxr.UsdPhysics.FilteredPairsAPI(self._prim) if \
            self._prim.HasAPI(lazy.pxr.UsdPhysics.FilteredPairsAPI) else lazy.pxr.UsdPhysics.FilteredPairsAPI.Apply(self._prim)

        # Create binding API
        self._binding_api = lazy.pxr.UsdShade.MaterialBindingAPI(self.prim) if \
            self._prim.HasAPI(lazy.pxr.UsdShade.MaterialBindingAPI) else lazy.pxr.UsdShade.MaterialBindingAPI.Apply(self.prim)

        # Grab the attached material if it exists
        if self.has_material():
            self._material = MaterialPrim(
                prim_path=self._binding_api.GetDirectBinding().GetMaterialPath().pathString,
                name=f"{self.name}:material",
            )

        # Optionally set the scale and visibility
        if "scale" in self._load_config and self._load_config["scale"] is not None:
            self.scale = self._load_config["scale"]

    def remove(self):
        # Remove the material prim if one exists
        if self._material is not None:
            self._material.remove()

        # Remove the prim
        super().remove()

    def _set_xform_properties(self):
        current_position, current_orientation = self.get_position_orientation()
        properties_to_remove = [
            "xformOp:rotateX",
            "xformOp:rotateXZY",
            "xformOp:rotateY",
            "xformOp:rotateYXZ",
            "xformOp:rotateYZX",
            "xformOp:rotateZ",
            "xformOp:rotateZYX",
            "xformOp:rotateZXY",
            "xformOp:rotateXYZ",
            "xformOp:transform",
        ]
        prop_names = self.prim.GetPropertyNames()
        xformable = lazy.pxr.UsdGeom.Xformable(self.prim)
        xformable.ClearXformOpOrder()
        # TODO: wont be able to delete props for non root links on articulated objects
        for prop_name in prop_names:
            if prop_name in properties_to_remove:
                self.prim.RemoveProperty(prop_name)
        if "xformOp:scale" not in prop_names:
            xform_op_scale = xformable.AddXformOp(lazy.pxr.UsdGeom.XformOp.TypeScale, lazy.pxr.UsdGeom.XformOp.PrecisionDouble, "")
            xform_op_scale.Set(lazy.pxr.Gf.Vec3d([1.0, 1.0, 1.0]))
        else:
            xform_op_scale = lazy.pxr.UsdGeom.XformOp(self._prim.GetAttribute("xformOp:scale"))

        if "xformOp:translate" not in prop_names:
            xform_op_translate = xformable.AddXformOp(
                lazy.pxr.UsdGeom.XformOp.TypeTranslate, lazy.pxr.UsdGeom.XformOp.PrecisionDouble, ""
            )
        else:
            xform_op_translate = lazy.pxr.UsdGeom.XformOp(self._prim.GetAttribute("xformOp:translate"))

        if "xformOp:orient" not in prop_names:
            xform_op_rot = xformable.AddXformOp(lazy.pxr.UsdGeom.XformOp.TypeOrient, lazy.pxr.UsdGeom.XformOp.PrecisionDouble, "")
        else:
            xform_op_rot = lazy.pxr.UsdGeom.XformOp(self._prim.GetAttribute("xformOp:orient"))
        xformable.SetXformOpOrder([xform_op_translate, xform_op_rot, xform_op_scale])

        self.set_position_orientation(position=current_position, orientation=current_orientation)
        new_position, new_orientation = self.get_position_orientation()
        r1 = R.from_quat(current_orientation).as_matrix()
        r2 = R.from_quat(new_orientation).as_matrix()
        # Make sure setting is done correctly
        assert np.allclose(new_position, current_position, atol=1e-4) and np.allclose(r1, r2, atol=1e-4), \
            f"{self.prim_path}: old_pos: {current_position}, new_pos: {new_position}, " \
            f"old_orn: {current_orientation}, new_orn: {new_orientation}"

    def has_material(self):
        """
        Returns:
            bool: True if there is a visual material bound to this prim. False otherwise
        """
        material_path = self._binding_api.GetDirectBinding().GetMaterialPath().pathString
        return False if material_path == "" else True

    def set_position_orientation(self, position=None, orientation=None):
        """
        Sets prim's pose with respect to the world frame

        Args:
            position (None or 3-array): if specified, (x,y,z) position in the world frame
                Default is None, which means left unchanged.
            orientation (None or 4-array): if specified, (x,y,z,w) quaternion orientation in the world frame.
                Default is None, which means left unchanged.
        """
        current_position, current_orientation = self.get_position_orientation()
        position = current_position if position is None else np.array(position, dtype=float)
        orientation = current_orientation if orientation is None else np.array(orientation, dtype=float)
        orientation = orientation[[3, 0, 1, 2]]     # Flip from x,y,z,w to w,x,y,z
        assert np.isclose(np.linalg.norm(orientation), 1, atol=1e-3), \
            f"{self.prim_path} desired orientation {orientation} is not a unit quaternion."

        mat = lazy.pxr.Gf.Transform()
        mat.SetRotation(lazy.pxr.Gf.Rotation(lazy.pxr.Gf.Quatd(*orientation)))
        mat.SetTranslation(lazy.pxr.Gf.Vec3d(*position))

        # mat.SetScale(lazy.pxr.Gf.Vec3d(*(self.get_world_scale() / self.scale)))
        # TODO (eric): understand why this (mat.setScale) works - this works empirically but it's unclear why.
        mat.SetScale(lazy.pxr.Gf.Vec3d(*(self.scale.astype(np.float64))))
        my_world_transform = np.transpose(mat.GetMatrix())

        parent_world_tf = lazy.pxr.UsdGeom.Xformable(lazy.omni.isaac.core.utils.prims.get_prim_parent(self._prim)).ComputeLocalToWorldTransform(lazy.pxr.Usd.TimeCode.Default())
        parent_world_transform = np.transpose(parent_world_tf)

        local_transform = np.matmul(np.linalg.inv(parent_world_transform), my_world_transform)
        transform = lazy.pxr.Gf.Transform()
        transform.SetMatrix(lazy.pxr.Gf.Matrix4d(np.transpose(local_transform)))
        calculated_translation = transform.GetTranslation()
        calculated_orientation = transform.GetRotation().GetQuat()
        self.set_local_pose(
            position=np.array(calculated_translation), orientation=lazy.omni.isaac.core.utils.rotations.gf_quat_to_np_array(calculated_orientation)[[1, 2, 3, 0]]     # Flip from w,x,y,z to x,y,z,w
        )

    def get_position_orientation(self):
        """
        Gets prim's pose with respect to the world's frame.

        Returns:
            2-tuple:
                - 3-array: (x,y,z) position in the world frame
                - 4-array: (x,y,z,w) quaternion orientation in the world frame
        """
<<<<<<< HEAD
        local_pos, local_orn = self.get_local_pose()       
        parent_pos, parent_orn = self.parent.get_position_orientation()
        return pose_transform(parent_pos, parent_orn, local_pos, local_orn)
=======
        prim_tf = lazy.pxr.UsdGeom.Xformable(self._prim).ComputeLocalToWorldTransform(lazy.pxr.Usd.TimeCode.Default())
        transform = lazy.pxr.Gf.Transform()
        transform.SetMatrix(prim_tf)
        position = transform.GetTranslation()
        orientation = transform.GetRotation().GetQuat()
        return np.array(position), lazy.omni.isaac.core.utils.rotations.gf_quat_to_np_array(orientation)[[1, 2, 3, 0]]
>>>>>>> bafb734d

    def set_position(self, position):
        """
        Set this prim's position with respect to the world frame

        Args:
            position (3-array): (x,y,z) global cartesian position to set
        """
        self.set_position_orientation(position=position)

    def get_position(self):
        """
        Get this prim's position with respect to the world frame

        Returns:
            3-array: (x,y,z) global cartesian position of this prim
        """
        return self.get_position_orientation()[0]

    def set_orientation(self, orientation):
        """
        Set this prim's orientation with respect to the world frame

        Args:
            orientation (4-array): (x,y,z,w) global quaternion orientation to set
        """
        self.set_position_orientation(orientation=orientation)

    def get_orientation(self):
        """
        Get this prim's orientation with respect to the world frame

        Returns:
            4-array: (x,y,z,w) global quaternion orientation of this prim
        """
        return self.get_position_orientation()[1]

    def get_rpy(self):
        """
        Get this prim's orientation with respect to the world frame

        Returns:
            3-array: (roll, pitch, yaw) global euler orientation of this prim
        """
        return quat2euler(self.get_orientation())
    
    def get_2d_orientation(self):
        """
        Get this prim's orientation on the XY plane of the world frame. This is obtained by
        projecting the forward vector onto the XY plane and then computing the angle.
        """
        fwd = R.from_quat(self.get_orientation()).apply([1, 0, 0])
        fwd[2] = 0.

        # If the object is facing close to straight up, then we can't compute a 2D orientation
        # in that case, we return zero.
        if np.linalg.norm(fwd) < 1e-4:
            return 0.

        fwd /= np.linalg.norm(fwd)
        return np.arctan2(fwd[1], fwd[0])

    def get_local_pose(self):
        """
        Gets prim's pose with respect to the prim's local frame (its parent frame)

        Returns:
            2-tuple:
                - 3-array: (x,y,z) position in the local frame
                - 4-array: (x,y,z,w) quaternion orientation in the local frame
        """
        xform_translate_op = self.get_attribute("xformOp:translate")
        xform_orient_op = self.get_attribute("xformOp:orient")
        return np.array(xform_translate_op), lazy.omni.isaac.core.utils.rotations.gf_quat_to_np_array(xform_orient_op)[[1, 2, 3, 0]]

    def set_local_pose(self, position=None, orientation=None):
        """
        Sets prim's pose with respect to the local frame (the prim's parent frame).

        Args:
            position (None or 3-array): if specified, (x,y,z) position in the local frame of the prim
                (with respect to its parent prim). Default is None, which means left unchanged.
            orientation (None or 4-array): if specified, (x,y,z,w) quaternion orientation in the local frame of the prim
                (with respect to its parent prim). Default is None, which means left unchanged.
        """
        properties = self.prim.GetPropertyNames()
        if position is not None:
            position = lazy.pxr.Gf.Vec3d(*np.array(position, dtype=float))
            if "xformOp:translate" not in properties:
                lazy.carb.log_error(
                    "Translate property needs to be set for {} before setting its position".format(self.name)
                )
            self.set_attribute("xformOp:translate", position)
        if orientation is not None:
            orientation = np.array(orientation, dtype=float)[[3, 0, 1, 2]]
            if "xformOp:orient" not in properties:
                lazy.carb.log_error(
                    "Orient property needs to be set for {} before setting its orientation".format(self.name)
                )
            xform_op = self._prim.GetAttribute("xformOp:orient")
            if xform_op.GetTypeName() == "quatf":
                rotq = lazy.pxr.Gf.Quatf(*orientation)
            else:
                rotq = lazy.pxr.Gf.Quatd(*orientation)
            xform_op.Set(rotq)
        BoundingBoxAPI.clear()
        return

    def get_world_scale(self):
        """
        Gets prim's scale with respect to the world's frame.

        Returns:
            np.ndarray: scale applied to the prim's dimensions in the world frame. shape is (3, ).
        """
        prim_tf = lazy.pxr.UsdGeom.Xformable(self._prim).ComputeLocalToWorldTransform(lazy.pxr.Usd.TimeCode.Default())
        transform = lazy.pxr.Gf.Transform()
        transform.SetMatrix(prim_tf)
        return np.array(transform.GetScale())

    @property
    def scale(self):
        """
        Gets prim's scale with respect to the local frame (the parent's frame).

        Returns:
            np.ndarray: scale applied to the prim's dimensions in the local frame. shape is (3, ).
        """
        return np.array(self.get_attribute("xformOp:scale"))

    @scale.setter
    def scale(self, scale):
        """
        Sets prim's scale with respect to the local frame (the prim's parent frame).

        Args:
            scale (float or np.ndarray): scale to be applied to the prim's dimensions. shape is (3, ).
                                          Defaults to None, which means left unchanged.
        """
        scale = np.array(scale, dtype=float) if isinstance(scale, Iterable) else np.ones(3) * scale
        scale = lazy.pxr.Gf.Vec3d(*scale)
        properties = self.prim.GetPropertyNames()
        if "xformOp:scale" not in properties:
            lazy.carb.log_error("Scale property needs to be set for {} before setting its scale".format(self.name))
        self.set_attribute("xformOp:scale", scale)

    @property
    def aabb(self):
        """
        Get this xform's actual bounding box, axis-aligned in the world frame

        Returns:
            2-tuple:
                - 3-array: (x,y,z) lower corner of the bounding box
                - 3-array: (x,y,z) upper corner of the bounding box
        """
        return BoundingBoxAPI.compute_aabb(self)

    @property
    def aabb_extent(self):
        """
        Get this xform's actual bounding box extent

        Returns:
            3-array: (x,y,z) bounding box
        """
        min_corner, max_corner = self.aabb
        return max_corner - min_corner

    @property
    def aabb_center(self):
        """
        Get this xform's actual bounding box center

        Returns:
            3-array: (x,y,z) bounding box center
        """
        min_corner, max_corner = self.aabb
        return (max_corner + min_corner) / 2.0

    @property
    def material(self):
        """
        Returns:
            None or MaterialPrim: The bound material to this prim, if there is one
        """
        return self._material

    @material.setter
    def material(self, material):
        """
        Set the material @material for this prim. This will also bind the material to this prim

        Args:
            material (MaterialPrim): Material to bind to this prim
        """
        self._binding_api.Bind(lazy.pxr.UsdShade.Material(material.prim), bindingStrength=lazy.pxr.UsdShade.Tokens.weakerThanDescendants)
        self._material = material

    def add_filtered_collision_pair(self, prim):
        """
        Adds a collision filter pair with another prim

        Args:
            prim (XFormPrim): Another prim to filter collisions with
        """
        # Add to both this prim's and the other prim's filtered pair
        self._collision_filter_api.GetFilteredPairsRel().AddTarget(prim.prim_path)
        prim._collision_filter_api.GetFilteredPairsRel().AddTarget(self._prim_path)

    def remove_filtered_collision_pair(self, prim):
        """
        Removes a collision filter pair with another prim

        Args:
            prim (XFormPrim): Another prim to remove filter collisions with
        """
        # Add to both this prim's and the other prim's filtered pair
        self._collision_filter_api.GetFilteredPairsRel().RemoveTarget(prim.prim_path)
        prim._collision_filter_api.GetFilteredPairsRel().RemoveTarget(self._prim_path)

    def _dump_state(self):
        pos, ori = self.get_position_orientation()
        return dict(pos=pos, ori=ori)

    def _load_state(self, state):
        self.set_position_orientation(np.array(state["pos"]), np.array(state["ori"]))

    def _serialize(self, state):
        return np.concatenate([state["pos"], state["ori"]]).astype(float)

    def _deserialize(self, state):
        # We deserialize deterministically by knowing the order of values -- pos, ori
        return dict(pos=state[0:3], ori=state[3:7]), 7<|MERGE_RESOLUTION|>--- conflicted
+++ resolved
@@ -187,18 +187,9 @@
                 - 3-array: (x,y,z) position in the world frame
                 - 4-array: (x,y,z,w) quaternion orientation in the world frame
         """
-<<<<<<< HEAD
         local_pos, local_orn = self.get_local_pose()       
         parent_pos, parent_orn = self.parent.get_position_orientation()
         return pose_transform(parent_pos, parent_orn, local_pos, local_orn)
-=======
-        prim_tf = lazy.pxr.UsdGeom.Xformable(self._prim).ComputeLocalToWorldTransform(lazy.pxr.Usd.TimeCode.Default())
-        transform = lazy.pxr.Gf.Transform()
-        transform.SetMatrix(prim_tf)
-        position = transform.GetTranslation()
-        orientation = transform.GetRotation().GetQuat()
-        return np.array(position), lazy.omni.isaac.core.utils.rotations.gf_quat_to_np_array(orientation)[[1, 2, 3, 0]]
->>>>>>> bafb734d
 
     def set_position(self, position):
         """
