--- conflicted
+++ resolved
@@ -45,12 +45,7 @@
         "click~=8.1.3",
         "aenum~=3.1.15",
         "rtree~=1.2.0",
-<<<<<<< HEAD
-        "numba~=0.59.1",
-        "telemoma~=0.1.2",
-=======
         "graphviz~=0.20",
->>>>>>> c4effae4
     ],
     tests_require=[],
     python_requires=">=3",
