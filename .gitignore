--- conflicted
+++ resolved
@@ -4,15 +4,11 @@
 *.egg-info/
 .DS_Store
 data/
-<<<<<<< HEAD
 *.pth
 src/
 Dockerfile
-=======
 pw
 *.o
 *.ipynb
 *.out
-*.pth
-npz/
->>>>>>> dff8d23a
+npz/