--- conflicted
+++ resolved
@@ -815,16 +815,277 @@
     deps:
     - path: b1k_pipeline/check_success_aggregate.py
       md5: 9f14dbc83e44b6840101c1edf8ac4728
-      size: 1252
+      size: 1287
+    - path: cad/objects/batch-00/artifacts/object_list.json
+      md5: 3a65f8df847ce3c4652f6b607681de62
+      size: 38594
+    - path: cad/objects/batch-01/artifacts/object_list.json
+      md5: bbc936d703d57e11f1fcaf30f1e3f6c3
+      size: 33606
+    - path: cad/objects/batch-02/artifacts/object_list.json
+      md5: 4300fafe5b03175d4541f8c458ff7307
+      size: 54055
+    - path: cad/objects/batch-03/artifacts/object_list.json
+      md5: 048cc6bba48b2965bbc9710b719bab4d
+      size: 24249
+    - path: cad/objects/batch-04/artifacts/object_list.json
+      md5: 82af6d8fe175df235d315668c048dfae
+      size: 33075
+    - path: cad/objects/batch-05/artifacts/object_list.json
+      md5: ac3caf2e9fa864d1ed47ed0eb24ca5a7
+      size: 36661
+    - path: cad/objects/batch-06/artifacts/object_list.json
+      md5: c2a2e1028371a0d949f7d7f80d48ac87
+      size: 33756
+    - path: cad/objects/batch-07/artifacts/object_list.json
+      md5: 78352184fb0560ff46b85fe1742ede68
+      size: 41262
+    - path: cad/objects/batch-08/artifacts/object_list.json
+      md5: bd2b0a77323cb039ff94d64782df7733
+      size: 34887
+    - path: cad/objects/batch-09/artifacts/object_list.json
+      md5: 11e73e06a0456a26f1b149341f7685bc
+      size: 39300
+    - path: cad/objects/batch-10/artifacts/object_list.json
+      md5: 76eea9322167633a8b8c7e26e48504e7
+      size: 31458
+    - path: cad/objects/batch-11/artifacts/object_list.json
+      md5: 0e6bf4944133deceb3b59da829482c9b
+      size: 33966
+    - path: cad/objects/batch-12/artifacts/object_list.json
+      md5: 8a598ffa9b6ad0ce345dab62616f5a24
+      size: 38531
+    - path: cad/objects/batch-13/artifacts/object_list.json
+      md5: 1a6d37aead3dd9e408f7970b093b65f7
+      size: 22318
+    - path: cad/objects/legacy_batch-00/artifacts/object_list.json
+      md5: e4eeb6f7558f30441f221d7a1cf61937
+      size: 108434
+    - path: cad/objects/legacy_batch-01/artifacts/object_list.json
+      md5: 0966500b8ced14ab65f362319d0381f6
+      size: 27527
+    - path: cad/objects/legacy_batch-02/artifacts/object_list.json
+      md5: 66bc74e335f7e42c2332382dc3385d65
+      size: 50452
+    - path: cad/objects/legacy_batch-03/artifacts/object_list.json
+      md5: ebbad97997f9527f9456dbaaeaf3fd44
+      size: 58095
+    - path: cad/objects/legacy_batch-04/artifacts/object_list.json
+      md5: 5e8ccda1032bb0b4a9451b2b328c9145
+      size: 85811
+    - path: cad/objects/legacy_batch-05/artifacts/object_list.json
+      md5: c54a2d0d23baa310fb4b4b2abed8001e
+      size: 65225
+    - path: cad/objects/legacy_batch-06/artifacts/object_list.json
+      md5: 4182c9e434691d03d0e71759c1208c75
+      size: 71595
+    - path: cad/objects/legacy_batch-07/artifacts/object_list.json
+      md5: 3cd67347da883a61925003c224493f1a
+      size: 42559
+    - path: cad/objects/legacy_batch-08/artifacts/object_list.json
+      md5: 52da780e7867709f4e59414acc0559c3
+      size: 41147
+    - path: cad/objects/legacy_batch-09/artifacts/object_list.json
+      md5: 3a9308f884fe9f24ada166555b0c4341
+      size: 37012
+    - path: cad/objects/legacy_batch-10/artifacts/object_list.json
+      md5: 648649823ce2d470435c7f3aaf61c012
+      size: 46232
+    - path: cad/objects/legacy_batch-11/artifacts/object_list.json
+      md5: fa73f422dec7117a721caf79bb6b5de7
+      size: 37274
+    - path: cad/objects/legacy_batch-12/artifacts/object_list.json
+      md5: f172a906ad610b2b250b2fda9e34db06
+      size: 4603
+    - path: cad/objects/procedural-aa/artifacts/object_list.json
+      md5: d07f1a5186e873c6d70986faef994afd
+      size: 137884
+    - path: cad/objects/substances-01/artifacts/object_list.json
+      md5: f84ec0f4995c6c1bd30ba572336520c8
+      size: 42730
+    - path: cad/objects/substances-02/artifacts/object_list.json
+      md5: 49637931a9dd991b8907babb518b91f6
+      size: 33383
+    - path: cad/objects/task_relavant-ab/artifacts/object_list.json
+      md5: 1a0e90e5b27f0224216b3ce8a961e12b
+      size: 63825
+    - path: cad/objects/task_relevant-xy/artifacts/object_list.json
+      md5: 37c665eb869ba9a7e34df3fbafceb77f
+      size: 49136
+    - path: cad/scenes/Beechwood_0_garden/artifacts/object_list.json
+      md5: 3a709a6f8449dcb27447f6eb9493a2ce
+      size: 115002
+    - path: cad/scenes/Beechwood_0_int/artifacts/object_list.json
+      md5: e4fcb092f1eaffa3e34da9014e17182a
+      size: 79700
+    - path: cad/scenes/Beechwood_1_int/artifacts/object_list.json
+      md5: 8483172ba9b1adfe04a091245e2e1e58
+      size: 72601
+    - path: cad/scenes/Benevolence_0_int/artifacts/object_list.json
+      md5: ed8499eae85b8a23f7b4df8364e15afc
+      size: 13675
+    - path: cad/scenes/Benevolence_1_int/artifacts/object_list.json
+      md5: 5d2d76a2681c074cb72f62b5dba04ba6
+      size: 35998
+    - path: cad/scenes/Benevolence_2_int/artifacts/object_list.json
+      md5: b409157187ed4e9e4d20bf5df762b0e7
+      size: 34779
+    - path: cad/scenes/Ihlen_0_int/artifacts/object_list.json
+      md5: 330ebf6eee9d038d86c1698c4082c13e
+      size: 33397
+    - path: cad/scenes/Ihlen_1_int/artifacts/object_list.json
+      md5: bcf5c028d5c1d9313e0f7e16bb9ac445
+      size: 64207
+    - path: cad/scenes/Merom_0_garden/artifacts/object_list.json
+      md5: 83e3a8fe18cd2fa259fd6cf87cc11b69
+      size: 62348
+    - path: cad/scenes/Merom_0_int/artifacts/object_list.json
+      md5: 4fce3e779a00318a438b251b80a17f15
+      size: 39033
+    - path: cad/scenes/Merom_1_int/artifacts/object_list.json
+      md5: a1a07a82bb3e000b0dc30ed856ec5d81
+      size: 60483
+    - path: cad/scenes/Pomaria_0_garden/artifacts/object_list.json
+      md5: caf6b6c24e85764684c952d531443161
+      size: 83905
+    - path: cad/scenes/Pomaria_0_int/artifacts/object_list.json
+      md5: 7e6ac5cf90a57aac995f2793e425f607
+      size: 38972
+    - path: cad/scenes/Pomaria_1_int/artifacts/object_list.json
+      md5: 4d654b118904209117c9244c94733cec
+      size: 54428
+    - path: cad/scenes/Pomaria_2_int/artifacts/object_list.json
+      md5: f7822087652f51cca084c6bce49317d8
+      size: 30069
+    - path: cad/scenes/Rs_garden/artifacts/object_list.json
+      md5: 5b0c72aef0887f94b9a172c9f86ff3fa
+      size: 53853
+    - path: cad/scenes/Rs_int/artifacts/object_list.json
+      md5: ba387a277a62217576b1542a4b88d40f
+      size: 35708
+    - path: cad/scenes/Wainscott_0_garden/artifacts/object_list.json
+      md5: aad0e0fbeca8a08fbfac80aff57c50e0
+      size: 146581
+    - path: cad/scenes/Wainscott_0_int/artifacts/object_list.json
+      md5: 11797ef4f1185b63890cff128f6f06bf
+      size: 81857
+    - path: cad/scenes/Wainscott_1_int/artifacts/object_list.json
+      md5: aebc38a246f0413e72ce076567fe7299
+      size: 77671
+    - path: cad/scenes/commercial_kitchen_fire_extinguisher/artifacts/object_list.json
+      md5: 7dee316cb530e12e8a0e6dcaab709066
+      size: 79939
+    - path: cad/scenes/commercial_kitchen_pans/artifacts/object_list.json
+      md5: 9cb680ea86a311007b96978ca0a0014d
+      size: 109199
+    - path: cad/scenes/grocery_store_asian/artifacts/object_list.json
+      md5: 59eb8e164063af4d170e139df9750cff
+      size: 519879
+    - path: cad/scenes/grocery_store_cafe/artifacts/object_list.json
+      md5: fed3727e1b95069612cb1970d531c8f7
+      size: 1043396
+    - path: cad/scenes/grocery_store_convenience/artifacts/object_list.json
+      md5: fe5d321090ab9845d3821fc1fb01436d
+      size: 293742
+    - path: cad/scenes/grocery_store_half_stocked/artifacts/object_list.json
+      md5: f6ce6049bdc8ff4439124375db40ff6f
+      size: 493909
     - path: cad/scenes/hall_arch_wood/artifacts/object_list.json
       md5: f280b3c84dceaec4db80a9d7f103dbb4
       size: 10087
+    - path: cad/scenes/hall_conference_large/artifacts/object_list.json
+      md5: 27ff53e67146ff24b434af34193328d0
+      size: 543566
+    - path: cad/scenes/hall_glass_ceiling/artifacts/object_list.json
+      md5: 31851adb92c887c9def20c81fa4ea134
+      size: 14788
+    - path: cad/scenes/hall_train_station/artifacts/object_list.json
+      md5: 8aeb5f00c2f5dc63c3849c29c1c6a2be
+      size: 20660
+    - path: cad/scenes/hotel_gym_spa/artifacts/object_list.json
+      md5: d39f54b8fae0dc454437448978fdc705
+      size: 127295
+    - path: cad/scenes/hotel_suite_large/artifacts/object_list.json
+      md5: 7d029278645897b5ca388993412ece69
+      size: 65166
+    - path: cad/scenes/hotel_suite_small/artifacts/object_list.json
+      md5: e30d14323409dfe50be03da97f27f19a
+      size: 18165
+    - path: cad/scenes/house_double_floor_lower/artifacts/object_list.json
+      md5: 3da5369f3459c1140b78ee3f5572ab7b
+      size: 112147
+    - path: cad/scenes/house_double_floor_upper/artifacts/object_list.json
+      md5: 1ce4a80e1b9da249aa06c55a88447379
+      size: 104734
+    - path: cad/scenes/house_single_floor/artifacts/object_list.json
+      md5: 7f47efd3e066e90f3f1698b4d2c12772
+      size: 289525
+    - path: cad/scenes/office_bike/artifacts/object_list.json
+      md5: 2106399f98422496f1bed5d0609867e7
+      size: 74603
+    - path: cad/scenes/office_cubicles_left/artifacts/object_list.json
+      md5: f909da11d20af72b02777c73a22c6849
+      size: 171182
+    - path: cad/scenes/office_cubicles_right/artifacts/object_list.json
+      md5: 918b1dd06fafe3a5a9b168dfb2647ccf
+      size: 113679
+    - path: cad/scenes/office_large/artifacts/object_list.json
+      md5: 7c446a0c30af1fc645645a3107ee7e22
+      size: 254047
+    - path: cad/scenes/office_vendor_machine/artifacts/object_list.json
+      md5: d2ed9176f15aac63e5daa3cc0820aa06
+      size: 54209
+    - path: cad/scenes/public_restroom_blue/artifacts/object_list.json
+      md5: 7ba6ffe2a0dada48b9dbda1b5aadbd4e
+      size: 18120
+    - path: cad/scenes/public_restroom_brown/artifacts/object_list.json
+      md5: 3ca878b5eaafbcc9764d7aba9613335a
+      size: 19731
+    - path: cad/scenes/public_restroom_futuristic/artifacts/object_list.json
+      md5: 375fc1dd9ba3cd39dc57400cedf69df9
+      size: 28518
     - path: cad/scenes/public_restroom_marble/artifacts/object_list.json
       md5: 6a6586997220ad6cd03185a0a09d5272
       size: 14913
+    - path: cad/scenes/public_restroom_white/artifacts/object_list.json
+      md5: b82bc3e3402adfef36d44ca8f77865e8
+      size: 21884
+    - path: cad/scenes/restaurant_asian/artifacts/object_list.json
+      md5: 80b53f1e72ad6c9fab1f4ab77e1ed7f2
+      size: 100871
+    - path: cad/scenes/restaurant_brunch/artifacts/object_list.json
+      md5: ba72a11a4b2e2540f5d54c1544102022
+      size: 84063
+    - path: cad/scenes/restaurant_cafeteria/artifacts/object_list.json
+      md5: 90ff60a748257dcefa06bc0351100f27
+      size: 70196
+    - path: cad/scenes/restaurant_diner/artifacts/object_list.json
+      md5: d06319c00dfe382323aacf5b5e97ecc2
+      size: 44815
+    - path: cad/scenes/restaurant_hotel/artifacts/object_list.json
+      md5: 6230ca7fd1f0d34efe5e7bbc89f1851b
+      size: 123383
+    - path: cad/scenes/restaurant_urban/artifacts/object_list.json
+      md5: bec288ab15df8ef73ad86291e068c884
+      size: 170302
+    - path: cad/scenes/school_biology/artifacts/object_list.json
+      md5: a64339ba9223ccf782ae679b1eae3c9a
+      size: 253790
+    - path: cad/scenes/school_chemistry/artifacts/object_list.json
+      md5: d606c9d4b86b395c64d1eb3494567ed9
+      size: 296316
+    - path: cad/scenes/school_computer_lab_and_infirmary/artifacts/object_list.json
+      md5: ef169e40a855a0d1179a6af4dd455122
+      size: 245457
+    - path: cad/scenes/school_geography/artifacts/object_list.json
+      md5: 58383228bcc7a24313941cb71a77c42d
+      size: 328391
+    - path: cad/scenes/school_gym/artifacts/object_list.json
+      md5: 06ff1a0d9fe65d8fa5a883ecc32ed4dd
+      size: 336325
     - path: params.yaml
-      md5: 8453710644a1443ab1ccb83cceda351d
-      size: 5001
+      md5: eb599e546a33d562cf560acd9f6d1192
+      size: 12957
     outs:
     - path: artifacts/pipeline/object_list.success
       md5: d41d8cd98f00b204e9800998ecf8427e
@@ -837,20 +1098,281 @@
       size: 0
     - path: b1k_pipeline/object_inventory.py
       md5: 34cd39a2e0a3f42168b0b6902340ba2c
-      size: 3318
+      size: 3394
+    - path: cad/objects/batch-00/artifacts/object_list.json
+      md5: 3a65f8df847ce3c4652f6b607681de62
+      size: 38594
+    - path: cad/objects/batch-01/artifacts/object_list.json
+      md5: bbc936d703d57e11f1fcaf30f1e3f6c3
+      size: 33606
+    - path: cad/objects/batch-02/artifacts/object_list.json
+      md5: 4300fafe5b03175d4541f8c458ff7307
+      size: 54055
+    - path: cad/objects/batch-03/artifacts/object_list.json
+      md5: 048cc6bba48b2965bbc9710b719bab4d
+      size: 24249
+    - path: cad/objects/batch-04/artifacts/object_list.json
+      md5: 82af6d8fe175df235d315668c048dfae
+      size: 33075
+    - path: cad/objects/batch-05/artifacts/object_list.json
+      md5: ac3caf2e9fa864d1ed47ed0eb24ca5a7
+      size: 36661
+    - path: cad/objects/batch-06/artifacts/object_list.json
+      md5: c2a2e1028371a0d949f7d7f80d48ac87
+      size: 33756
+    - path: cad/objects/batch-07/artifacts/object_list.json
+      md5: 78352184fb0560ff46b85fe1742ede68
+      size: 41262
+    - path: cad/objects/batch-08/artifacts/object_list.json
+      md5: bd2b0a77323cb039ff94d64782df7733
+      size: 34887
+    - path: cad/objects/batch-09/artifacts/object_list.json
+      md5: 11e73e06a0456a26f1b149341f7685bc
+      size: 39300
+    - path: cad/objects/batch-10/artifacts/object_list.json
+      md5: 76eea9322167633a8b8c7e26e48504e7
+      size: 31458
+    - path: cad/objects/batch-11/artifacts/object_list.json
+      md5: 0e6bf4944133deceb3b59da829482c9b
+      size: 33966
+    - path: cad/objects/batch-12/artifacts/object_list.json
+      md5: 8a598ffa9b6ad0ce345dab62616f5a24
+      size: 38531
+    - path: cad/objects/batch-13/artifacts/object_list.json
+      md5: 1a6d37aead3dd9e408f7970b093b65f7
+      size: 22318
+    - path: cad/objects/legacy_batch-00/artifacts/object_list.json
+      md5: e4eeb6f7558f30441f221d7a1cf61937
+      size: 108434
+    - path: cad/objects/legacy_batch-01/artifacts/object_list.json
+      md5: 0966500b8ced14ab65f362319d0381f6
+      size: 27527
+    - path: cad/objects/legacy_batch-02/artifacts/object_list.json
+      md5: 66bc74e335f7e42c2332382dc3385d65
+      size: 50452
+    - path: cad/objects/legacy_batch-03/artifacts/object_list.json
+      md5: ebbad97997f9527f9456dbaaeaf3fd44
+      size: 58095
+    - path: cad/objects/legacy_batch-04/artifacts/object_list.json
+      md5: 5e8ccda1032bb0b4a9451b2b328c9145
+      size: 85811
+    - path: cad/objects/legacy_batch-05/artifacts/object_list.json
+      md5: c54a2d0d23baa310fb4b4b2abed8001e
+      size: 65225
+    - path: cad/objects/legacy_batch-06/artifacts/object_list.json
+      md5: 4182c9e434691d03d0e71759c1208c75
+      size: 71595
+    - path: cad/objects/legacy_batch-07/artifacts/object_list.json
+      md5: 3cd67347da883a61925003c224493f1a
+      size: 42559
+    - path: cad/objects/legacy_batch-08/artifacts/object_list.json
+      md5: 52da780e7867709f4e59414acc0559c3
+      size: 41147
+    - path: cad/objects/legacy_batch-09/artifacts/object_list.json
+      md5: 3a9308f884fe9f24ada166555b0c4341
+      size: 37012
+    - path: cad/objects/legacy_batch-10/artifacts/object_list.json
+      md5: 648649823ce2d470435c7f3aaf61c012
+      size: 46232
+    - path: cad/objects/legacy_batch-11/artifacts/object_list.json
+      md5: fa73f422dec7117a721caf79bb6b5de7
+      size: 37274
+    - path: cad/objects/legacy_batch-12/artifacts/object_list.json
+      md5: f172a906ad610b2b250b2fda9e34db06
+      size: 4603
+    - path: cad/objects/procedural-aa/artifacts/object_list.json
+      md5: d07f1a5186e873c6d70986faef994afd
+      size: 137884
+    - path: cad/objects/substances-01/artifacts/object_list.json
+      md5: f84ec0f4995c6c1bd30ba572336520c8
+      size: 42730
+    - path: cad/objects/substances-02/artifacts/object_list.json
+      md5: 49637931a9dd991b8907babb518b91f6
+      size: 33383
+    - path: cad/objects/task_relavant-ab/artifacts/object_list.json
+      md5: 1a0e90e5b27f0224216b3ce8a961e12b
+      size: 63825
+    - path: cad/objects/task_relevant-xy/artifacts/object_list.json
+      md5: 37c665eb869ba9a7e34df3fbafceb77f
+      size: 49136
+    - path: cad/scenes/Beechwood_0_garden/artifacts/object_list.json
+      md5: 3a709a6f8449dcb27447f6eb9493a2ce
+      size: 115002
+    - path: cad/scenes/Beechwood_0_int/artifacts/object_list.json
+      md5: e4fcb092f1eaffa3e34da9014e17182a
+      size: 79700
+    - path: cad/scenes/Beechwood_1_int/artifacts/object_list.json
+      md5: 8483172ba9b1adfe04a091245e2e1e58
+      size: 72601
+    - path: cad/scenes/Benevolence_0_int/artifacts/object_list.json
+      md5: ed8499eae85b8a23f7b4df8364e15afc
+      size: 13675
+    - path: cad/scenes/Benevolence_1_int/artifacts/object_list.json
+      md5: 5d2d76a2681c074cb72f62b5dba04ba6
+      size: 35998
+    - path: cad/scenes/Benevolence_2_int/artifacts/object_list.json
+      md5: b409157187ed4e9e4d20bf5df762b0e7
+      size: 34779
+    - path: cad/scenes/Ihlen_0_int/artifacts/object_list.json
+      md5: 330ebf6eee9d038d86c1698c4082c13e
+      size: 33397
+    - path: cad/scenes/Ihlen_1_int/artifacts/object_list.json
+      md5: bcf5c028d5c1d9313e0f7e16bb9ac445
+      size: 64207
+    - path: cad/scenes/Merom_0_garden/artifacts/object_list.json
+      md5: 83e3a8fe18cd2fa259fd6cf87cc11b69
+      size: 62348
+    - path: cad/scenes/Merom_0_int/artifacts/object_list.json
+      md5: 4fce3e779a00318a438b251b80a17f15
+      size: 39033
+    - path: cad/scenes/Merom_1_int/artifacts/object_list.json
+      md5: a1a07a82bb3e000b0dc30ed856ec5d81
+      size: 60483
+    - path: cad/scenes/Pomaria_0_garden/artifacts/object_list.json
+      md5: caf6b6c24e85764684c952d531443161
+      size: 83905
+    - path: cad/scenes/Pomaria_0_int/artifacts/object_list.json
+      md5: 7e6ac5cf90a57aac995f2793e425f607
+      size: 38972
+    - path: cad/scenes/Pomaria_1_int/artifacts/object_list.json
+      md5: 4d654b118904209117c9244c94733cec
+      size: 54428
+    - path: cad/scenes/Pomaria_2_int/artifacts/object_list.json
+      md5: f7822087652f51cca084c6bce49317d8
+      size: 30069
+    - path: cad/scenes/Rs_garden/artifacts/object_list.json
+      md5: 5b0c72aef0887f94b9a172c9f86ff3fa
+      size: 53853
+    - path: cad/scenes/Rs_int/artifacts/object_list.json
+      md5: ba387a277a62217576b1542a4b88d40f
+      size: 35708
+    - path: cad/scenes/Wainscott_0_garden/artifacts/object_list.json
+      md5: aad0e0fbeca8a08fbfac80aff57c50e0
+      size: 146581
+    - path: cad/scenes/Wainscott_0_int/artifacts/object_list.json
+      md5: 11797ef4f1185b63890cff128f6f06bf
+      size: 81857
+    - path: cad/scenes/Wainscott_1_int/artifacts/object_list.json
+      md5: aebc38a246f0413e72ce076567fe7299
+      size: 77671
+    - path: cad/scenes/commercial_kitchen_fire_extinguisher/artifacts/object_list.json
+      md5: 7dee316cb530e12e8a0e6dcaab709066
+      size: 79939
+    - path: cad/scenes/commercial_kitchen_pans/artifacts/object_list.json
+      md5: 9cb680ea86a311007b96978ca0a0014d
+      size: 109199
+    - path: cad/scenes/grocery_store_asian/artifacts/object_list.json
+      md5: 59eb8e164063af4d170e139df9750cff
+      size: 519879
+    - path: cad/scenes/grocery_store_cafe/artifacts/object_list.json
+      md5: fed3727e1b95069612cb1970d531c8f7
+      size: 1043396
+    - path: cad/scenes/grocery_store_convenience/artifacts/object_list.json
+      md5: fe5d321090ab9845d3821fc1fb01436d
+      size: 293742
+    - path: cad/scenes/grocery_store_half_stocked/artifacts/object_list.json
+      md5: f6ce6049bdc8ff4439124375db40ff6f
+      size: 493909
     - path: cad/scenes/hall_arch_wood/artifacts/object_list.json
       md5: f280b3c84dceaec4db80a9d7f103dbb4
       size: 10087
+    - path: cad/scenes/hall_conference_large/artifacts/object_list.json
+      md5: 27ff53e67146ff24b434af34193328d0
+      size: 543566
+    - path: cad/scenes/hall_glass_ceiling/artifacts/object_list.json
+      md5: 31851adb92c887c9def20c81fa4ea134
+      size: 14788
+    - path: cad/scenes/hall_train_station/artifacts/object_list.json
+      md5: 8aeb5f00c2f5dc63c3849c29c1c6a2be
+      size: 20660
+    - path: cad/scenes/hotel_gym_spa/artifacts/object_list.json
+      md5: d39f54b8fae0dc454437448978fdc705
+      size: 127295
+    - path: cad/scenes/hotel_suite_large/artifacts/object_list.json
+      md5: 7d029278645897b5ca388993412ece69
+      size: 65166
+    - path: cad/scenes/hotel_suite_small/artifacts/object_list.json
+      md5: e30d14323409dfe50be03da97f27f19a
+      size: 18165
+    - path: cad/scenes/house_double_floor_lower/artifacts/object_list.json
+      md5: 3da5369f3459c1140b78ee3f5572ab7b
+      size: 112147
+    - path: cad/scenes/house_double_floor_upper/artifacts/object_list.json
+      md5: 1ce4a80e1b9da249aa06c55a88447379
+      size: 104734
+    - path: cad/scenes/house_single_floor/artifacts/object_list.json
+      md5: 7f47efd3e066e90f3f1698b4d2c12772
+      size: 289525
+    - path: cad/scenes/office_bike/artifacts/object_list.json
+      md5: 2106399f98422496f1bed5d0609867e7
+      size: 74603
+    - path: cad/scenes/office_cubicles_left/artifacts/object_list.json
+      md5: f909da11d20af72b02777c73a22c6849
+      size: 171182
+    - path: cad/scenes/office_cubicles_right/artifacts/object_list.json
+      md5: 918b1dd06fafe3a5a9b168dfb2647ccf
+      size: 113679
+    - path: cad/scenes/office_large/artifacts/object_list.json
+      md5: 7c446a0c30af1fc645645a3107ee7e22
+      size: 254047
+    - path: cad/scenes/office_vendor_machine/artifacts/object_list.json
+      md5: d2ed9176f15aac63e5daa3cc0820aa06
+      size: 54209
+    - path: cad/scenes/public_restroom_blue/artifacts/object_list.json
+      md5: 7ba6ffe2a0dada48b9dbda1b5aadbd4e
+      size: 18120
+    - path: cad/scenes/public_restroom_brown/artifacts/object_list.json
+      md5: 3ca878b5eaafbcc9764d7aba9613335a
+      size: 19731
+    - path: cad/scenes/public_restroom_futuristic/artifacts/object_list.json
+      md5: 375fc1dd9ba3cd39dc57400cedf69df9
+      size: 28518
     - path: cad/scenes/public_restroom_marble/artifacts/object_list.json
       md5: 6a6586997220ad6cd03185a0a09d5272
       size: 14913
+    - path: cad/scenes/public_restroom_white/artifacts/object_list.json
+      md5: b82bc3e3402adfef36d44ca8f77865e8
+      size: 21884
+    - path: cad/scenes/restaurant_asian/artifacts/object_list.json
+      md5: 80b53f1e72ad6c9fab1f4ab77e1ed7f2
+      size: 100871
+    - path: cad/scenes/restaurant_brunch/artifacts/object_list.json
+      md5: ba72a11a4b2e2540f5d54c1544102022
+      size: 84063
+    - path: cad/scenes/restaurant_cafeteria/artifacts/object_list.json
+      md5: 90ff60a748257dcefa06bc0351100f27
+      size: 70196
+    - path: cad/scenes/restaurant_diner/artifacts/object_list.json
+      md5: d06319c00dfe382323aacf5b5e97ecc2
+      size: 44815
+    - path: cad/scenes/restaurant_hotel/artifacts/object_list.json
+      md5: 6230ca7fd1f0d34efe5e7bbc89f1851b
+      size: 123383
+    - path: cad/scenes/restaurant_urban/artifacts/object_list.json
+      md5: bec288ab15df8ef73ad86291e068c884
+      size: 170302
+    - path: cad/scenes/school_biology/artifacts/object_list.json
+      md5: a64339ba9223ccf782ae679b1eae3c9a
+      size: 253790
+    - path: cad/scenes/school_chemistry/artifacts/object_list.json
+      md5: d606c9d4b86b395c64d1eb3494567ed9
+      size: 296316
+    - path: cad/scenes/school_computer_lab_and_infirmary/artifacts/object_list.json
+      md5: ef169e40a855a0d1179a6af4dd455122
+      size: 245457
+    - path: cad/scenes/school_geography/artifacts/object_list.json
+      md5: 58383228bcc7a24313941cb71a77c42d
+      size: 328391
+    - path: cad/scenes/school_gym/artifacts/object_list.json
+      md5: 06ff1a0d9fe65d8fa5a883ecc32ed4dd
+      size: 336325
     - path: params.yaml
-      md5: 8453710644a1443ab1ccb83cceda351d
-      size: 5001
+      md5: eb599e546a33d562cf560acd9f6d1192
+      size: 12957
     outs:
     - path: artifacts/pipeline/object_inventory.json
-      md5: d30c9bb9f9e8bafefb8c987e7e086554
-      size: 5775
+      md5: 3a59f8182f5ec9359ba3b8029fd49aae
+      size: 1505561
   object_inventory_future:
     cmd: python -m b1k_pipeline.object_inventory --future
     deps:
@@ -1135,8 +1657,8 @@
       size: 12957
     outs:
     - path: artifacts/pipeline/object_inventory_future.json
-      md5: d1eb3e04a58dbe761eea05e5da1419ea
-      size: 1509204
+      md5: 48b564346f09ad08c3d857b1c05b490e
+      size: 1509084
   room_object_list@scenes/Beechwood_0_int:
     cmd: python b1k_pipeline/batch_3dsmax.py cad/scenes/Beechwood_0_int/processed.max
       b1k_pipeline/max/room_object_list.py
@@ -1171,7 +1693,6 @@
     - path: cad/scenes/Beechwood_1_int/artifacts/room_object_list.success
       md5: d41d8cd98f00b204e9800998ecf8427e
       size: 0
-<<<<<<< HEAD
   room_object_list@scenes/Benevolence_0_int:
     cmd: python b1k_pipeline/batch_3dsmax.py cad/scenes/Benevolence_0_int/processed.max
       b1k_pipeline/max/room_object_list.py
@@ -1193,626 +1714,6 @@
     cmd: python b1k_pipeline/batch_3dsmax.py cad/scenes/Benevolence_1_int/processed.max
       b1k_pipeline/max/room_object_list.py
     deps:
-=======
-    - path: b1k_pipeline/object_inventory.py
-      md5: 34cd39a2e0a3f42168b0b6902340ba2c
-      size: 3394
-    - path: cad/objects/batch-00/artifacts/object_list.json
-      md5: 3a65f8df847ce3c4652f6b607681de62
-      size: 38594
-    - path: cad/objects/batch-01/artifacts/object_list.json
-      md5: bbc936d703d57e11f1fcaf30f1e3f6c3
-      size: 33606
-    - path: cad/objects/batch-02/artifacts/object_list.json
-      md5: 4300fafe5b03175d4541f8c458ff7307
-      size: 54055
-    - path: cad/objects/batch-03/artifacts/object_list.json
-      md5: 048cc6bba48b2965bbc9710b719bab4d
-      size: 24249
-    - path: cad/objects/batch-04/artifacts/object_list.json
-      md5: 82af6d8fe175df235d315668c048dfae
-      size: 33075
-    - path: cad/objects/batch-05/artifacts/object_list.json
-      md5: ac3caf2e9fa864d1ed47ed0eb24ca5a7
-      size: 36661
-    - path: cad/objects/batch-06/artifacts/object_list.json
-      md5: c2a2e1028371a0d949f7d7f80d48ac87
-      size: 33756
-    - path: cad/objects/batch-07/artifacts/object_list.json
-      md5: 78352184fb0560ff46b85fe1742ede68
-      size: 41262
-    - path: cad/objects/batch-08/artifacts/object_list.json
-      md5: bd2b0a77323cb039ff94d64782df7733
-      size: 34887
-    - path: cad/objects/batch-09/artifacts/object_list.json
-      md5: 11e73e06a0456a26f1b149341f7685bc
-      size: 39300
-    - path: cad/objects/batch-10/artifacts/object_list.json
-      md5: 76eea9322167633a8b8c7e26e48504e7
-      size: 31458
-    - path: cad/objects/batch-11/artifacts/object_list.json
-      md5: 0e6bf4944133deceb3b59da829482c9b
-      size: 33966
-    - path: cad/objects/batch-12/artifacts/object_list.json
-      md5: 8a598ffa9b6ad0ce345dab62616f5a24
-      size: 38531
-    - path: cad/objects/batch-13/artifacts/object_list.json
-      md5: 1a6d37aead3dd9e408f7970b093b65f7
-      size: 22318
-    - path: cad/objects/legacy_batch-00/artifacts/object_list.json
-      md5: e4eeb6f7558f30441f221d7a1cf61937
-      size: 108434
-    - path: cad/objects/legacy_batch-01/artifacts/object_list.json
-      md5: 0966500b8ced14ab65f362319d0381f6
-      size: 27527
-    - path: cad/objects/legacy_batch-02/artifacts/object_list.json
-      md5: 66bc74e335f7e42c2332382dc3385d65
-      size: 50452
-    - path: cad/objects/legacy_batch-03/artifacts/object_list.json
-      md5: ebbad97997f9527f9456dbaaeaf3fd44
-      size: 58095
-    - path: cad/objects/legacy_batch-04/artifacts/object_list.json
-      md5: 5e8ccda1032bb0b4a9451b2b328c9145
-      size: 85811
-    - path: cad/objects/legacy_batch-05/artifacts/object_list.json
-      md5: c54a2d0d23baa310fb4b4b2abed8001e
-      size: 65225
-    - path: cad/objects/legacy_batch-06/artifacts/object_list.json
-      md5: 4182c9e434691d03d0e71759c1208c75
-      size: 71595
-    - path: cad/objects/legacy_batch-07/artifacts/object_list.json
-      md5: 3cd67347da883a61925003c224493f1a
-      size: 42559
-    - path: cad/objects/legacy_batch-08/artifacts/object_list.json
-      md5: 52da780e7867709f4e59414acc0559c3
-      size: 41147
-    - path: cad/objects/legacy_batch-09/artifacts/object_list.json
-      md5: 3a9308f884fe9f24ada166555b0c4341
-      size: 37012
-    - path: cad/objects/legacy_batch-10/artifacts/object_list.json
-      md5: 648649823ce2d470435c7f3aaf61c012
-      size: 46232
-    - path: cad/objects/legacy_batch-11/artifacts/object_list.json
-      md5: fa73f422dec7117a721caf79bb6b5de7
-      size: 37274
-    - path: cad/objects/legacy_batch-12/artifacts/object_list.json
-      md5: f172a906ad610b2b250b2fda9e34db06
-      size: 4603
-    - path: cad/objects/procedural-aa/artifacts/object_list.json
-      md5: d07f1a5186e873c6d70986faef994afd
-      size: 137884
-    - path: cad/objects/substances-01/artifacts/object_list.json
-      md5: f84ec0f4995c6c1bd30ba572336520c8
-      size: 42730
-    - path: cad/objects/substances-02/artifacts/object_list.json
-      md5: 49637931a9dd991b8907babb518b91f6
-      size: 33383
-    - path: cad/objects/task_relavant-ab/artifacts/object_list.json
-      md5: 1a0e90e5b27f0224216b3ce8a961e12b
-      size: 63825
-    - path: cad/objects/task_relevant-xy/artifacts/object_list.json
-      md5: 37c665eb869ba9a7e34df3fbafceb77f
-      size: 49136
-    - path: cad/scenes/Beechwood_0_garden/artifacts/object_list.json
-      md5: 3a709a6f8449dcb27447f6eb9493a2ce
-      size: 115002
-    - path: cad/scenes/Beechwood_0_int/artifacts/object_list.json
-      md5: e4fcb092f1eaffa3e34da9014e17182a
-      size: 79700
-    - path: cad/scenes/Beechwood_1_int/artifacts/object_list.json
-      md5: 8483172ba9b1adfe04a091245e2e1e58
-      size: 72601
-    - path: cad/scenes/Benevolence_0_int/artifacts/object_list.json
-      md5: ed8499eae85b8a23f7b4df8364e15afc
-      size: 13675
-    - path: cad/scenes/Benevolence_1_int/artifacts/object_list.json
-      md5: 5d2d76a2681c074cb72f62b5dba04ba6
-      size: 35998
-    - path: cad/scenes/Benevolence_2_int/artifacts/object_list.json
-      md5: b409157187ed4e9e4d20bf5df762b0e7
-      size: 34779
-    - path: cad/scenes/Ihlen_0_int/artifacts/object_list.json
-      md5: 330ebf6eee9d038d86c1698c4082c13e
-      size: 33397
-    - path: cad/scenes/Ihlen_1_int/artifacts/object_list.json
-      md5: bcf5c028d5c1d9313e0f7e16bb9ac445
-      size: 64207
-    - path: cad/scenes/Merom_0_garden/artifacts/object_list.json
-      md5: 83e3a8fe18cd2fa259fd6cf87cc11b69
-      size: 62348
-    - path: cad/scenes/Merom_0_int/artifacts/object_list.json
-      md5: 4fce3e779a00318a438b251b80a17f15
-      size: 39033
-    - path: cad/scenes/Merom_1_int/artifacts/object_list.json
-      md5: a1a07a82bb3e000b0dc30ed856ec5d81
-      size: 60483
-    - path: cad/scenes/Pomaria_0_garden/artifacts/object_list.json
-      md5: caf6b6c24e85764684c952d531443161
-      size: 83905
-    - path: cad/scenes/Pomaria_0_int/artifacts/object_list.json
-      md5: 7e6ac5cf90a57aac995f2793e425f607
-      size: 38972
-    - path: cad/scenes/Pomaria_1_int/artifacts/object_list.json
-      md5: 4d654b118904209117c9244c94733cec
-      size: 54428
-    - path: cad/scenes/Pomaria_2_int/artifacts/object_list.json
-      md5: f7822087652f51cca084c6bce49317d8
-      size: 30069
-    - path: cad/scenes/Rs_garden/artifacts/object_list.json
-      md5: 5b0c72aef0887f94b9a172c9f86ff3fa
-      size: 53853
-    - path: cad/scenes/Rs_int/artifacts/object_list.json
-      md5: ba387a277a62217576b1542a4b88d40f
-      size: 35708
-    - path: cad/scenes/Wainscott_0_garden/artifacts/object_list.json
-      md5: aad0e0fbeca8a08fbfac80aff57c50e0
-      size: 146581
-    - path: cad/scenes/Wainscott_0_int/artifacts/object_list.json
-      md5: 11797ef4f1185b63890cff128f6f06bf
-      size: 81857
-    - path: cad/scenes/Wainscott_1_int/artifacts/object_list.json
-      md5: aebc38a246f0413e72ce076567fe7299
-      size: 77671
-    - path: cad/scenes/commercial_kitchen_fire_extinguisher/artifacts/object_list.json
-      md5: 7dee316cb530e12e8a0e6dcaab709066
-      size: 79939
-    - path: cad/scenes/commercial_kitchen_pans/artifacts/object_list.json
-      md5: 9cb680ea86a311007b96978ca0a0014d
-      size: 109199
-    - path: cad/scenes/grocery_store_asian/artifacts/object_list.json
-      md5: 59eb8e164063af4d170e139df9750cff
-      size: 519879
-    - path: cad/scenes/grocery_store_cafe/artifacts/object_list.json
-      md5: fed3727e1b95069612cb1970d531c8f7
-      size: 1043396
-    - path: cad/scenes/grocery_store_convenience/artifacts/object_list.json
-      md5: fe5d321090ab9845d3821fc1fb01436d
-      size: 293742
-    - path: cad/scenes/grocery_store_half_stocked/artifacts/object_list.json
-      md5: f6ce6049bdc8ff4439124375db40ff6f
-      size: 493909
-    - path: cad/scenes/hall_arch_wood/artifacts/object_list.json
-      md5: f280b3c84dceaec4db80a9d7f103dbb4
-      size: 10087
-    - path: cad/scenes/hall_conference_large/artifacts/object_list.json
-      md5: 27ff53e67146ff24b434af34193328d0
-      size: 543566
-    - path: cad/scenes/hall_glass_ceiling/artifacts/object_list.json
-      md5: 31851adb92c887c9def20c81fa4ea134
-      size: 14788
-    - path: cad/scenes/hall_train_station/artifacts/object_list.json
-      md5: 8aeb5f00c2f5dc63c3849c29c1c6a2be
-      size: 20660
-    - path: cad/scenes/hotel_gym_spa/artifacts/object_list.json
-      md5: d39f54b8fae0dc454437448978fdc705
-      size: 127295
-    - path: cad/scenes/hotel_suite_large/artifacts/object_list.json
-      md5: 7d029278645897b5ca388993412ece69
-      size: 65166
-    - path: cad/scenes/hotel_suite_small/artifacts/object_list.json
-      md5: e30d14323409dfe50be03da97f27f19a
-      size: 18165
-    - path: cad/scenes/house_double_floor_lower/artifacts/object_list.json
-      md5: 3da5369f3459c1140b78ee3f5572ab7b
-      size: 112147
-    - path: cad/scenes/house_double_floor_upper/artifacts/object_list.json
-      md5: 1ce4a80e1b9da249aa06c55a88447379
-      size: 104734
-    - path: cad/scenes/house_single_floor/artifacts/object_list.json
-      md5: 7f47efd3e066e90f3f1698b4d2c12772
-      size: 289525
-    - path: cad/scenes/office_bike/artifacts/object_list.json
-      md5: 2106399f98422496f1bed5d0609867e7
-      size: 74603
-    - path: cad/scenes/office_cubicles_left/artifacts/object_list.json
-      md5: f909da11d20af72b02777c73a22c6849
-      size: 171182
-    - path: cad/scenes/office_cubicles_right/artifacts/object_list.json
-      md5: 918b1dd06fafe3a5a9b168dfb2647ccf
-      size: 113679
-    - path: cad/scenes/office_large/artifacts/object_list.json
-      md5: 7c446a0c30af1fc645645a3107ee7e22
-      size: 254047
-    - path: cad/scenes/office_vendor_machine/artifacts/object_list.json
-      md5: d2ed9176f15aac63e5daa3cc0820aa06
-      size: 54209
-    - path: cad/scenes/public_restroom_blue/artifacts/object_list.json
-      md5: 7ba6ffe2a0dada48b9dbda1b5aadbd4e
-      size: 18120
-    - path: cad/scenes/public_restroom_brown/artifacts/object_list.json
-      md5: 3ca878b5eaafbcc9764d7aba9613335a
-      size: 19731
-    - path: cad/scenes/public_restroom_futuristic/artifacts/object_list.json
-      md5: 375fc1dd9ba3cd39dc57400cedf69df9
-      size: 28518
-    - path: cad/scenes/public_restroom_marble/artifacts/object_list.json
-      md5: 6a6586997220ad6cd03185a0a09d5272
-      size: 14913
-    - path: cad/scenes/public_restroom_white/artifacts/object_list.json
-      md5: b82bc3e3402adfef36d44ca8f77865e8
-      size: 21884
-    - path: cad/scenes/restaurant_asian/artifacts/object_list.json
-      md5: 80b53f1e72ad6c9fab1f4ab77e1ed7f2
-      size: 100871
-    - path: cad/scenes/restaurant_brunch/artifacts/object_list.json
-      md5: ba72a11a4b2e2540f5d54c1544102022
-      size: 84063
-    - path: cad/scenes/restaurant_cafeteria/artifacts/object_list.json
-      md5: 90ff60a748257dcefa06bc0351100f27
-      size: 70196
-    - path: cad/scenes/restaurant_diner/artifacts/object_list.json
-      md5: d06319c00dfe382323aacf5b5e97ecc2
-      size: 44815
-    - path: cad/scenes/restaurant_hotel/artifacts/object_list.json
-      md5: 6230ca7fd1f0d34efe5e7bbc89f1851b
-      size: 123383
-    - path: cad/scenes/restaurant_urban/artifacts/object_list.json
-      md5: bec288ab15df8ef73ad86291e068c884
-      size: 170302
-    - path: cad/scenes/school_biology/artifacts/object_list.json
-      md5: a64339ba9223ccf782ae679b1eae3c9a
-      size: 253790
-    - path: cad/scenes/school_chemistry/artifacts/object_list.json
-      md5: d606c9d4b86b395c64d1eb3494567ed9
-      size: 296316
-    - path: cad/scenes/school_computer_lab_and_infirmary/artifacts/object_list.json
-      md5: ef169e40a855a0d1179a6af4dd455122
-      size: 245457
-    - path: cad/scenes/school_geography/artifacts/object_list.json
-      md5: 58383228bcc7a24313941cb71a77c42d
-      size: 328391
-    - path: cad/scenes/school_gym/artifacts/object_list.json
-      md5: 06ff1a0d9fe65d8fa5a883ecc32ed4dd
-      size: 336325
-    - path: params.yaml
-      md5: eb599e546a33d562cf560acd9f6d1192
-      size: 12957
-    outs:
-    - path: artifacts/pipeline/object_inventory.json
-      md5: 3a59f8182f5ec9359ba3b8029fd49aae
-      size: 1505561
-  object_inventory_future:
-    cmd: python -m b1k_pipeline.object_inventory --future
-    deps:
-    - path: artifacts/pipeline/object_list.success
-      md5: d41d8cd98f00b204e9800998ecf8427e
-      size: 0
-    - path: b1k_pipeline/object_inventory.py
-      md5: 34cd39a2e0a3f42168b0b6902340ba2c
-      size: 3394
-    - path: cad/objects/batch-00/artifacts/object_list.json
-      md5: 3a65f8df847ce3c4652f6b607681de62
-      size: 38594
-    - path: cad/objects/batch-01/artifacts/object_list.json
-      md5: bbc936d703d57e11f1fcaf30f1e3f6c3
-      size: 33606
-    - path: cad/objects/batch-02/artifacts/object_list.json
-      md5: 4300fafe5b03175d4541f8c458ff7307
-      size: 54055
-    - path: cad/objects/batch-03/artifacts/object_list.json
-      md5: 048cc6bba48b2965bbc9710b719bab4d
-      size: 24249
-    - path: cad/objects/batch-04/artifacts/object_list.json
-      md5: 82af6d8fe175df235d315668c048dfae
-      size: 33075
-    - path: cad/objects/batch-05/artifacts/object_list.json
-      md5: ac3caf2e9fa864d1ed47ed0eb24ca5a7
-      size: 36661
-    - path: cad/objects/batch-06/artifacts/object_list.json
-      md5: c2a2e1028371a0d949f7d7f80d48ac87
-      size: 33756
-    - path: cad/objects/batch-07/artifacts/object_list.json
-      md5: 78352184fb0560ff46b85fe1742ede68
-      size: 41262
-    - path: cad/objects/batch-08/artifacts/object_list.json
-      md5: bd2b0a77323cb039ff94d64782df7733
-      size: 34887
-    - path: cad/objects/batch-09/artifacts/object_list.json
-      md5: 11e73e06a0456a26f1b149341f7685bc
-      size: 39300
-    - path: cad/objects/batch-10/artifacts/object_list.json
-      md5: 76eea9322167633a8b8c7e26e48504e7
-      size: 31458
-    - path: cad/objects/batch-11/artifacts/object_list.json
-      md5: 0e6bf4944133deceb3b59da829482c9b
-      size: 33966
-    - path: cad/objects/batch-12/artifacts/object_list.json
-      md5: 8a598ffa9b6ad0ce345dab62616f5a24
-      size: 38531
-    - path: cad/objects/batch-13/artifacts/object_list.json
-      md5: 1a6d37aead3dd9e408f7970b093b65f7
-      size: 22318
-    - path: cad/objects/legacy_batch-00/artifacts/object_list.json
-      md5: e4eeb6f7558f30441f221d7a1cf61937
-      size: 108434
-    - path: cad/objects/legacy_batch-01/artifacts/object_list.json
-      md5: 0966500b8ced14ab65f362319d0381f6
-      size: 27527
-    - path: cad/objects/legacy_batch-02/artifacts/object_list.json
-      md5: 66bc74e335f7e42c2332382dc3385d65
-      size: 50452
-    - path: cad/objects/legacy_batch-03/artifacts/object_list.json
-      md5: ebbad97997f9527f9456dbaaeaf3fd44
-      size: 58095
-    - path: cad/objects/legacy_batch-04/artifacts/object_list.json
-      md5: 5e8ccda1032bb0b4a9451b2b328c9145
-      size: 85811
-    - path: cad/objects/legacy_batch-05/artifacts/object_list.json
-      md5: c54a2d0d23baa310fb4b4b2abed8001e
-      size: 65225
-    - path: cad/objects/legacy_batch-06/artifacts/object_list.json
-      md5: 4182c9e434691d03d0e71759c1208c75
-      size: 71595
-    - path: cad/objects/legacy_batch-07/artifacts/object_list.json
-      md5: 3cd67347da883a61925003c224493f1a
-      size: 42559
-    - path: cad/objects/legacy_batch-08/artifacts/object_list.json
-      md5: 52da780e7867709f4e59414acc0559c3
-      size: 41147
-    - path: cad/objects/legacy_batch-09/artifacts/object_list.json
-      md5: 3a9308f884fe9f24ada166555b0c4341
-      size: 37012
-    - path: cad/objects/legacy_batch-10/artifacts/object_list.json
-      md5: 648649823ce2d470435c7f3aaf61c012
-      size: 46232
-    - path: cad/objects/legacy_batch-11/artifacts/object_list.json
-      md5: fa73f422dec7117a721caf79bb6b5de7
-      size: 37274
-    - path: cad/objects/legacy_batch-12/artifacts/object_list.json
-      md5: f172a906ad610b2b250b2fda9e34db06
-      size: 4603
-    - path: cad/objects/procedural-aa/artifacts/object_list.json
-      md5: d07f1a5186e873c6d70986faef994afd
-      size: 137884
-    - path: cad/objects/substances-01/artifacts/object_list.json
-      md5: f84ec0f4995c6c1bd30ba572336520c8
-      size: 42730
-    - path: cad/objects/substances-02/artifacts/object_list.json
-      md5: 49637931a9dd991b8907babb518b91f6
-      size: 33383
-    - path: cad/objects/task_relavant-ab/artifacts/object_list.json
-      md5: 1a0e90e5b27f0224216b3ce8a961e12b
-      size: 63825
-    - path: cad/objects/task_relevant-xy/artifacts/object_list.json
-      md5: 37c665eb869ba9a7e34df3fbafceb77f
-      size: 49136
-    - path: cad/scenes/Beechwood_0_garden/artifacts/object_list.json
-      md5: 3a709a6f8449dcb27447f6eb9493a2ce
-      size: 115002
-    - path: cad/scenes/Beechwood_0_int/artifacts/object_list.json
-      md5: e4fcb092f1eaffa3e34da9014e17182a
-      size: 79700
-    - path: cad/scenes/Beechwood_1_int/artifacts/object_list.json
-      md5: 8483172ba9b1adfe04a091245e2e1e58
-      size: 72601
-    - path: cad/scenes/Benevolence_0_int/artifacts/object_list.json
-      md5: ed8499eae85b8a23f7b4df8364e15afc
-      size: 13675
-    - path: cad/scenes/Benevolence_1_int/artifacts/object_list.json
-      md5: 5d2d76a2681c074cb72f62b5dba04ba6
-      size: 35998
-    - path: cad/scenes/Benevolence_2_int/artifacts/object_list.json
-      md5: b409157187ed4e9e4d20bf5df762b0e7
-      size: 34779
-    - path: cad/scenes/Ihlen_0_int/artifacts/object_list.json
-      md5: 330ebf6eee9d038d86c1698c4082c13e
-      size: 33397
-    - path: cad/scenes/Ihlen_1_int/artifacts/object_list.json
-      md5: bcf5c028d5c1d9313e0f7e16bb9ac445
-      size: 64207
-    - path: cad/scenes/Merom_0_garden/artifacts/object_list.json
-      md5: 83e3a8fe18cd2fa259fd6cf87cc11b69
-      size: 62348
-    - path: cad/scenes/Merom_0_int/artifacts/object_list.json
-      md5: 4fce3e779a00318a438b251b80a17f15
-      size: 39033
-    - path: cad/scenes/Merom_1_int/artifacts/object_list.json
-      md5: a1a07a82bb3e000b0dc30ed856ec5d81
-      size: 60483
-    - path: cad/scenes/Pomaria_0_garden/artifacts/object_list.json
-      md5: caf6b6c24e85764684c952d531443161
-      size: 83905
-    - path: cad/scenes/Pomaria_0_int/artifacts/object_list.json
-      md5: 7e6ac5cf90a57aac995f2793e425f607
-      size: 38972
-    - path: cad/scenes/Pomaria_1_int/artifacts/object_list.json
-      md5: 4d654b118904209117c9244c94733cec
-      size: 54428
-    - path: cad/scenes/Pomaria_2_int/artifacts/object_list.json
-      md5: f7822087652f51cca084c6bce49317d8
-      size: 30069
-    - path: cad/scenes/Rs_garden/artifacts/object_list.json
-      md5: 5b0c72aef0887f94b9a172c9f86ff3fa
-      size: 53853
-    - path: cad/scenes/Rs_int/artifacts/object_list.json
-      md5: ba387a277a62217576b1542a4b88d40f
-      size: 35708
-    - path: cad/scenes/Wainscott_0_garden/artifacts/object_list.json
-      md5: aad0e0fbeca8a08fbfac80aff57c50e0
-      size: 146581
-    - path: cad/scenes/Wainscott_0_int/artifacts/object_list.json
-      md5: 11797ef4f1185b63890cff128f6f06bf
-      size: 81857
-    - path: cad/scenes/Wainscott_1_int/artifacts/object_list.json
-      md5: aebc38a246f0413e72ce076567fe7299
-      size: 77671
-    - path: cad/scenes/commercial_kitchen_fire_extinguisher/artifacts/object_list.json
-      md5: 7dee316cb530e12e8a0e6dcaab709066
-      size: 79939
-    - path: cad/scenes/commercial_kitchen_pans/artifacts/object_list.json
-      md5: 9cb680ea86a311007b96978ca0a0014d
-      size: 109199
-    - path: cad/scenes/gates_bedroom/artifacts/object_list.json
-      md5: 26d03a6a020e6071ccc273d1184e34fd
-      size: 9420
-    - path: cad/scenes/grocery_store_asian/artifacts/object_list.json
-      md5: 59eb8e164063af4d170e139df9750cff
-      size: 519879
-    - path: cad/scenes/grocery_store_cafe/artifacts/object_list.json
-      md5: fed3727e1b95069612cb1970d531c8f7
-      size: 1043396
-    - path: cad/scenes/grocery_store_convenience/artifacts/object_list.json
-      md5: fe5d321090ab9845d3821fc1fb01436d
-      size: 293742
-    - path: cad/scenes/grocery_store_half_stocked/artifacts/object_list.json
-      md5: f6ce6049bdc8ff4439124375db40ff6f
-      size: 493909
-    - path: cad/scenes/hall_arch_wood/artifacts/object_list.json
-      md5: f280b3c84dceaec4db80a9d7f103dbb4
-      size: 10087
-    - path: cad/scenes/hall_conference_large/artifacts/object_list.json
-      md5: 27ff53e67146ff24b434af34193328d0
-      size: 543566
-    - path: cad/scenes/hall_glass_ceiling/artifacts/object_list.json
-      md5: 31851adb92c887c9def20c81fa4ea134
-      size: 14788
-    - path: cad/scenes/hall_train_station/artifacts/object_list.json
-      md5: 8aeb5f00c2f5dc63c3849c29c1c6a2be
-      size: 20660
-    - path: cad/scenes/hotel_gym_spa/artifacts/object_list.json
-      md5: d39f54b8fae0dc454437448978fdc705
-      size: 127295
-    - path: cad/scenes/hotel_suite_large/artifacts/object_list.json
-      md5: 7d029278645897b5ca388993412ece69
-      size: 65166
-    - path: cad/scenes/hotel_suite_small/artifacts/object_list.json
-      md5: e30d14323409dfe50be03da97f27f19a
-      size: 18165
-    - path: cad/scenes/house_double_floor_lower/artifacts/object_list.json
-      md5: 3da5369f3459c1140b78ee3f5572ab7b
-      size: 112147
-    - path: cad/scenes/house_double_floor_upper/artifacts/object_list.json
-      md5: 1ce4a80e1b9da249aa06c55a88447379
-      size: 104734
-    - path: cad/scenes/house_single_floor/artifacts/object_list.json
-      md5: 7f47efd3e066e90f3f1698b4d2c12772
-      size: 289525
-    - path: cad/scenes/office_bike/artifacts/object_list.json
-      md5: 2106399f98422496f1bed5d0609867e7
-      size: 74603
-    - path: cad/scenes/office_cubicles_left/artifacts/object_list.json
-      md5: f909da11d20af72b02777c73a22c6849
-      size: 171182
-    - path: cad/scenes/office_cubicles_right/artifacts/object_list.json
-      md5: 918b1dd06fafe3a5a9b168dfb2647ccf
-      size: 113679
-    - path: cad/scenes/office_large/artifacts/object_list.json
-      md5: 7c446a0c30af1fc645645a3107ee7e22
-      size: 254047
-    - path: cad/scenes/office_vendor_machine/artifacts/object_list.json
-      md5: d2ed9176f15aac63e5daa3cc0820aa06
-      size: 54209
-    - path: cad/scenes/public_restroom_blue/artifacts/object_list.json
-      md5: 7ba6ffe2a0dada48b9dbda1b5aadbd4e
-      size: 18120
-    - path: cad/scenes/public_restroom_brown/artifacts/object_list.json
-      md5: 3ca878b5eaafbcc9764d7aba9613335a
-      size: 19731
-    - path: cad/scenes/public_restroom_futuristic/artifacts/object_list.json
-      md5: 375fc1dd9ba3cd39dc57400cedf69df9
-      size: 28518
-    - path: cad/scenes/public_restroom_marble/artifacts/object_list.json
-      md5: 6a6586997220ad6cd03185a0a09d5272
-      size: 14913
-    - path: cad/scenes/public_restroom_white/artifacts/object_list.json
-      md5: b82bc3e3402adfef36d44ca8f77865e8
-      size: 21884
-    - path: cad/scenes/restaurant_asian/artifacts/object_list.json
-      md5: 80b53f1e72ad6c9fab1f4ab77e1ed7f2
-      size: 100871
-    - path: cad/scenes/restaurant_brunch/artifacts/object_list.json
-      md5: ba72a11a4b2e2540f5d54c1544102022
-      size: 84063
-    - path: cad/scenes/restaurant_cafeteria/artifacts/object_list.json
-      md5: 90ff60a748257dcefa06bc0351100f27
-      size: 70196
-    - path: cad/scenes/restaurant_diner/artifacts/object_list.json
-      md5: d06319c00dfe382323aacf5b5e97ecc2
-      size: 44815
-    - path: cad/scenes/restaurant_hotel/artifacts/object_list.json
-      md5: 6230ca7fd1f0d34efe5e7bbc89f1851b
-      size: 123383
-    - path: cad/scenes/restaurant_urban/artifacts/object_list.json
-      md5: bec288ab15df8ef73ad86291e068c884
-      size: 170302
-    - path: cad/scenes/school_biology/artifacts/object_list.json
-      md5: a64339ba9223ccf782ae679b1eae3c9a
-      size: 253790
-    - path: cad/scenes/school_chemistry/artifacts/object_list.json
-      md5: d606c9d4b86b395c64d1eb3494567ed9
-      size: 296316
-    - path: cad/scenes/school_computer_lab_and_infirmary/artifacts/object_list.json
-      md5: ef169e40a855a0d1179a6af4dd455122
-      size: 245457
-    - path: cad/scenes/school_geography/artifacts/object_list.json
-      md5: 58383228bcc7a24313941cb71a77c42d
-      size: 328391
-    - path: cad/scenes/school_gym/artifacts/object_list.json
-      md5: 06ff1a0d9fe65d8fa5a883ecc32ed4dd
-      size: 336325
-    - path: params.yaml
-      md5: eb599e546a33d562cf560acd9f6d1192
-      size: 12957
-    outs:
-    - path: artifacts/pipeline/object_inventory_future.json
-      md5: 48b564346f09ad08c3d857b1c05b490e
-      size: 1509084
-  room_object_list@scenes/Beechwood_0_int:
-    cmd: python b1k_pipeline/batch_3dsmax.py cad/scenes/Beechwood_0_int/processed.max
-      b1k_pipeline/max/room_object_list.py
-    deps:
-    - path: b1k_pipeline/max/room_object_list.py
-      md5: a98659ef225a81a33dabf738ad8671ba
-      size: 2979
-    - path: cad/scenes/Beechwood_0_int/processed.max
-      md5: 8717a249f20cf47d7906d0848ae62a3e
-      size: 95485298
-    outs:
-    - path: cad/scenes/Beechwood_0_int/artifacts/room_object_list.json
-      md5: 8f88adb99c0e854d7ca1a6026bac6553
-      size: 7993
-    - path: cad/scenes/Beechwood_0_int/artifacts/room_object_list.success
-      md5: d41d8cd98f00b204e9800998ecf8427e
-      size: 0
-  room_object_list@scenes/Beechwood_1_int:
-    cmd: python b1k_pipeline/batch_3dsmax.py cad/scenes/Beechwood_1_int/processed.max
-      b1k_pipeline/max/room_object_list.py
-    deps:
-    - path: b1k_pipeline/max/room_object_list.py
-      md5: a98659ef225a81a33dabf738ad8671ba
-      size: 2979
-    - path: cad/scenes/Beechwood_1_int/processed.max
-      md5: 80754b16f1597bf2a4f020cec1fb3c08
-      size: 48845826
-    outs:
-    - path: cad/scenes/Beechwood_1_int/artifacts/room_object_list.json
-      md5: 1aa281cf68c980d49adf521288a483d8
-      size: 4993
-    - path: cad/scenes/Beechwood_1_int/artifacts/room_object_list.success
-      md5: d41d8cd98f00b204e9800998ecf8427e
-      size: 0
-  room_object_list@scenes/Benevolence_0_int:
-    cmd: python b1k_pipeline/batch_3dsmax.py cad/scenes/Benevolence_0_int/processed.max
-      b1k_pipeline/max/room_object_list.py
-    deps:
-    - path: b1k_pipeline/max/room_object_list.py
-      md5: a98659ef225a81a33dabf738ad8671ba
-      size: 2979
-    - path: cad/scenes/Benevolence_0_int/processed.max
-      md5: 197f5c5e0ecd290f85e4859d9c9a40a0
-      size: 8641130
-    outs:
-    - path: cad/scenes/Benevolence_0_int/artifacts/room_object_list.json
-      md5: 94037345b8a5f664036774e464406832
-      size: 1016
-    - path: cad/scenes/Benevolence_0_int/artifacts/room_object_list.success
-      md5: d41d8cd98f00b204e9800998ecf8427e
-      size: 0
-  room_object_list@scenes/Benevolence_1_int:
-    cmd: python b1k_pipeline/batch_3dsmax.py cad/scenes/Benevolence_1_int/processed.max
-      b1k_pipeline/max/room_object_list.py
-    deps:
->>>>>>> b590d4b7
     - path: b1k_pipeline/max/room_object_list.py
       md5: a98659ef225a81a33dabf738ad8671ba
       size: 2979
@@ -2026,8 +1927,7 @@
     - path: cad/scenes/commercial_kitchen_fire_extinguisher/artifacts/room_object_list.json
       md5: b2424eca0e3dee6a651097c1810bdc1e
       size: 4444
-    - path: 
-        cad/scenes/commercial_kitchen_fire_extinguisher/artifacts/room_object_list.success
+    - path: cad/scenes/commercial_kitchen_fire_extinguisher/artifacts/room_object_list.success
       md5: d41d8cd98f00b204e9800998ecf8427e
       size: 0
   room_object_list@scenes/commercial_kitchen_pans:
@@ -2558,220 +2458,6 @@
       size: 0
   combined_room_object_list:
     cmd: python -m b1k_pipeline.combined_room_object_list
-    deps:
-    - path: b1k_pipeline/combined_room_object_list.py
-      md5: bdda3b7bf9864dc705c33faf2cf5c622
-      size: 6057
-    - path: cad/scenes/hall_arch_wood/artifacts/room_object_list.json
-      md5: d4f51c58ccad92c227f745ec7df4ec82
-      size: 1266
-    - path: cad/scenes/hall_arch_wood/artifacts/room_object_list.success
-      md5: d41d8cd98f00b204e9800998ecf8427e
-      size: 0
-    - path: cad/scenes/public_restroom_marble/artifacts/room_object_list.json
-      md5: e7807630cbb982f93bd15ae1d01eb656
-      size: 1065
-    - path: cad/scenes/public_restroom_marble/artifacts/room_object_list.success
-      md5: d41d8cd98f00b204e9800998ecf8427e
-      size: 0
-    - path: metadata/allowed_room_types.csv
-      md5: c5a525dc66bb52a692d8a8374a93cf3b
-      size: 454
-    - path: params.yaml
-      md5: 8453710644a1443ab1ccb83cceda351d
-      size: 5001
-    outs:
-    - path: artifacts/pipeline/combined_room_object_list.json
-      md5: 24b14a8dfce94a8a199045c3252d39fa
-      size: 1587
-  room_object_list@scenes/Beechwood_0_garden:
-    cmd: python b1k_pipeline/batch_3dsmax.py cad/scenes/Beechwood_0_garden/processed.max
-      b1k_pipeline/max/room_object_list.py
-    deps:
-    - path: b1k_pipeline/max/room_object_list.py
-      md5: a98659ef225a81a33dabf738ad8671ba
-      size: 2979
-    - path: cad/scenes/Beechwood_0_garden/processed.max
-      md5: 422b494006aff63eb3ae548186166fe8
-      size: 202767012
-    outs:
-    - path: cad/scenes/Beechwood_0_garden/artifacts/room_object_list.json
-      md5: ac379322b2779fa479bab2a372370fdf
-      size: 5788
-    - path: cad/scenes/Beechwood_0_garden/artifacts/room_object_list.success
-      md5: d41d8cd98f00b204e9800998ecf8427e
-      size: 0
-  room_object_list@scenes/Merom_0_garden:
-    cmd: python b1k_pipeline/batch_3dsmax.py cad/scenes/Merom_0_garden/processed.max
-      b1k_pipeline/max/room_object_list.py
-    deps:
-    - path: b1k_pipeline/max/room_object_list.py
-      md5: a98659ef225a81a33dabf738ad8671ba
-      size: 2979
-    - path: cad/scenes/Merom_0_garden/processed.max
-      md5: 103ef956ea216f09e15b0f3b5a7f3be3
-      size: 102634574
-    outs:
-    - path: cad/scenes/Merom_0_garden/artifacts/room_object_list.json
-      md5: ae3fd2293f94266755a3d0a69fd1ed2c
-      size: 4840
-    - path: cad/scenes/Merom_0_garden/artifacts/room_object_list.success
-      md5: d41d8cd98f00b204e9800998ecf8427e
-      size: 0
-  room_object_list@scenes/Pomaria_0_garden:
-    cmd: python b1k_pipeline/batch_3dsmax.py cad/scenes/Pomaria_0_garden/processed.max
-      b1k_pipeline/max/room_object_list.py
-    deps:
-    - path: b1k_pipeline/max/room_object_list.py
-      md5: a98659ef225a81a33dabf738ad8671ba
-      size: 2979
-    - path: cad/scenes/Pomaria_0_garden/processed.max
-      md5: becca1fc717646f490de83525a51d5fd
-      size: 141148580
-    outs:
-    - path: cad/scenes/Pomaria_0_garden/artifacts/room_object_list.json
-      md5: c6fc915a2db268c81a89fe5c5cc485b1
-      size: 6375
-    - path: cad/scenes/Pomaria_0_garden/artifacts/room_object_list.success
-      md5: d41d8cd98f00b204e9800998ecf8427e
-      size: 0
-  room_object_list@scenes/Rs_garden:
-    cmd: python b1k_pipeline/batch_3dsmax.py cad/scenes/Rs_garden/processed.max b1k_pipeline/max/room_object_list.py
-    deps:
-    - path: b1k_pipeline/max/room_object_list.py
-      md5: a98659ef225a81a33dabf738ad8671ba
-      size: 2979
-    - path: cad/scenes/Rs_garden/processed.max
-      md5: 2cf9c3fdfa2ab193363fbcec7104e421
-      size: 87366342
-    outs:
-    - path: cad/scenes/Rs_garden/artifacts/room_object_list.json
-      md5: dccb083c60225e8448e0a0c1985b9048
-      size: 4125
-    - path: cad/scenes/Rs_garden/artifacts/room_object_list.success
-      md5: d41d8cd98f00b204e9800998ecf8427e
-      size: 0
-  room_object_list@scenes/Wainscott_0_garden:
-    cmd: python b1k_pipeline/batch_3dsmax.py cad/scenes/Wainscott_0_garden/processed.max
-      b1k_pipeline/max/room_object_list.py
-    deps:
-    - path: b1k_pipeline/max/room_object_list.py
-      md5: a98659ef225a81a33dabf738ad8671ba
-      size: 2979
-    - path: cad/scenes/Wainscott_0_garden/processed.max
-      md5: d8185289ab5d2ce0f66325cd54e5b5e0
-      size: 191244700
-    outs:
-    - path: cad/scenes/Wainscott_0_garden/artifacts/room_object_list.json
-      md5: 4b9c3ceafb3d0d0a3323a21daec58ae0
-      size: 7637
-    - path: cad/scenes/Wainscott_0_garden/artifacts/room_object_list.success
-      md5: d41d8cd98f00b204e9800998ecf8427e
-      size: 0
-  room_object_list@scenes/house_double_floor_lower:
-    cmd: python b1k_pipeline/batch_3dsmax.py cad/scenes/house_double_floor_lower/processed.max
-      b1k_pipeline/max/room_object_list.py
-    deps:
-    - path: b1k_pipeline/max/room_object_list.py
-      md5: a98659ef225a81a33dabf738ad8671ba
-      size: 2979
-    - path: cad/scenes/house_double_floor_lower/processed.max
-      md5: c86598a5ab98053e6e3527b405cfeeb4
-      size: 286574132
-    outs:
-    - path: cad/scenes/house_double_floor_lower/artifacts/room_object_list.json
-      md5: a15f5fe9853e6bf754da67b3465f6f69
-      size: 7140
-    - path: cad/scenes/house_double_floor_lower/artifacts/room_object_list.success
-      md5: d41d8cd98f00b204e9800998ecf8427e
-      size: 0
-  room_object_list@scenes/office_cubicles_right:
-    cmd: python b1k_pipeline/batch_3dsmax.py cad/scenes/office_cubicles_right/processed.max
-      b1k_pipeline/max/room_object_list.py
-    deps:
-    - path: b1k_pipeline/max/room_object_list.py
-      md5: a98659ef225a81a33dabf738ad8671ba
-      size: 2979
-    - path: cad/scenes/office_cubicles_right/processed.max
-      md5: 3e657cce8b580378dfb5c0c34e0256da
-      size: 47943680
-    outs:
-    - path: cad/scenes/office_cubicles_right/artifacts/room_object_list.json
-      md5: 8b2783c9806a06eff08715272c2f370b
-      size: 4680
-    - path: cad/scenes/office_cubicles_right/artifacts/room_object_list.success
-      md5: d41d8cd98f00b204e9800998ecf8427e
-      size: 0
-  room_object_list@scenes/school_biology:
-    cmd: python b1k_pipeline/batch_3dsmax.py cad/scenes/school_biology/processed.max
-      b1k_pipeline/max/room_object_list.py
-    deps:
-    - path: b1k_pipeline/max/room_object_list.py
-      md5: a98659ef225a81a33dabf738ad8671ba
-      size: 2979
-    - path: cad/scenes/school_biology/processed.max
-      md5: 41b9b2a20ddf60572f0f5f6279eb7dda
-      size: 116820748
-    outs:
-    - path: cad/scenes/school_biology/artifacts/room_object_list.json
-      md5: 52578fdba0e04d6be9b581afda77f8be
-      size: 4835
-    - path: cad/scenes/school_biology/artifacts/room_object_list.success
-      md5: d41d8cd98f00b204e9800998ecf8427e
-      size: 0
-  room_object_list@scenes/school_chemistry:
-    cmd: python b1k_pipeline/batch_3dsmax.py cad/scenes/school_chemistry/processed.max
-      b1k_pipeline/max/room_object_list.py
-    deps:
-    - path: b1k_pipeline/max/room_object_list.py
-      md5: a98659ef225a81a33dabf738ad8671ba
-      size: 2979
-    - path: cad/scenes/school_chemistry/processed.max
-      md5: dbabdd5053d95fe712fb55489fa8b3d9
-      size: 106511404
-    outs:
-    - path: cad/scenes/school_chemistry/artifacts/room_object_list.json
-      md5: f0e52a3cf1ca74860c2977c385f212b2
-      size: 5607
-    - path: cad/scenes/school_chemistry/artifacts/room_object_list.success
-      md5: d41d8cd98f00b204e9800998ecf8427e
-      size: 0
-  room_object_list@scenes/school_computer_lab_and_infirmary:
-    cmd: python b1k_pipeline/batch_3dsmax.py cad/scenes/school_computer_lab_and_infirmary/processed.max
-      b1k_pipeline/max/room_object_list.py
-    deps:
-    - path: b1k_pipeline/max/room_object_list.py
-      md5: a98659ef225a81a33dabf738ad8671ba
-      size: 2979
-    - path: cad/scenes/school_computer_lab_and_infirmary/processed.max
-      md5: a676c6b6d2d79fc7271aa73e12a6092b
-      size: 93453436
-    outs:
-    - path: cad/scenes/school_computer_lab_and_infirmary/artifacts/room_object_list.json
-      md5: 269277aa6971be3b40c27d0ad322c667
-      size: 5798
-    - path: cad/scenes/school_computer_lab_and_infirmary/artifacts/room_object_list.success
-      md5: d41d8cd98f00b204e9800998ecf8427e
-      size: 0
-  room_object_list@scenes/school_geography:
-    cmd: python b1k_pipeline/batch_3dsmax.py cad/scenes/school_geography/processed.max
-      b1k_pipeline/max/room_object_list.py
-    deps:
-    - path: b1k_pipeline/max/room_object_list.py
-      md5: a98659ef225a81a33dabf738ad8671ba
-      size: 2979
-    - path: cad/scenes/school_geography/processed.max
-      md5: 121deb3d4d2007052c9b39a20deb6e12
-      size: 80316114
-    outs:
-    - path: cad/scenes/school_geography/artifacts/room_object_list.json
-      md5: 02ca646c0e7516847db0fbf6dfc51ed8
-      size: 5698
-    - path: cad/scenes/school_geography/artifacts/room_object_list.success
-      md5: d41d8cd98f00b204e9800998ecf8427e
-      size: 0
-  combined_room_object_list_future:
-    cmd: python -m b1k_pipeline.combined_room_object_list --future
     deps:
     - path: b1k_pipeline/combined_room_object_list.py
       md5: bdda3b7bf9864dc705c33faf2cf5c622
@@ -2899,20 +2585,13 @@
     - path: cad/scenes/commercial_kitchen_fire_extinguisher/artifacts/room_object_list.json
       md5: b2424eca0e3dee6a651097c1810bdc1e
       size: 4444
-    - path: 
-        cad/scenes/commercial_kitchen_fire_extinguisher/artifacts/room_object_list.success
+    - path: cad/scenes/commercial_kitchen_fire_extinguisher/artifacts/room_object_list.success
       md5: d41d8cd98f00b204e9800998ecf8427e
       size: 0
     - path: cad/scenes/commercial_kitchen_pans/artifacts/room_object_list.json
       md5: 13105d19cefe78bed96488ea632ec89d
       size: 2645
     - path: cad/scenes/commercial_kitchen_pans/artifacts/room_object_list.success
-      md5: d41d8cd98f00b204e9800998ecf8427e
-      size: 0
-    - path: cad/scenes/gates_bedroom/artifacts/room_object_list.json
-      md5: c995f741abc823333e055c0504351120
-      size: 983
-    - path: cad/scenes/gates_bedroom/artifacts/room_object_list.success
       md5: d41d8cd98f00b204e9800998ecf8427e
       size: 0
     - path: cad/scenes/grocery_store_asian/artifacts/room_object_list.json
@@ -3131,8 +2810,6 @@
     - path: params.yaml
       md5: eb599e546a33d562cf560acd9f6d1192
       size: 12957
-<<<<<<< HEAD
-=======
     outs:
     - path: artifacts/pipeline/combined_room_object_list.json
       md5: 03e022291c4a0dfc1f281e98519ca3ba
@@ -4005,335 +3682,6 @@
     - path: cad/scenes/office_bike/processed.max
       md5: 5d393b0143e93180616365585d64be79
       size: 128902528
->>>>>>> b590d4b7
-    outs:
-    - path: artifacts/pipeline/combined_room_object_list_future.json
-      md5: 4d4af191cff412f7e4296bc777d1ffda
-      size: 295193
-  sanitycheck@scenes/public_restroom_blue:
-    cmd: python b1k_pipeline/batch_3dsmax.py cad/scenes/public_restroom_blue/processed.max
-      b1k_pipeline/max/new_sanity_check.py batch=true
-    deps:
-    - path: b1k_pipeline/max/new_sanity_check.py
-      md5: 558c46d33cf22595753e2545ef611aba
-      size: 23719
-    - path: cad/scenes/public_restroom_blue/processed.max
-      md5: eedf2edf220e707d13a5ee18cb10a705
-      size: 7634944
-    outs:
-    - path: cad/scenes/public_restroom_blue/artifacts/sanitycheck.json
-      md5: d43f5c742c8056071450ffc514e3ace8
-      size: 65
-  sanitycheck@scenes/grocery_store_half_stocked:
-    cmd: python b1k_pipeline/batch_3dsmax.py cad/scenes/grocery_store_half_stocked/processed.max
-      b1k_pipeline/max/new_sanity_check.py batch=true
-    deps:
-    - path: b1k_pipeline/max/new_sanity_check.py
-      md5: 558c46d33cf22595753e2545ef611aba
-      size: 23719
-    - path: cad/scenes/grocery_store_half_stocked/processed.max
-      md5: 53a66739a691c13b67541ea9f5a69bf9
-      size: 15364672
-    outs:
-    - path: cad/scenes/grocery_store_half_stocked/artifacts/sanitycheck.json
-      md5: d43f5c742c8056071450ffc514e3ace8
-      size: 65
-  sanitycheck@scenes/commercial_kitchen_pans:
-    cmd: python b1k_pipeline/batch_3dsmax.py cad/scenes/commercial_kitchen_pans/processed.max
-      b1k_pipeline/max/new_sanity_check.py batch=true
-    deps:
-    - path: b1k_pipeline/max/new_sanity_check.py
-      md5: 558c46d33cf22595753e2545ef611aba
-      size: 23719
-    - path: cad/scenes/commercial_kitchen_pans/processed.max
-      md5: d900bee56cfdddc888e540b5c2812357
-      size: 50335388
-    outs:
-    - path: cad/scenes/commercial_kitchen_pans/artifacts/sanitycheck.json
-      md5: d43f5c742c8056071450ffc514e3ace8
-      size: 65
-  sanitycheck@scenes/Wainscott_1_int:
-    cmd: python b1k_pipeline/batch_3dsmax.py cad/scenes/Wainscott_1_int/processed.max
-      b1k_pipeline/max/new_sanity_check.py batch=true
-    deps:
-    - path: b1k_pipeline/max/new_sanity_check.py
-      md5: 558c46d33cf22595753e2545ef611aba
-      size: 23719
-    - path: cad/scenes/Wainscott_1_int/processed.max
-      md5: 7b79eb68e001260352eb5d8e88eba74c
-      size: 72350768
-    outs:
-    - path: cad/scenes/Wainscott_1_int/artifacts/sanitycheck.json
-      md5: d43f5c742c8056071450ffc514e3ace8
-      size: 65
-  sanitycheck@scenes/house_double_floor_upper:
-    cmd: python b1k_pipeline/batch_3dsmax.py cad/scenes/house_double_floor_upper/processed.max
-      b1k_pipeline/max/new_sanity_check.py batch=true
-    deps:
-    - path: b1k_pipeline/max/new_sanity_check.py
-      md5: 558c46d33cf22595753e2545ef611aba
-      size: 23719
-    - path: cad/scenes/house_double_floor_upper/processed.max
-      md5: 087bff9ca05e2cd8778edd7f4ed836c9
-      size: 159288054
-    outs:
-    - path: cad/scenes/house_double_floor_upper/artifacts/sanitycheck.json
-      md5: d43f5c742c8056071450ffc514e3ace8
-      size: 65
-  sanitycheck@scenes/office_vendor_machine:
-    cmd: python b1k_pipeline/batch_3dsmax.py cad/scenes/office_vendor_machine/processed.max
-      b1k_pipeline/max/new_sanity_check.py batch=true
-    deps:
-    - path: b1k_pipeline/max/new_sanity_check.py
-      md5: 558c46d33cf22595753e2545ef611aba
-      size: 23719
-    - path: cad/scenes/office_vendor_machine/processed.max
-      md5: 8bb2a78fefa34bb5f829ab03ec4ab9e1
-      size: 53854004
-    outs:
-    - path: cad/scenes/office_vendor_machine/artifacts/sanitycheck.json
-      md5: d43f5c742c8056071450ffc514e3ace8
-      size: 65
-  sanitycheck@scenes/Rs_int:
-    cmd: python b1k_pipeline/batch_3dsmax.py cad/scenes/Rs_int/processed.max b1k_pipeline/max/new_sanity_check.py
-      batch=true
-    deps:
-    - path: b1k_pipeline/max/new_sanity_check.py
-      md5: 558c46d33cf22595753e2545ef611aba
-      size: 23719
-    - path: cad/scenes/Rs_int/processed.max
-      md5: 9b014386c64b461f2f60d977c2b1ddac
-      size: 41986480
-    outs:
-    - path: cad/scenes/Rs_int/artifacts/sanitycheck.json
-      md5: d43f5c742c8056071450ffc514e3ace8
-      size: 65
-  sanitycheck@scenes/Beechwood_1_int:
-    cmd: python b1k_pipeline/batch_3dsmax.py cad/scenes/Beechwood_1_int/processed.max
-      b1k_pipeline/max/new_sanity_check.py batch=true
-    deps:
-    - path: b1k_pipeline/max/new_sanity_check.py
-      md5: 558c46d33cf22595753e2545ef611aba
-      size: 23719
-    - path: cad/scenes/Beechwood_1_int/processed.max
-      md5: 80754b16f1597bf2a4f020cec1fb3c08
-      size: 48845826
-    outs:
-    - path: cad/scenes/Beechwood_1_int/artifacts/sanitycheck.json
-      md5: d43f5c742c8056071450ffc514e3ace8
-      size: 65
-  sanitycheck@scenes/Merom_0_int:
-    cmd: python b1k_pipeline/batch_3dsmax.py cad/scenes/Merom_0_int/processed.max
-      b1k_pipeline/max/new_sanity_check.py batch=true
-    deps:
-    - path: b1k_pipeline/max/new_sanity_check.py
-      md5: 558c46d33cf22595753e2545ef611aba
-      size: 23719
-    - path: cad/scenes/Merom_0_int/processed.max
-      md5: 95d305338921526314be876762501c2e
-      size: 44557628
-    outs:
-    - path: cad/scenes/Merom_0_int/artifacts/sanitycheck.json
-      md5: d43f5c742c8056071450ffc514e3ace8
-      size: 65
-  sanitycheck@scenes/hotel_suite_large:
-    cmd: python b1k_pipeline/batch_3dsmax.py cad/scenes/hotel_suite_large/processed.max
-      b1k_pipeline/max/new_sanity_check.py batch=true
-    deps:
-    - path: b1k_pipeline/max/new_sanity_check.py
-      md5: 558c46d33cf22595753e2545ef611aba
-      size: 23719
-    - path: cad/scenes/hotel_suite_large/processed.max
-      md5: e59e48d27f034f1d0a98a6d97271e250
-      size: 83292912
-    outs:
-    - path: cad/scenes/hotel_suite_large/artifacts/sanitycheck.json
-      md5: d43f5c742c8056071450ffc514e3ace8
-      size: 65
-  sanitycheck@scenes/Beechwood_0_int:
-    cmd: python b1k_pipeline/batch_3dsmax.py cad/scenes/Beechwood_0_int/processed.max
-      b1k_pipeline/max/new_sanity_check.py batch=true
-    deps:
-    - path: b1k_pipeline/max/new_sanity_check.py
-      md5: 558c46d33cf22595753e2545ef611aba
-      size: 23719
-    - path: cad/scenes/Beechwood_0_int/processed.max
-      md5: 8717a249f20cf47d7906d0848ae62a3e
-      size: 95485298
-    outs:
-    - path: cad/scenes/Beechwood_0_int/artifacts/sanitycheck.json
-      md5: d43f5c742c8056071450ffc514e3ace8
-      size: 65
-  sanitycheck@scenes/office_cubicles_left:
-    cmd: python b1k_pipeline/batch_3dsmax.py cad/scenes/office_cubicles_left/processed.max
-      b1k_pipeline/max/new_sanity_check.py batch=true
-    deps:
-    - path: b1k_pipeline/max/new_sanity_check.py
-      md5: 558c46d33cf22595753e2545ef611aba
-      size: 23719
-    - path: cad/scenes/office_cubicles_left/processed.max
-      md5: b13b4f700485ab0b667a7403f680c267
-      size: 58406666
-    outs:
-    - path: cad/scenes/office_cubicles_left/artifacts/sanitycheck.json
-      md5: d43f5c742c8056071450ffc514e3ace8
-      size: 65
-  sanitycheck@scenes/gates_bedroom:
-    cmd: python b1k_pipeline/batch_3dsmax.py cad/scenes/gates_bedroom/processed.max
-      b1k_pipeline/max/new_sanity_check.py batch=true
-    deps:
-    - path: b1k_pipeline/max/new_sanity_check.py
-      md5: 558c46d33cf22595753e2545ef611aba
-      size: 23719
-    - path: cad/scenes/gates_bedroom/processed.max
-      md5: d149ea0e30d340b9f6bcd0db496f414a
-      size: 13914112
-    outs:
-    - path: cad/scenes/gates_bedroom/artifacts/sanitycheck.json
-      md5: d43f5c742c8056071450ffc514e3ace8
-      size: 65
-  sanitycheck@scenes/grocery_store_asian:
-    cmd: python b1k_pipeline/batch_3dsmax.py cad/scenes/grocery_store_asian/processed.max
-      b1k_pipeline/max/new_sanity_check.py batch=true
-    deps:
-    - path: b1k_pipeline/max/new_sanity_check.py
-      md5: 558c46d33cf22595753e2545ef611aba
-      size: 23719
-    - path: cad/scenes/grocery_store_asian/processed.max
-      md5: fd5b4527e429a12f95f52b6da71ef393
-      size: 118472802
-    outs:
-    - path: cad/scenes/grocery_store_asian/artifacts/sanitycheck.json
-      md5: d43f5c742c8056071450ffc514e3ace8
-      size: 65
-  sanitycheck@scenes/Pomaria_0_int:
-    cmd: python b1k_pipeline/batch_3dsmax.py cad/scenes/Pomaria_0_int/processed.max
-      b1k_pipeline/max/new_sanity_check.py batch=true
-    deps:
-    - path: b1k_pipeline/max/new_sanity_check.py
-      md5: 558c46d33cf22595753e2545ef611aba
-      size: 23719
-    - path: cad/scenes/Pomaria_0_int/processed.max
-      md5: 5ca41212c763a26a92eac5103576fb82
-      size: 25512664
-    outs:
-    - path: cad/scenes/Pomaria_0_int/artifacts/sanitycheck.json
-      md5: d43f5c742c8056071450ffc514e3ace8
-      size: 65
-  sanitycheck@scenes/grocery_store_cafe:
-    cmd: python b1k_pipeline/batch_3dsmax.py cad/scenes/grocery_store_cafe/processed.max
-      b1k_pipeline/max/new_sanity_check.py batch=true
-    deps:
-    - path: b1k_pipeline/max/new_sanity_check.py
-      md5: 558c46d33cf22595753e2545ef611aba
-      size: 23719
-    - path: cad/scenes/grocery_store_cafe/processed.max
-      md5: b7360a613a8d32a8bc338cf45b8d17d2
-      size: 96900908
-    outs:
-    - path: cad/scenes/grocery_store_cafe/artifacts/sanitycheck.json
-      md5: d43f5c742c8056071450ffc514e3ace8
-      size: 65
-  sanitycheck@scenes/house_double_floor_lower:
-    cmd: python b1k_pipeline/batch_3dsmax.py cad/scenes/house_double_floor_lower/processed.max
-      b1k_pipeline/max/new_sanity_check.py batch=true
-    deps:
-    - path: b1k_pipeline/max/new_sanity_check.py
-      md5: 558c46d33cf22595753e2545ef611aba
-      size: 23719
-    - path: cad/scenes/house_double_floor_lower/processed.max
-      md5: c86598a5ab98053e6e3527b405cfeeb4
-      size: 286574132
-    outs:
-    - path: cad/scenes/house_double_floor_lower/artifacts/sanitycheck.json
-      md5: d43f5c742c8056071450ffc514e3ace8
-      size: 65
-  sanitycheck@scenes/restaurant_hotel:
-    cmd: python b1k_pipeline/batch_3dsmax.py cad/scenes/restaurant_hotel/processed.max
-      b1k_pipeline/max/new_sanity_check.py batch=true
-    deps:
-    - path: b1k_pipeline/max/new_sanity_check.py
-      md5: 558c46d33cf22595753e2545ef611aba
-      size: 23719
-    - path: cad/scenes/restaurant_hotel/processed.max
-      md5: 28a8976dec37a4b43b7be1edbfe617ab
-      size: 53571374
-    outs:
-    - path: cad/scenes/restaurant_hotel/artifacts/sanitycheck.json
-      md5: d43f5c742c8056071450ffc514e3ace8
-      size: 65
-  sanitycheck@scenes/office_large:
-    cmd: python b1k_pipeline/batch_3dsmax.py cad/scenes/office_large/processed.max
-      b1k_pipeline/max/new_sanity_check.py batch=true
-    deps:
-    - path: b1k_pipeline/max/new_sanity_check.py
-      md5: 558c46d33cf22595753e2545ef611aba
-      size: 23719
-    - path: cad/scenes/office_large/processed.max
-      md5: 203c0b1523796210ece35f7870e3cc41
-      size: 83661362
-    outs:
-    - path: cad/scenes/office_large/artifacts/sanitycheck.json
-      md5: 6801102d623b5466ca56cfa501ca0725
-      size: 137
-  sanitycheck@scenes/hall_glass_ceiling:
-    cmd: python b1k_pipeline/batch_3dsmax.py cad/scenes/hall_glass_ceiling/processed.max
-      b1k_pipeline/max/new_sanity_check.py batch=true
-    deps:
-    - path: b1k_pipeline/max/new_sanity_check.py
-      md5: 558c46d33cf22595753e2545ef611aba
-      size: 23719
-    - path: cad/scenes/hall_glass_ceiling/processed.max
-      md5: 7917748c2b3a09a24d2cd4f27c163422
-      size: 14217216
-    outs:
-    - path: cad/scenes/hall_glass_ceiling/artifacts/sanitycheck.json
-      md5: c648134f63f14582e27591baf5011309
-      size: 136
-  sanitycheck@scenes/Pomaria_2_int:
-    cmd: python b1k_pipeline/batch_3dsmax.py cad/scenes/Pomaria_2_int/processed.max
-      b1k_pipeline/max/new_sanity_check.py batch=true
-    deps:
-    - path: b1k_pipeline/max/new_sanity_check.py
-      md5: 558c46d33cf22595753e2545ef611aba
-      size: 23719
-    - path: cad/scenes/Pomaria_2_int/processed.max
-      md5: a2825670fdc34f31e4e2d3e85c0b5369
-      size: 24979668
-    outs:
-    - path: cad/scenes/Pomaria_2_int/artifacts/sanitycheck.json
-      md5: d43f5c742c8056071450ffc514e3ace8
-      size: 65
-  sanitycheck@scenes/restaurant_brunch:
-    cmd: python b1k_pipeline/batch_3dsmax.py cad/scenes/restaurant_brunch/processed.max
-      b1k_pipeline/max/new_sanity_check.py batch=true
-    deps:
-    - path: b1k_pipeline/max/new_sanity_check.py
-      md5: 558c46d33cf22595753e2545ef611aba
-      size: 23719
-    - path: cad/scenes/restaurant_brunch/processed.max
-      md5: f59728438ca82b4ec4ac36b9028395cd
-      size: 125291490
-    outs:
-    - path: cad/scenes/restaurant_brunch/artifacts/sanitycheck.json
-      md5: 0df659710442119b7cdcf7602b1535d7
-      size: 146
-  sanitycheck@scenes/office_bike:
-    cmd: python b1k_pipeline/batch_3dsmax.py cad/scenes/office_bike/processed.max
-      b1k_pipeline/max/new_sanity_check.py batch=true
-    deps:
-    - path: b1k_pipeline/max/new_sanity_check.py
-      md5: 558c46d33cf22595753e2545ef611aba
-      size: 23719
-<<<<<<< HEAD
-    - path: cad/scenes/office_bike/processed.max
-      md5: 5d393b0143e93180616365585d64be79
-      size: 128902528
-=======
-    - path: cad/scenes/Beechwood_0_garden/processed.max
-      md5: 53eacec5c9d7ca239aa79a9f080f7192
-      size: 202533540
->>>>>>> b590d4b7
     outs:
     - path: cad/scenes/office_bike/artifacts/sanitycheck.json
       md5: 315fc993406b6da34721064b649dd6a6
@@ -4682,8 +4030,8 @@
       md5: 558c46d33cf22595753e2545ef611aba
       size: 23719
     - path: cad/scenes/Beechwood_0_garden/processed.max
-      md5: 422b494006aff63eb3ae548186166fe8
-      size: 202767012
+      md5: 53eacec5c9d7ca239aa79a9f080f7192
+      size: 202533540
     outs:
     - path: cad/scenes/Beechwood_0_garden/artifacts/sanitycheck.json
       md5: e028cde8cd1c60d76216b68a8b11553f
@@ -4834,16 +4182,277 @@
     deps:
     - path: b1k_pipeline/check_success_aggregate.py
       md5: 9f14dbc83e44b6840101c1edf8ac4728
-      size: 1252
+      size: 1287
+    - path: cad/objects/batch-00/artifacts/sanitycheck.json
+      md5: 3a7464b1010e11fc97e8163350000cc3
+      size: 141
+    - path: cad/objects/batch-01/artifacts/sanitycheck.json
+      md5: 4c2ccf50653f3ae2a3f019cb52e6795a
+      size: 140
+    - path: cad/objects/batch-02/artifacts/sanitycheck.json
+      md5: c86172a44e95f9418a71910a245c7663
+      size: 136
+    - path: cad/objects/batch-03/artifacts/sanitycheck.json
+      md5: d43f5c742c8056071450ffc514e3ace8
+      size: 65
+    - path: cad/objects/batch-04/artifacts/sanitycheck.json
+      md5: d43f5c742c8056071450ffc514e3ace8
+      size: 65
+    - path: cad/objects/batch-05/artifacts/sanitycheck.json
+      md5: d43f5c742c8056071450ffc514e3ace8
+      size: 65
+    - path: cad/objects/batch-06/artifacts/sanitycheck.json
+      md5: d43f5c742c8056071450ffc514e3ace8
+      size: 65
+    - path: cad/objects/batch-07/artifacts/sanitycheck.json
+      md5: d43f5c742c8056071450ffc514e3ace8
+      size: 65
+    - path: cad/objects/batch-08/artifacts/sanitycheck.json
+      md5: d43f5c742c8056071450ffc514e3ace8
+      size: 65
+    - path: cad/objects/batch-09/artifacts/sanitycheck.json
+      md5: d43f5c742c8056071450ffc514e3ace8
+      size: 65
+    - path: cad/objects/batch-10/artifacts/sanitycheck.json
+      md5: d43f5c742c8056071450ffc514e3ace8
+      size: 65
+    - path: cad/objects/batch-11/artifacts/sanitycheck.json
+      md5: d43f5c742c8056071450ffc514e3ace8
+      size: 65
+    - path: cad/objects/batch-12/artifacts/sanitycheck.json
+      md5: d43f5c742c8056071450ffc514e3ace8
+      size: 65
+    - path: cad/objects/batch-13/artifacts/sanitycheck.json
+      md5: d43f5c742c8056071450ffc514e3ace8
+      size: 65
+    - path: cad/objects/legacy_batch-00/artifacts/sanitycheck.json
+      md5: d43f5c742c8056071450ffc514e3ace8
+      size: 65
+    - path: cad/objects/legacy_batch-01/artifacts/sanitycheck.json
+      md5: 0f50e1cc21f55849a76e9c073c98df9e
+      size: 475
+    - path: cad/objects/legacy_batch-02/artifacts/sanitycheck.json
+      md5: 88dd33fc98ca02bf9b41ac2081788049
+      size: 588
+    - path: cad/objects/legacy_batch-03/artifacts/sanitycheck.json
+      md5: 5836f48ef9fea12d5dc9aba962d07865
+      size: 988
+    - path: cad/objects/legacy_batch-04/artifacts/sanitycheck.json
+      md5: d95d0f5e94e0e3e90f19195744ad8f9f
+      size: 151
+    - path: cad/objects/legacy_batch-05/artifacts/sanitycheck.json
+      md5: b45ec0e6ddd1fb13174e58ecc7b6a52e
+      size: 144
+    - path: cad/objects/legacy_batch-06/artifacts/sanitycheck.json
+      md5: 31ccd1d9cad33551f2e4c730203e7481
+      size: 817
+    - path: cad/objects/legacy_batch-07/artifacts/sanitycheck.json
+      md5: 4f63a50c5120ed81611f5ee79c081179
+      size: 220
+    - path: cad/objects/legacy_batch-08/artifacts/sanitycheck.json
+      md5: 9bc26d5a42c98e10e90a1bc9cc917dc6
+      size: 318
+    - path: cad/objects/legacy_batch-09/artifacts/sanitycheck.json
+      md5: de25d5f0c97dbc6f46d1aaf96fa4f2e4
+      size: 152
+    - path: cad/objects/legacy_batch-10/artifacts/sanitycheck.json
+      md5: 58e084260b947c7c07a14c09b01519c2
+      size: 322
+    - path: cad/objects/legacy_batch-11/artifacts/sanitycheck.json
+      md5: 088f731ec5e77118c0bdb7953ca8aa24
+      size: 144
+    - path: cad/objects/legacy_batch-12/artifacts/sanitycheck.json
+      md5: d43f5c742c8056071450ffc514e3ace8
+      size: 65
+    - path: cad/objects/procedural-aa/artifacts/sanitycheck.json
+      md5: d43f5c742c8056071450ffc514e3ace8
+      size: 65
+    - path: cad/objects/substances-01/artifacts/sanitycheck.json
+      md5: d43f5c742c8056071450ffc514e3ace8
+      size: 65
+    - path: cad/objects/substances-02/artifacts/sanitycheck.json
+      md5: d43f5c742c8056071450ffc514e3ace8
+      size: 65
+    - path: cad/objects/task_relavant-ab/artifacts/sanitycheck.json
+      md5: 428261197306401871d711aac4cd8dff
+      size: 370
+    - path: cad/objects/task_relevant-xy/artifacts/sanitycheck.json
+      md5: d43f5c742c8056071450ffc514e3ace8
+      size: 65
+    - path: cad/scenes/Beechwood_0_garden/artifacts/sanitycheck.json
+      md5: e028cde8cd1c60d76216b68a8b11553f
+      size: 706
+    - path: cad/scenes/Beechwood_0_int/artifacts/sanitycheck.json
+      md5: d43f5c742c8056071450ffc514e3ace8
+      size: 65
+    - path: cad/scenes/Beechwood_1_int/artifacts/sanitycheck.json
+      md5: d43f5c742c8056071450ffc514e3ace8
+      size: 65
+    - path: cad/scenes/Benevolence_0_int/artifacts/sanitycheck.json
+      md5: d43f5c742c8056071450ffc514e3ace8
+      size: 65
+    - path: cad/scenes/Benevolence_1_int/artifacts/sanitycheck.json
+      md5: d43f5c742c8056071450ffc514e3ace8
+      size: 65
+    - path: cad/scenes/Benevolence_2_int/artifacts/sanitycheck.json
+      md5: d43f5c742c8056071450ffc514e3ace8
+      size: 65
+    - path: cad/scenes/Ihlen_0_int/artifacts/sanitycheck.json
+      md5: d43f5c742c8056071450ffc514e3ace8
+      size: 65
+    - path: cad/scenes/Ihlen_1_int/artifacts/sanitycheck.json
+      md5: d43f5c742c8056071450ffc514e3ace8
+      size: 65
+    - path: cad/scenes/Merom_0_garden/artifacts/sanitycheck.json
+      md5: d43f5c742c8056071450ffc514e3ace8
+      size: 65
+    - path: cad/scenes/Merom_0_int/artifacts/sanitycheck.json
+      md5: d43f5c742c8056071450ffc514e3ace8
+      size: 65
+    - path: cad/scenes/Merom_1_int/artifacts/sanitycheck.json
+      md5: d43f5c742c8056071450ffc514e3ace8
+      size: 65
+    - path: cad/scenes/Pomaria_0_garden/artifacts/sanitycheck.json
+      md5: d43f5c742c8056071450ffc514e3ace8
+      size: 65
+    - path: cad/scenes/Pomaria_0_int/artifacts/sanitycheck.json
+      md5: d43f5c742c8056071450ffc514e3ace8
+      size: 65
+    - path: cad/scenes/Pomaria_1_int/artifacts/sanitycheck.json
+      md5: d43f5c742c8056071450ffc514e3ace8
+      size: 65
+    - path: cad/scenes/Pomaria_2_int/artifacts/sanitycheck.json
+      md5: d43f5c742c8056071450ffc514e3ace8
+      size: 65
+    - path: cad/scenes/Rs_garden/artifacts/sanitycheck.json
+      md5: d43f5c742c8056071450ffc514e3ace8
+      size: 65
+    - path: cad/scenes/Rs_int/artifacts/sanitycheck.json
+      md5: d43f5c742c8056071450ffc514e3ace8
+      size: 65
+    - path: cad/scenes/Wainscott_0_garden/artifacts/sanitycheck.json
+      md5: 0641d818d32838c09da0fd0ce707720f
+      size: 1354
+    - path: cad/scenes/Wainscott_0_int/artifacts/sanitycheck.json
+      md5: d43f5c742c8056071450ffc514e3ace8
+      size: 65
+    - path: cad/scenes/Wainscott_1_int/artifacts/sanitycheck.json
+      md5: d43f5c742c8056071450ffc514e3ace8
+      size: 65
+    - path: cad/scenes/commercial_kitchen_fire_extinguisher/artifacts/sanitycheck.json
+      md5: d43f5c742c8056071450ffc514e3ace8
+      size: 65
+    - path: cad/scenes/commercial_kitchen_pans/artifacts/sanitycheck.json
+      md5: d43f5c742c8056071450ffc514e3ace8
+      size: 65
+    - path: cad/scenes/grocery_store_asian/artifacts/sanitycheck.json
+      md5: d43f5c742c8056071450ffc514e3ace8
+      size: 65
+    - path: cad/scenes/grocery_store_cafe/artifacts/sanitycheck.json
+      md5: d43f5c742c8056071450ffc514e3ace8
+      size: 65
+    - path: cad/scenes/grocery_store_convenience/artifacts/sanitycheck.json
+      md5: d43f5c742c8056071450ffc514e3ace8
+      size: 65
+    - path: cad/scenes/grocery_store_half_stocked/artifacts/sanitycheck.json
+      md5: d43f5c742c8056071450ffc514e3ace8
+      size: 65
     - path: cad/scenes/hall_arch_wood/artifacts/sanitycheck.json
       md5: 9a860268173b551a09fef3665a8882c2
       size: 137
+    - path: cad/scenes/hall_conference_large/artifacts/sanitycheck.json
+      md5: d43f5c742c8056071450ffc514e3ace8
+      size: 65
+    - path: cad/scenes/hall_glass_ceiling/artifacts/sanitycheck.json
+      md5: c648134f63f14582e27591baf5011309
+      size: 136
+    - path: cad/scenes/hall_train_station/artifacts/sanitycheck.json
+      md5: bb8db976d3b340b41806a48de91955fd
+      size: 137
+    - path: cad/scenes/hotel_gym_spa/artifacts/sanitycheck.json
+      md5: d43f5c742c8056071450ffc514e3ace8
+      size: 65
+    - path: cad/scenes/hotel_suite_large/artifacts/sanitycheck.json
+      md5: d43f5c742c8056071450ffc514e3ace8
+      size: 65
+    - path: cad/scenes/hotel_suite_small/artifacts/sanitycheck.json
+      md5: d43f5c742c8056071450ffc514e3ace8
+      size: 65
+    - path: cad/scenes/house_double_floor_lower/artifacts/sanitycheck.json
+      md5: d43f5c742c8056071450ffc514e3ace8
+      size: 65
+    - path: cad/scenes/house_double_floor_upper/artifacts/sanitycheck.json
+      md5: d43f5c742c8056071450ffc514e3ace8
+      size: 65
+    - path: cad/scenes/house_single_floor/artifacts/sanitycheck.json
+      md5: c4d6432943a5144ab2237b38bf466a99
+      size: 135
+    - path: cad/scenes/office_bike/artifacts/sanitycheck.json
+      md5: 315fc993406b6da34721064b649dd6a6
+      size: 1691
+    - path: cad/scenes/office_cubicles_left/artifacts/sanitycheck.json
+      md5: d43f5c742c8056071450ffc514e3ace8
+      size: 65
+    - path: cad/scenes/office_cubicles_right/artifacts/sanitycheck.json
+      md5: d43f5c742c8056071450ffc514e3ace8
+      size: 65
+    - path: cad/scenes/office_large/artifacts/sanitycheck.json
+      md5: 6801102d623b5466ca56cfa501ca0725
+      size: 137
+    - path: cad/scenes/office_vendor_machine/artifacts/sanitycheck.json
+      md5: d43f5c742c8056071450ffc514e3ace8
+      size: 65
+    - path: cad/scenes/public_restroom_blue/artifacts/sanitycheck.json
+      md5: d43f5c742c8056071450ffc514e3ace8
+      size: 65
+    - path: cad/scenes/public_restroom_brown/artifacts/sanitycheck.json
+      md5: d43f5c742c8056071450ffc514e3ace8
+      size: 65
+    - path: cad/scenes/public_restroom_futuristic/artifacts/sanitycheck.json
+      md5: d43f5c742c8056071450ffc514e3ace8
+      size: 65
     - path: cad/scenes/public_restroom_marble/artifacts/sanitycheck.json
       md5: d43f5c742c8056071450ffc514e3ace8
       size: 65
+    - path: cad/scenes/public_restroom_white/artifacts/sanitycheck.json
+      md5: d43f5c742c8056071450ffc514e3ace8
+      size: 65
+    - path: cad/scenes/restaurant_asian/artifacts/sanitycheck.json
+      md5: b74a1b2ec12e691c38a2da0138a82da7
+      size: 212
+    - path: cad/scenes/restaurant_brunch/artifacts/sanitycheck.json
+      md5: 0df659710442119b7cdcf7602b1535d7
+      size: 146
+    - path: cad/scenes/restaurant_cafeteria/artifacts/sanitycheck.json
+      md5: d43f5c742c8056071450ffc514e3ace8
+      size: 65
+    - path: cad/scenes/restaurant_diner/artifacts/sanitycheck.json
+      md5: d43f5c742c8056071450ffc514e3ace8
+      size: 65
+    - path: cad/scenes/restaurant_hotel/artifacts/sanitycheck.json
+      md5: d43f5c742c8056071450ffc514e3ace8
+      size: 65
+    - path: cad/scenes/restaurant_urban/artifacts/sanitycheck.json
+      md5: d43f5c742c8056071450ffc514e3ace8
+      size: 65
+    - path: cad/scenes/school_biology/artifacts/sanitycheck.json
+      md5: d43f5c742c8056071450ffc514e3ace8
+      size: 65
+    - path: cad/scenes/school_chemistry/artifacts/sanitycheck.json
+      md5: d43f5c742c8056071450ffc514e3ace8
+      size: 65
+    - path: cad/scenes/school_computer_lab_and_infirmary/artifacts/sanitycheck.json
+      md5: d43f5c742c8056071450ffc514e3ace8
+      size: 65
+    - path: cad/scenes/school_geography/artifacts/sanitycheck.json
+      md5: d43f5c742c8056071450ffc514e3ace8
+      size: 65
+    - path: cad/scenes/school_gym/artifacts/sanitycheck.json
+      md5: 50380e7647a34c18af72965e5ec76a1f
+      size: 137
     - path: params.yaml
-      md5: 8453710644a1443ab1ccb83cceda351d
-      size: 5001
+      md5: eb599e546a33d562cf560acd9f6d1192
+      size: 12957
     outs:
     - path: artifacts/pipeline/sanitycheck.success
       md5: d41d8cd98f00b204e9800998ecf8427e
@@ -7742,49 +7351,301 @@
     - path: b1k_pipeline/mesh_tree.py
       md5: 3accc6b2cb9ce216174073059fd88b7b
       size: 13110
-    - path: cad/scenes/hall_arch_wood/artifacts/collision_meshes.zip
-      md5: e6718bee38845a4bfb16e52c567b5f3b
-      size: 98416
-    - path: cad/scenes/hall_arch_wood/artifacts/collision_selection.json
-      md5: 18b43db20e0d87aac651cd8ef2a16730
-      size: 997
-    - path: cad/scenes/hall_arch_wood/artifacts/meshes.zip
-      md5: e1786745ffc1353b07781197e6375683
-      size: 78149825
-    - path: cad/scenes/hall_arch_wood/artifacts/object_list.json
-      md5: f280b3c84dceaec4db80a9d7f103dbb4
-      size: 10087
-    - path: cad/scenes/public_restroom_marble/artifacts/collision_meshes.zip
-      md5: f71e5f30b4947217bfbc4d02aff446d3
-      size: 119630
-    - path: cad/scenes/public_restroom_marble/artifacts/collision_selection.json
-      md5: 3798215cfc900ba1ee56a5afea2a41ba
-      size: 1076
-    - path: cad/scenes/public_restroom_marble/artifacts/meshes.zip
-      md5: 23e2e50f1cf22bd7e8c132d9e8e81338
-      size: 37292458
-    - path: cad/scenes/public_restroom_marble/artifacts/object_list.json
-      md5: 6a6586997220ad6cd03185a0a09d5272
-      size: 14913
+    - path: cad/objects/batch-00/artifacts/collision_meshes.zip
+      md5: cd1aa0c9c917ea2d677209a7269c81c9
+      size: 1927988
+    - path: cad/objects/batch-00/artifacts/collision_selection.json
+      md5: 67afc9d87df4e0c654e6cd87b005c23a
+      size: 8070
+    - path: cad/objects/batch-00/artifacts/meshes.zip
+      md5: 53e6d51e98f19fe333f57f47c2357f53
+      size: 234923627
+    - path: cad/objects/batch-00/artifacts/object_list.json
+      md5: 3a65f8df847ce3c4652f6b607681de62
+      size: 38594
+    - path: cad/objects/batch-12/artifacts/collision_meshes.zip
+      md5: 1e50c121a6bb4445dff4c3d3baae9cd6
+      size: 1728691
+    - path: cad/objects/batch-12/artifacts/collision_selection.json
+      md5: 4f7a37ec872c3b95e33f97368062b667
+      size: 7793
+    - path: cad/objects/batch-12/artifacts/meshes.zip
+      md5: 31924d07583972c384e6d609e1c36d72
+      size: 229218633
+    - path: cad/objects/batch-12/artifacts/object_list.json
+      md5: 8a598ffa9b6ad0ce345dab62616f5a24
+      size: 38531
+    - path: cad/objects/legacy_batch-00/artifacts/collision_meshes.zip
+      md5: a6640ff5a1113e396e15d9b14491e762
+      size: 2357057
+    - path: cad/objects/legacy_batch-00/artifacts/collision_selection.json
+      md5: d00ddb72d141f57e0fd43cc9b050455b
+      size: 23357
+    - path: cad/objects/legacy_batch-00/artifacts/meshes.zip
+      md5: 3369f8e7ecf019df7558735327d204ed
+      size: 345850691
+    - path: cad/objects/legacy_batch-00/artifacts/object_list.json
+      md5: e4eeb6f7558f30441f221d7a1cf61937
+      size: 108434
+    - path: cad/objects/legacy_batch-01/artifacts/collision_meshes.zip
+      md5: 0a96c4180c6aeb4343981abe8921432b
+      size: 3321616
+    - path: cad/objects/legacy_batch-01/artifacts/collision_selection.json
+      md5: 1481a457dafe87b9d7025d220dbd65a5
+      size: 6819
+    - path: cad/objects/legacy_batch-01/artifacts/meshes.zip
+      md5: 1200ffe3430938032b2648d68c653e45
+      size: 222030192
+    - path: cad/objects/legacy_batch-01/artifacts/object_list.json
+      md5: 0966500b8ced14ab65f362319d0381f6
+      size: 27527
+    - path: cad/objects/legacy_batch-02/artifacts/collision_meshes.zip
+      md5: 6665fb1cd9c81860f538e00e22ecad94
+      size: 1878171
+    - path: cad/objects/legacy_batch-02/artifacts/collision_selection.json
+      md5: 31ba1118363070b8dfe50d448585e289
+      size: 11445
+    - path: cad/objects/legacy_batch-02/artifacts/meshes.zip
+      md5: 4f796c507f4eea25426d2bb5e1da5561
+      size: 248594589
+    - path: cad/objects/legacy_batch-02/artifacts/object_list.json
+      md5: 66bc74e335f7e42c2332382dc3385d65
+      size: 50452
+    - path: cad/objects/legacy_batch-03/artifacts/collision_meshes.zip
+      md5: cfd2837199510135c7ae2f246f3aac15
+      size: 2305931
+    - path: cad/objects/legacy_batch-03/artifacts/collision_selection.json
+      md5: 91285d38cd2e0e6baff53938d46df1e5
+      size: 12782
+    - path: cad/objects/legacy_batch-03/artifacts/meshes.zip
+      md5: 0ac861ada06519b6dc11a80af7c86fde
+      size: 365579575
+    - path: cad/objects/legacy_batch-03/artifacts/object_list.json
+      md5: ebbad97997f9527f9456dbaaeaf3fd44
+      size: 58095
+    - path: cad/objects/legacy_batch-04/artifacts/collision_meshes.zip
+      md5: 532dda1611e887a9f3dc0cf3c982e6e3
+      size: 3459144
+    - path: cad/objects/legacy_batch-04/artifacts/collision_selection.json
+      md5: 651e4d4ff9ff5772bda0c214ba1cf296
+      size: 17639
+    - path: cad/objects/legacy_batch-04/artifacts/meshes.zip
+      md5: 304df68744ac3a5bf45c3ebf8150ccaa
+      size: 300928117
+    - path: cad/objects/legacy_batch-04/artifacts/object_list.json
+      md5: 5e8ccda1032bb0b4a9451b2b328c9145
+      size: 85811
+    - path: cad/objects/legacy_batch-05/artifacts/collision_meshes.zip
+      md5: 8e4b681ea28264beac74780c44e02dec
+      size: 1834422
+    - path: cad/objects/legacy_batch-05/artifacts/collision_selection.json
+      md5: e5672663428964e97197c9d091948102
+      size: 14301
+    - path: cad/objects/legacy_batch-05/artifacts/meshes.zip
+      md5: 28bdc57c578d27f1cd8c2e0939d8daf6
+      size: 317154593
+    - path: cad/objects/legacy_batch-05/artifacts/object_list.json
+      md5: c54a2d0d23baa310fb4b4b2abed8001e
+      size: 65225
+    - path: cad/objects/legacy_batch-06/artifacts/collision_meshes.zip
+      md5: 0ff89a96b31aa82ade10c90649562852
+      size: 1887347
+    - path: cad/objects/legacy_batch-06/artifacts/collision_selection.json
+      md5: 84f0fc6c0fa7cde1ce74feaeb5de949b
+      size: 11887
+    - path: cad/objects/legacy_batch-06/artifacts/meshes.zip
+      md5: 47fbfb51a2596a480a3aeead99378755
+      size: 272796716
+    - path: cad/objects/legacy_batch-06/artifacts/object_list.json
+      md5: 4182c9e434691d03d0e71759c1208c75
+      size: 71595
+    - path: cad/objects/legacy_batch-07/artifacts/collision_meshes.zip
+      md5: 1f01ddcd5c6b6ac953c2f12fef724d3e
+      size: 1929165
+    - path: cad/objects/legacy_batch-07/artifacts/collision_selection.json
+      md5: 10f450a0d133569184c7a9d04cc9a87e
+      size: 9366
+    - path: cad/objects/legacy_batch-07/artifacts/meshes.zip
+      md5: 9a5767935cddbb3441f07c00e6fa8eed
+      size: 197913667
+    - path: cad/objects/legacy_batch-07/artifacts/object_list.json
+      md5: 3cd67347da883a61925003c224493f1a
+      size: 42559
+    - path: cad/objects/legacy_batch-08/artifacts/collision_meshes.zip
+      md5: 3e9a0b956f97f722155776471411cd5b
+      size: 2092248
+    - path: cad/objects/legacy_batch-08/artifacts/collision_selection.json
+      md5: d68933fb728487905f82bf8ebceca383
+      size: 8404
+    - path: cad/objects/legacy_batch-08/artifacts/meshes.zip
+      md5: e58a2e48ae6a0b28134a893dd4a41edd
+      size: 220864823
+    - path: cad/objects/legacy_batch-08/artifacts/object_list.json
+      md5: 52da780e7867709f4e59414acc0559c3
+      size: 41147
+    - path: cad/objects/legacy_batch-09/artifacts/collision_meshes.zip
+      md5: 8e70528548aaa484dda5a366395fe514
+      size: 1629307
+    - path: cad/objects/legacy_batch-09/artifacts/collision_selection.json
+      md5: 3fbf1ebd8befb641765f6900d0a12ad6
+      size: 7580
+    - path: cad/objects/legacy_batch-09/artifacts/meshes.zip
+      md5: 1c9f1fdbb49f61fa3c46416d7a39df92
+      size: 161382667
+    - path: cad/objects/legacy_batch-09/artifacts/object_list.json
+      md5: 3a9308f884fe9f24ada166555b0c4341
+      size: 37012
+    - path: cad/objects/legacy_batch-10/artifacts/collision_meshes.zip
+      md5: 21177a2b7421b1861944fe270e7e1018
+      size: 3458666
+    - path: cad/objects/legacy_batch-10/artifacts/collision_selection.json
+      md5: 9f450df465c4845aff253994d25bc9d5
+      size: 10933
+    - path: cad/objects/legacy_batch-10/artifacts/meshes.zip
+      md5: ca97617c781384ff476892cbffa8f0a8
+      size: 232216592
+    - path: cad/objects/legacy_batch-10/artifacts/object_list.json
+      md5: 648649823ce2d470435c7f3aaf61c012
+      size: 46232
+    - path: cad/objects/legacy_batch-11/artifacts/collision_meshes.zip
+      md5: 5b6cb6ebd58897d0f5f83b4e565b26b7
+      size: 2355838
+    - path: cad/objects/legacy_batch-11/artifacts/collision_selection.json
+      md5: 0eb54cecb31a8f72cd287cb6834009f8
+      size: 8026
+    - path: cad/objects/legacy_batch-11/artifacts/meshes.zip
+      md5: a2a66b489274fb41496cc3e839379d77
+      size: 183844897
+    - path: cad/objects/legacy_batch-11/artifacts/object_list.json
+      md5: fa73f422dec7117a721caf79bb6b5de7
+      size: 37274
+    - path: cad/objects/legacy_batch-12/artifacts/collision_meshes.zip
+      md5: c1fc824f2b44c09b5b25f0b52ff4d1cc
+      size: 340305
+    - path: cad/objects/legacy_batch-12/artifacts/collision_selection.json
+      md5: 795181265e5849e0b302066714cb602e
+      size: 1210
+    - path: cad/objects/legacy_batch-12/artifacts/meshes.zip
+      md5: d1265b52a270249277c26fff0e4d6d15
+      size: 19138897
+    - path: cad/objects/legacy_batch-12/artifacts/object_list.json
+      md5: f172a906ad610b2b250b2fda9e34db06
+      size: 4603
+    - path: cad/scenes/Beechwood_0_garden/artifacts/collision_meshes.zip
+      md5: a98b83fde648c07d7be2002cc5fd6a9d
+      size: 1934057
+    - path: cad/scenes/Beechwood_0_garden/artifacts/collision_selection.json
+      md5: 620dafacc5359765f225ce98439136f1
+      size: 2421
+    - path: cad/scenes/Beechwood_0_garden/artifacts/meshes.zip
+      md5: 79e1666d4a0c3967485381f13632b670
+      size: 263643013
+    - path: cad/scenes/Beechwood_0_garden/artifacts/object_list.json
+      md5: 928997e2d14c466aa98115ff779027ef
+      size: 115785
+    - path: cad/scenes/Beechwood_0_int/artifacts/collision_meshes.zip
+      md5: d9fe33c553d5eeeecfc7277b95c1eb7a
+      size: 144456
+    - path: cad/scenes/Beechwood_0_int/artifacts/collision_selection.json
+      md5: 4b4f782f91884fdd347bd0f792a3b81b
+      size: 3027
+    - path: cad/scenes/Beechwood_0_int/artifacts/meshes.zip
+      md5: 99dae4323848981409641cfbbaee892b
+      size: 317282425
+    - path: cad/scenes/Beechwood_0_int/artifacts/object_list.json
+      md5: e4fcb092f1eaffa3e34da9014e17182a
+      size: 79700
+    - path: cad/scenes/Merom_0_garden/artifacts/collision_meshes.zip
+      md5: 841a18982aff5fbd88c7c147bb23b800
+      size: 3475177
+    - path: cad/scenes/Merom_0_garden/artifacts/collision_selection.json
+      md5: e4f1f9cca3bee1ebdad8f71f5a1e4de9
+      size: 2666
+    - path: cad/scenes/Merom_0_garden/artifacts/meshes.zip
+      md5: 5f4ed633fe6e8a512c210b07ecd7d644
+      size: 279940722
+    - path: cad/scenes/Merom_0_garden/artifacts/object_list.json
+      md5: 7ed0f0091a6f56313fe425189865f541
+      size: 62555
+    - path: cad/scenes/Pomaria_0_garden/artifacts/collision_meshes.zip
+      md5: 369fea1c97f5ff13cb0e06cb6e192d2d
+      size: 1203977
+    - path: cad/scenes/Pomaria_0_garden/artifacts/collision_selection.json
+      md5: 540a5b13e5ae54608be485bcfd09e7ac
+      size: 7539
+    - path: cad/scenes/Pomaria_0_garden/artifacts/meshes.zip
+      md5: e5b3ca9a46279e9265606b9fbef24786
+      size: 637872919
+    - path: cad/scenes/Pomaria_0_garden/artifacts/object_list.json
+      md5: 48b0a05344272b8fbf33c583140595a4
+      size: 82976
+    - path: cad/scenes/Rs_garden/artifacts/collision_meshes.zip
+      md5: 0d6ca46b8338b302a0098e12b73956ef
+      size: 2693867
+    - path: cad/scenes/Rs_garden/artifacts/collision_selection.json
+      md5: 71592b8edeea8fa35181b6b45c9675cc
+      size: 1634
+    - path: cad/scenes/Rs_garden/artifacts/meshes.zip
+      md5: 7d93bef9bbf2325755b97134d9de5267
+      size: 165813878
+    - path: cad/scenes/Rs_garden/artifacts/object_list.json
+      md5: 5b0c72aef0887f94b9a172c9f86ff3fa
+      size: 53853
+    - path: cad/scenes/Wainscott_0_garden/artifacts/collision_meshes.zip
+      md5: 91fb938ad8280e1317f1aeef4120e0a5
+      size: 7768695
+    - path: cad/scenes/Wainscott_0_garden/artifacts/collision_selection.json
+      md5: c097755ed3c09ff6d5a451dfa5dec942
+      size: 5369
+    - path: cad/scenes/Wainscott_0_garden/artifacts/meshes.zip
+      md5: 0f0f8bc43a2d072f0e6ac5350e15f9eb
+      size: 486958872
+    - path: cad/scenes/Wainscott_0_garden/artifacts/object_list.json
+      md5: aad0e0fbeca8a08fbfac80aff57c50e0
+      size: 146581
+    - path: cad/scenes/public_restroom_blue/artifacts/collision_meshes.zip
+      md5: 821b1b6920f0032c9490eb4e5cef42b5
+      size: 208992
+    - path: cad/scenes/public_restroom_blue/artifacts/collision_selection.json
+      md5: 37d9e38a1a47c023fc9164e65258ffe8
+      size: 1360
+    - path: cad/scenes/public_restroom_blue/artifacts/meshes.zip
+      md5: 819109b779ea1ebb1f77f50a3e9aebfb
+      size: 19426164
+    - path: cad/scenes/public_restroom_blue/artifacts/object_list.json
+      md5: 361e50d35f2a3912f6037b250c91d407
+      size: 17925
+    - path: cad/scenes/school_geography/artifacts/collision_meshes.zip
+      md5: 57807921c1c1f4c2f7fc60b385f564d3
+      size: 914696
+    - path: cad/scenes/school_geography/artifacts/collision_selection.json
+      md5: 9896a43c29e96879aa595079085d0406
+      size: 3735
+    - path: cad/scenes/school_geography/artifacts/meshes.zip
+      md5: ac9f701ca24e108f55ec7af69fde2e5f
+      size: 409633094
+    - path: cad/scenes/school_geography/artifacts/object_list.json
+      md5: 7550bb6d8148303615e7cfca015d402b
+      size: 327785
     outs:
     - path: artifacts/parallels/objects.zip
-      md5: 9a391ec67c7d4755a21c440ac0a9bcb9
-      size: 102520875
+      md5: f04811f4791451e293f5cc208ea78b70
+      size: 5539113747
     - path: artifacts/pipeline/export_objs.json
-      md5: 664e2cb0fc4ca688ad97e1a8a3d8095a
-      size: 31
+      md5: f1128048071f22254b12fa5d577371df
+      size: 8320
   aggregate_metadata:
     cmd: python -m b1k_pipeline.aggregate_metadata
     deps:
     - path: artifacts/pipeline/collision_average_volumes.json
-      md5: 87015af6c79b1444a89f1f630bd88679
-      size: 649
+      md5: 1af4c4c9430c1f9d50737f929901673c
+      size: 27319
     - path: artifacts/pipeline/collision_average_volumes.success
       md5: d41d8cd98f00b204e9800998ecf8427e
       size: 0
     - path: artifacts/pipeline/object_inventory.json
-      md5: d30c9bb9f9e8bafefb8c987e7e086554
-      size: 5775
+      md5: 33f56c8a7538283e160e92ff953b9ff4
+      size: 361630
     - path: b1k_pipeline/aggregate_metadata.py
       md5: 85cc7ee37eb73b55ffa25d157c6fdd13
       size: 5874
@@ -7792,25 +7653,25 @@
       md5: c5a525dc66bb52a692d8a8374a93cf3b
       size: 454
     - path: metadata/category_mapping.csv
-      md5: a16005988b674b6ab02afa95e3055335
-      size: 164113
+      md5: 0cf0065836ea9b06ab5b80e1438d3f65
+      size: 164546
     - path: metadata/non_sampleable_categories.csv
       md5: 1fdd0762be41ba03ee7a15db19b16c6b
       size: 562
     outs:
     - path: artifacts/parallels/metadata.zip
-      md5: 31293a432ed1e937e5922fbcbfd3ebd2
-      size: 1779
+      md5: 1f032a611c4364caf9913311f0717983
+      size: 23579
     - path: artifacts/pipeline/aggregate_metadata.json
-      md5: 2a67f412c728aa4ee25f15ca741cb22c
-      size: 732
+      md5: bacb92a0cda6221e84a1ef29e416d60a
+      size: 38152
   aggregate_metadata_success:
     cmd: python -m b1k_pipeline.check_success artifacts/pipeline/aggregate_metadata.json
       artifacts/pipeline/aggregate_metadata.success
     deps:
     - path: artifacts/pipeline/aggregate_metadata.json
-      md5: 2a67f412c728aa4ee25f15ca741cb22c
-      size: 732
+      md5: bacb92a0cda6221e84a1ef29e416d60a
+      size: 38152
     - path: b1k_pipeline/check_success.py
       md5: bc3fa689bd7cc8819016ea480a7d9ef3
       size: 707
@@ -7822,11 +7683,11 @@
     cmd: python -m b1k_pipeline.usd_conversion.usdify_objects
     deps:
     - path: artifacts/parallels/metadata.zip
-      md5: 31293a432ed1e937e5922fbcbfd3ebd2
-      size: 1779
+      md5: 1f032a611c4364caf9913311f0717983
+      size: 23579
     - path: artifacts/parallels/objects.zip
-      md5: 9a391ec67c7d4755a21c440ac0a9bcb9
-      size: 102520875
+      md5: f04811f4791451e293f5cc208ea78b70
+      size: 5539113747
     - path: artifacts/pipeline/aggregate_metadata.success
       md5: d41d8cd98f00b204e9800998ecf8427e
       size: 0
@@ -7846,15 +7707,15 @@
       md5: 7ff9b4004fad51ee9c58519a0d239138
       size: 5940
     - path: b1k_pipeline/usd_conversion/usdify_objects_process.py
-      md5: a145a1c71791718326c74ac7bed4eebd
-      size: 2061
+      md5: 94acad4d81d4a54b0f20a10bb7fb871b
+      size: 1988
     outs:
     - path: artifacts/parallels/objects_usd.zip
-      md5: 76cdb2bad9582d23c1f6f4d868218d6c
-      size: 22
+      md5: cb58c3702e901c2ae15f2d486de73a55
+      size: 6390589170
     - path: artifacts/pipeline/usdify_objects.json
-      md5: 886b3719db2fab5e6de0c562c6e7c579
-      size: 91680
+      md5: 2f2766d842c98a87db2265cd289bdaba
+      size: 23933876
     - path: artifacts/pipeline/usdify_objects.success
       md5: d41d8cd98f00b204e9800998ecf8427e
       size: 0
@@ -8749,30 +8610,282 @@
     - path: b1k_pipeline/collision_selection_validation.py
       md5: 1b232a1530704f228948a0c68f32cbbb
       size: 7804
-    - path: cad/scenes/hall_arch_wood/artifacts/collision_meshes.zip
-      md5: e6718bee38845a4bfb16e52c567b5f3b
-      size: 98416
-    - path: cad/scenes/hall_arch_wood/artifacts/collision_selection.json
-      md5: 18b43db20e0d87aac651cd8ef2a16730
-      size: 997
-    - path: cad/scenes/hall_arch_wood/artifacts/meshes.zip
-      md5: e1786745ffc1353b07781197e6375683
-      size: 78149825
-    - path: cad/scenes/hall_arch_wood/artifacts/object_list.json
-      md5: f280b3c84dceaec4db80a9d7f103dbb4
-      size: 10087
-    - path: cad/scenes/public_restroom_marble/artifacts/collision_meshes.zip
-      md5: f71e5f30b4947217bfbc4d02aff446d3
-      size: 119630
-    - path: cad/scenes/public_restroom_marble/artifacts/collision_selection.json
-      md5: 3798215cfc900ba1ee56a5afea2a41ba
-      size: 1076
-    - path: cad/scenes/public_restroom_marble/artifacts/meshes.zip
-      md5: 23e2e50f1cf22bd7e8c132d9e8e81338
-      size: 37292458
-    - path: cad/scenes/public_restroom_marble/artifacts/object_list.json
-      md5: 6a6586997220ad6cd03185a0a09d5272
-      size: 14913
+    - path: cad/objects/batch-00/artifacts/collision_meshes.zip
+      md5: cd1aa0c9c917ea2d677209a7269c81c9
+      size: 1927988
+    - path: cad/objects/batch-00/artifacts/collision_selection.json
+      md5: 67afc9d87df4e0c654e6cd87b005c23a
+      size: 8070
+    - path: cad/objects/batch-00/artifacts/meshes.zip
+      md5: 53e6d51e98f19fe333f57f47c2357f53
+      size: 234923627
+    - path: cad/objects/batch-00/artifacts/object_list.json
+      md5: 3a65f8df847ce3c4652f6b607681de62
+      size: 38594
+    - path: cad/objects/batch-12/artifacts/collision_meshes.zip
+      md5: 1e50c121a6bb4445dff4c3d3baae9cd6
+      size: 1728691
+    - path: cad/objects/batch-12/artifacts/collision_selection.json
+      md5: 4f7a37ec872c3b95e33f97368062b667
+      size: 7793
+    - path: cad/objects/batch-12/artifacts/meshes.zip
+      md5: 31924d07583972c384e6d609e1c36d72
+      size: 229218633
+    - path: cad/objects/batch-12/artifacts/object_list.json
+      md5: 8a598ffa9b6ad0ce345dab62616f5a24
+      size: 38531
+    - path: cad/objects/legacy_batch-00/artifacts/collision_meshes.zip
+      md5: a6640ff5a1113e396e15d9b14491e762
+      size: 2357057
+    - path: cad/objects/legacy_batch-00/artifacts/collision_selection.json
+      md5: d00ddb72d141f57e0fd43cc9b050455b
+      size: 23357
+    - path: cad/objects/legacy_batch-00/artifacts/meshes.zip
+      md5: 3369f8e7ecf019df7558735327d204ed
+      size: 345850691
+    - path: cad/objects/legacy_batch-00/artifacts/object_list.json
+      md5: e4eeb6f7558f30441f221d7a1cf61937
+      size: 108434
+    - path: cad/objects/legacy_batch-01/artifacts/collision_meshes.zip
+      md5: 0a96c4180c6aeb4343981abe8921432b
+      size: 3321616
+    - path: cad/objects/legacy_batch-01/artifacts/collision_selection.json
+      md5: 1481a457dafe87b9d7025d220dbd65a5
+      size: 6819
+    - path: cad/objects/legacy_batch-01/artifacts/meshes.zip
+      md5: 1200ffe3430938032b2648d68c653e45
+      size: 222030192
+    - path: cad/objects/legacy_batch-01/artifacts/object_list.json
+      md5: 0966500b8ced14ab65f362319d0381f6
+      size: 27527
+    - path: cad/objects/legacy_batch-02/artifacts/collision_meshes.zip
+      md5: 6665fb1cd9c81860f538e00e22ecad94
+      size: 1878171
+    - path: cad/objects/legacy_batch-02/artifacts/collision_selection.json
+      md5: 31ba1118363070b8dfe50d448585e289
+      size: 11445
+    - path: cad/objects/legacy_batch-02/artifacts/meshes.zip
+      md5: 4f796c507f4eea25426d2bb5e1da5561
+      size: 248594589
+    - path: cad/objects/legacy_batch-02/artifacts/object_list.json
+      md5: 66bc74e335f7e42c2332382dc3385d65
+      size: 50452
+    - path: cad/objects/legacy_batch-03/artifacts/collision_meshes.zip
+      md5: cfd2837199510135c7ae2f246f3aac15
+      size: 2305931
+    - path: cad/objects/legacy_batch-03/artifacts/collision_selection.json
+      md5: 91285d38cd2e0e6baff53938d46df1e5
+      size: 12782
+    - path: cad/objects/legacy_batch-03/artifacts/meshes.zip
+      md5: 0ac861ada06519b6dc11a80af7c86fde
+      size: 365579575
+    - path: cad/objects/legacy_batch-03/artifacts/object_list.json
+      md5: ebbad97997f9527f9456dbaaeaf3fd44
+      size: 58095
+    - path: cad/objects/legacy_batch-04/artifacts/collision_meshes.zip
+      md5: 532dda1611e887a9f3dc0cf3c982e6e3
+      size: 3459144
+    - path: cad/objects/legacy_batch-04/artifacts/collision_selection.json
+      md5: 651e4d4ff9ff5772bda0c214ba1cf296
+      size: 17639
+    - path: cad/objects/legacy_batch-04/artifacts/meshes.zip
+      md5: 304df68744ac3a5bf45c3ebf8150ccaa
+      size: 300928117
+    - path: cad/objects/legacy_batch-04/artifacts/object_list.json
+      md5: 5e8ccda1032bb0b4a9451b2b328c9145
+      size: 85811
+    - path: cad/objects/legacy_batch-05/artifacts/collision_meshes.zip
+      md5: 8e4b681ea28264beac74780c44e02dec
+      size: 1834422
+    - path: cad/objects/legacy_batch-05/artifacts/collision_selection.json
+      md5: e5672663428964e97197c9d091948102
+      size: 14301
+    - path: cad/objects/legacy_batch-05/artifacts/meshes.zip
+      md5: 28bdc57c578d27f1cd8c2e0939d8daf6
+      size: 317154593
+    - path: cad/objects/legacy_batch-05/artifacts/object_list.json
+      md5: c54a2d0d23baa310fb4b4b2abed8001e
+      size: 65225
+    - path: cad/objects/legacy_batch-06/artifacts/collision_meshes.zip
+      md5: 0ff89a96b31aa82ade10c90649562852
+      size: 1887347
+    - path: cad/objects/legacy_batch-06/artifacts/collision_selection.json
+      md5: 84f0fc6c0fa7cde1ce74feaeb5de949b
+      size: 11887
+    - path: cad/objects/legacy_batch-06/artifacts/meshes.zip
+      md5: 47fbfb51a2596a480a3aeead99378755
+      size: 272796716
+    - path: cad/objects/legacy_batch-06/artifacts/object_list.json
+      md5: 4182c9e434691d03d0e71759c1208c75
+      size: 71595
+    - path: cad/objects/legacy_batch-07/artifacts/collision_meshes.zip
+      md5: 1f01ddcd5c6b6ac953c2f12fef724d3e
+      size: 1929165
+    - path: cad/objects/legacy_batch-07/artifacts/collision_selection.json
+      md5: 10f450a0d133569184c7a9d04cc9a87e
+      size: 9366
+    - path: cad/objects/legacy_batch-07/artifacts/meshes.zip
+      md5: 9a5767935cddbb3441f07c00e6fa8eed
+      size: 197913667
+    - path: cad/objects/legacy_batch-07/artifacts/object_list.json
+      md5: 3cd67347da883a61925003c224493f1a
+      size: 42559
+    - path: cad/objects/legacy_batch-08/artifacts/collision_meshes.zip
+      md5: 3e9a0b956f97f722155776471411cd5b
+      size: 2092248
+    - path: cad/objects/legacy_batch-08/artifacts/collision_selection.json
+      md5: d68933fb728487905f82bf8ebceca383
+      size: 8404
+    - path: cad/objects/legacy_batch-08/artifacts/meshes.zip
+      md5: e58a2e48ae6a0b28134a893dd4a41edd
+      size: 220864823
+    - path: cad/objects/legacy_batch-08/artifacts/object_list.json
+      md5: 52da780e7867709f4e59414acc0559c3
+      size: 41147
+    - path: cad/objects/legacy_batch-09/artifacts/collision_meshes.zip
+      md5: 8e70528548aaa484dda5a366395fe514
+      size: 1629307
+    - path: cad/objects/legacy_batch-09/artifacts/collision_selection.json
+      md5: 3fbf1ebd8befb641765f6900d0a12ad6
+      size: 7580
+    - path: cad/objects/legacy_batch-09/artifacts/meshes.zip
+      md5: 1c9f1fdbb49f61fa3c46416d7a39df92
+      size: 161382667
+    - path: cad/objects/legacy_batch-09/artifacts/object_list.json
+      md5: 3a9308f884fe9f24ada166555b0c4341
+      size: 37012
+    - path: cad/objects/legacy_batch-10/artifacts/collision_meshes.zip
+      md5: 21177a2b7421b1861944fe270e7e1018
+      size: 3458666
+    - path: cad/objects/legacy_batch-10/artifacts/collision_selection.json
+      md5: 9f450df465c4845aff253994d25bc9d5
+      size: 10933
+    - path: cad/objects/legacy_batch-10/artifacts/meshes.zip
+      md5: ca97617c781384ff476892cbffa8f0a8
+      size: 232216592
+    - path: cad/objects/legacy_batch-10/artifacts/object_list.json
+      md5: 648649823ce2d470435c7f3aaf61c012
+      size: 46232
+    - path: cad/objects/legacy_batch-11/artifacts/collision_meshes.zip
+      md5: 5b6cb6ebd58897d0f5f83b4e565b26b7
+      size: 2355838
+    - path: cad/objects/legacy_batch-11/artifacts/collision_selection.json
+      md5: 0eb54cecb31a8f72cd287cb6834009f8
+      size: 8026
+    - path: cad/objects/legacy_batch-11/artifacts/meshes.zip
+      md5: a2a66b489274fb41496cc3e839379d77
+      size: 183844897
+    - path: cad/objects/legacy_batch-11/artifacts/object_list.json
+      md5: fa73f422dec7117a721caf79bb6b5de7
+      size: 37274
+    - path: cad/objects/legacy_batch-12/artifacts/collision_meshes.zip
+      md5: c1fc824f2b44c09b5b25f0b52ff4d1cc
+      size: 340305
+    - path: cad/objects/legacy_batch-12/artifacts/collision_selection.json
+      md5: 795181265e5849e0b302066714cb602e
+      size: 1210
+    - path: cad/objects/legacy_batch-12/artifacts/meshes.zip
+      md5: d1265b52a270249277c26fff0e4d6d15
+      size: 19138897
+    - path: cad/objects/legacy_batch-12/artifacts/object_list.json
+      md5: f172a906ad610b2b250b2fda9e34db06
+      size: 4603
+    - path: cad/scenes/Beechwood_0_garden/artifacts/collision_meshes.zip
+      md5: a98b83fde648c07d7be2002cc5fd6a9d
+      size: 1934057
+    - path: cad/scenes/Beechwood_0_garden/artifacts/collision_selection.json
+      md5: 620dafacc5359765f225ce98439136f1
+      size: 2421
+    - path: cad/scenes/Beechwood_0_garden/artifacts/meshes.zip
+      md5: 79e1666d4a0c3967485381f13632b670
+      size: 263643013
+    - path: cad/scenes/Beechwood_0_garden/artifacts/object_list.json
+      md5: 928997e2d14c466aa98115ff779027ef
+      size: 115785
+    - path: cad/scenes/Beechwood_0_int/artifacts/collision_meshes.zip
+      md5: d9fe33c553d5eeeecfc7277b95c1eb7a
+      size: 144456
+    - path: cad/scenes/Beechwood_0_int/artifacts/collision_selection.json
+      md5: 4b4f782f91884fdd347bd0f792a3b81b
+      size: 3027
+    - path: cad/scenes/Beechwood_0_int/artifacts/meshes.zip
+      md5: 99dae4323848981409641cfbbaee892b
+      size: 317282425
+    - path: cad/scenes/Beechwood_0_int/artifacts/object_list.json
+      md5: e4fcb092f1eaffa3e34da9014e17182a
+      size: 79700
+    - path: cad/scenes/Merom_0_garden/artifacts/collision_meshes.zip
+      md5: 841a18982aff5fbd88c7c147bb23b800
+      size: 3475177
+    - path: cad/scenes/Merom_0_garden/artifacts/collision_selection.json
+      md5: e4f1f9cca3bee1ebdad8f71f5a1e4de9
+      size: 2666
+    - path: cad/scenes/Merom_0_garden/artifacts/meshes.zip
+      md5: 5f4ed633fe6e8a512c210b07ecd7d644
+      size: 279940722
+    - path: cad/scenes/Merom_0_garden/artifacts/object_list.json
+      md5: 7ed0f0091a6f56313fe425189865f541
+      size: 62555
+    - path: cad/scenes/Pomaria_0_garden/artifacts/collision_meshes.zip
+      md5: 369fea1c97f5ff13cb0e06cb6e192d2d
+      size: 1203977
+    - path: cad/scenes/Pomaria_0_garden/artifacts/collision_selection.json
+      md5: 540a5b13e5ae54608be485bcfd09e7ac
+      size: 7539
+    - path: cad/scenes/Pomaria_0_garden/artifacts/meshes.zip
+      md5: e5b3ca9a46279e9265606b9fbef24786
+      size: 637872919
+    - path: cad/scenes/Pomaria_0_garden/artifacts/object_list.json
+      md5: 48b0a05344272b8fbf33c583140595a4
+      size: 82976
+    - path: cad/scenes/Rs_garden/artifacts/collision_meshes.zip
+      md5: 0d6ca46b8338b302a0098e12b73956ef
+      size: 2693867
+    - path: cad/scenes/Rs_garden/artifacts/collision_selection.json
+      md5: 71592b8edeea8fa35181b6b45c9675cc
+      size: 1634
+    - path: cad/scenes/Rs_garden/artifacts/meshes.zip
+      md5: 7d93bef9bbf2325755b97134d9de5267
+      size: 165813878
+    - path: cad/scenes/Rs_garden/artifacts/object_list.json
+      md5: 5b0c72aef0887f94b9a172c9f86ff3fa
+      size: 53853
+    - path: cad/scenes/Wainscott_0_garden/artifacts/collision_meshes.zip
+      md5: 91fb938ad8280e1317f1aeef4120e0a5
+      size: 7768695
+    - path: cad/scenes/Wainscott_0_garden/artifacts/collision_selection.json
+      md5: c097755ed3c09ff6d5a451dfa5dec942
+      size: 5369
+    - path: cad/scenes/Wainscott_0_garden/artifacts/meshes.zip
+      md5: 0f0f8bc43a2d072f0e6ac5350e15f9eb
+      size: 486958872
+    - path: cad/scenes/Wainscott_0_garden/artifacts/object_list.json
+      md5: aad0e0fbeca8a08fbfac80aff57c50e0
+      size: 146581
+    - path: cad/scenes/public_restroom_blue/artifacts/collision_meshes.zip
+      md5: 821b1b6920f0032c9490eb4e5cef42b5
+      size: 208992
+    - path: cad/scenes/public_restroom_blue/artifacts/collision_selection.json
+      md5: 37d9e38a1a47c023fc9164e65258ffe8
+      size: 1360
+    - path: cad/scenes/public_restroom_blue/artifacts/meshes.zip
+      md5: 819109b779ea1ebb1f77f50a3e9aebfb
+      size: 19426164
+    - path: cad/scenes/public_restroom_blue/artifacts/object_list.json
+      md5: 361e50d35f2a3912f6037b250c91d407
+      size: 17925
+    - path: cad/scenes/school_geography/artifacts/collision_meshes.zip
+      md5: 57807921c1c1f4c2f7fc60b385f564d3
+      size: 914696
+    - path: cad/scenes/school_geography/artifacts/collision_selection.json
+      md5: 9896a43c29e96879aa595079085d0406
+      size: 3735
+    - path: cad/scenes/school_geography/artifacts/meshes.zip
+      md5: ac9f701ca24e108f55ec7af69fde2e5f
+      size: 409633094
+    - path: cad/scenes/school_geography/artifacts/object_list.json
+      md5: 7550bb6d8148303615e7cfca015d402b
+      size: 327785
     outs:
     - path: artifacts/pipeline/collision_selection_validation.json
       md5: bc26358c07fe083eb89b9bda66747664
@@ -8800,41 +8913,293 @@
     - path: b1k_pipeline/collision_average_volumes.py
       md5: a116c685621225b157d98a7eed116e47
       size: 2712
-    - path: cad/scenes/hall_arch_wood/artifacts/collision_meshes.zip
-      md5: e6718bee38845a4bfb16e52c567b5f3b
-      size: 98416
-    - path: cad/scenes/hall_arch_wood/artifacts/collision_selection.json
-      md5: 18b43db20e0d87aac651cd8ef2a16730
-      size: 997
-    - path: cad/scenes/hall_arch_wood/artifacts/meshes.zip
-      md5: e1786745ffc1353b07781197e6375683
-      size: 78149825
-    - path: cad/scenes/hall_arch_wood/artifacts/object_list.json
-      md5: f280b3c84dceaec4db80a9d7f103dbb4
-      size: 10087
-    - path: cad/scenes/public_restroom_marble/artifacts/collision_meshes.zip
-      md5: f71e5f30b4947217bfbc4d02aff446d3
-      size: 119630
-    - path: cad/scenes/public_restroom_marble/artifacts/collision_selection.json
-      md5: 3798215cfc900ba1ee56a5afea2a41ba
-      size: 1076
-    - path: cad/scenes/public_restroom_marble/artifacts/meshes.zip
-      md5: 23e2e50f1cf22bd7e8c132d9e8e81338
-      size: 37292458
-    - path: cad/scenes/public_restroom_marble/artifacts/object_list.json
-      md5: 6a6586997220ad6cd03185a0a09d5272
-      size: 14913
+    - path: cad/objects/batch-00/artifacts/collision_meshes.zip
+      md5: cd1aa0c9c917ea2d677209a7269c81c9
+      size: 1927988
+    - path: cad/objects/batch-00/artifacts/collision_selection.json
+      md5: 67afc9d87df4e0c654e6cd87b005c23a
+      size: 8070
+    - path: cad/objects/batch-00/artifacts/meshes.zip
+      md5: 53e6d51e98f19fe333f57f47c2357f53
+      size: 234923627
+    - path: cad/objects/batch-00/artifacts/object_list.json
+      md5: 3a65f8df847ce3c4652f6b607681de62
+      size: 38594
+    - path: cad/objects/batch-12/artifacts/collision_meshes.zip
+      md5: 1e50c121a6bb4445dff4c3d3baae9cd6
+      size: 1728691
+    - path: cad/objects/batch-12/artifacts/collision_selection.json
+      md5: 4f7a37ec872c3b95e33f97368062b667
+      size: 7793
+    - path: cad/objects/batch-12/artifacts/meshes.zip
+      md5: 31924d07583972c384e6d609e1c36d72
+      size: 229218633
+    - path: cad/objects/batch-12/artifacts/object_list.json
+      md5: 8a598ffa9b6ad0ce345dab62616f5a24
+      size: 38531
+    - path: cad/objects/legacy_batch-00/artifacts/collision_meshes.zip
+      md5: a6640ff5a1113e396e15d9b14491e762
+      size: 2357057
+    - path: cad/objects/legacy_batch-00/artifacts/collision_selection.json
+      md5: d00ddb72d141f57e0fd43cc9b050455b
+      size: 23357
+    - path: cad/objects/legacy_batch-00/artifacts/meshes.zip
+      md5: 3369f8e7ecf019df7558735327d204ed
+      size: 345850691
+    - path: cad/objects/legacy_batch-00/artifacts/object_list.json
+      md5: e4eeb6f7558f30441f221d7a1cf61937
+      size: 108434
+    - path: cad/objects/legacy_batch-01/artifacts/collision_meshes.zip
+      md5: 0a96c4180c6aeb4343981abe8921432b
+      size: 3321616
+    - path: cad/objects/legacy_batch-01/artifacts/collision_selection.json
+      md5: 1481a457dafe87b9d7025d220dbd65a5
+      size: 6819
+    - path: cad/objects/legacy_batch-01/artifacts/meshes.zip
+      md5: 1200ffe3430938032b2648d68c653e45
+      size: 222030192
+    - path: cad/objects/legacy_batch-01/artifacts/object_list.json
+      md5: 0966500b8ced14ab65f362319d0381f6
+      size: 27527
+    - path: cad/objects/legacy_batch-02/artifacts/collision_meshes.zip
+      md5: 6665fb1cd9c81860f538e00e22ecad94
+      size: 1878171
+    - path: cad/objects/legacy_batch-02/artifacts/collision_selection.json
+      md5: 31ba1118363070b8dfe50d448585e289
+      size: 11445
+    - path: cad/objects/legacy_batch-02/artifacts/meshes.zip
+      md5: 4f796c507f4eea25426d2bb5e1da5561
+      size: 248594589
+    - path: cad/objects/legacy_batch-02/artifacts/object_list.json
+      md5: 66bc74e335f7e42c2332382dc3385d65
+      size: 50452
+    - path: cad/objects/legacy_batch-03/artifacts/collision_meshes.zip
+      md5: cfd2837199510135c7ae2f246f3aac15
+      size: 2305931
+    - path: cad/objects/legacy_batch-03/artifacts/collision_selection.json
+      md5: 91285d38cd2e0e6baff53938d46df1e5
+      size: 12782
+    - path: cad/objects/legacy_batch-03/artifacts/meshes.zip
+      md5: 0ac861ada06519b6dc11a80af7c86fde
+      size: 365579575
+    - path: cad/objects/legacy_batch-03/artifacts/object_list.json
+      md5: ebbad97997f9527f9456dbaaeaf3fd44
+      size: 58095
+    - path: cad/objects/legacy_batch-04/artifacts/collision_meshes.zip
+      md5: 532dda1611e887a9f3dc0cf3c982e6e3
+      size: 3459144
+    - path: cad/objects/legacy_batch-04/artifacts/collision_selection.json
+      md5: 651e4d4ff9ff5772bda0c214ba1cf296
+      size: 17639
+    - path: cad/objects/legacy_batch-04/artifacts/meshes.zip
+      md5: 304df68744ac3a5bf45c3ebf8150ccaa
+      size: 300928117
+    - path: cad/objects/legacy_batch-04/artifacts/object_list.json
+      md5: 5e8ccda1032bb0b4a9451b2b328c9145
+      size: 85811
+    - path: cad/objects/legacy_batch-05/artifacts/collision_meshes.zip
+      md5: 8e4b681ea28264beac74780c44e02dec
+      size: 1834422
+    - path: cad/objects/legacy_batch-05/artifacts/collision_selection.json
+      md5: e5672663428964e97197c9d091948102
+      size: 14301
+    - path: cad/objects/legacy_batch-05/artifacts/meshes.zip
+      md5: 28bdc57c578d27f1cd8c2e0939d8daf6
+      size: 317154593
+    - path: cad/objects/legacy_batch-05/artifacts/object_list.json
+      md5: c54a2d0d23baa310fb4b4b2abed8001e
+      size: 65225
+    - path: cad/objects/legacy_batch-06/artifacts/collision_meshes.zip
+      md5: 0ff89a96b31aa82ade10c90649562852
+      size: 1887347
+    - path: cad/objects/legacy_batch-06/artifacts/collision_selection.json
+      md5: 84f0fc6c0fa7cde1ce74feaeb5de949b
+      size: 11887
+    - path: cad/objects/legacy_batch-06/artifacts/meshes.zip
+      md5: 47fbfb51a2596a480a3aeead99378755
+      size: 272796716
+    - path: cad/objects/legacy_batch-06/artifacts/object_list.json
+      md5: 4182c9e434691d03d0e71759c1208c75
+      size: 71595
+    - path: cad/objects/legacy_batch-07/artifacts/collision_meshes.zip
+      md5: 1f01ddcd5c6b6ac953c2f12fef724d3e
+      size: 1929165
+    - path: cad/objects/legacy_batch-07/artifacts/collision_selection.json
+      md5: 10f450a0d133569184c7a9d04cc9a87e
+      size: 9366
+    - path: cad/objects/legacy_batch-07/artifacts/meshes.zip
+      md5: 9a5767935cddbb3441f07c00e6fa8eed
+      size: 197913667
+    - path: cad/objects/legacy_batch-07/artifacts/object_list.json
+      md5: 3cd67347da883a61925003c224493f1a
+      size: 42559
+    - path: cad/objects/legacy_batch-08/artifacts/collision_meshes.zip
+      md5: 3e9a0b956f97f722155776471411cd5b
+      size: 2092248
+    - path: cad/objects/legacy_batch-08/artifacts/collision_selection.json
+      md5: d68933fb728487905f82bf8ebceca383
+      size: 8404
+    - path: cad/objects/legacy_batch-08/artifacts/meshes.zip
+      md5: e58a2e48ae6a0b28134a893dd4a41edd
+      size: 220864823
+    - path: cad/objects/legacy_batch-08/artifacts/object_list.json
+      md5: 52da780e7867709f4e59414acc0559c3
+      size: 41147
+    - path: cad/objects/legacy_batch-09/artifacts/collision_meshes.zip
+      md5: 8e70528548aaa484dda5a366395fe514
+      size: 1629307
+    - path: cad/objects/legacy_batch-09/artifacts/collision_selection.json
+      md5: 3fbf1ebd8befb641765f6900d0a12ad6
+      size: 7580
+    - path: cad/objects/legacy_batch-09/artifacts/meshes.zip
+      md5: 1c9f1fdbb49f61fa3c46416d7a39df92
+      size: 161382667
+    - path: cad/objects/legacy_batch-09/artifacts/object_list.json
+      md5: 3a9308f884fe9f24ada166555b0c4341
+      size: 37012
+    - path: cad/objects/legacy_batch-10/artifacts/collision_meshes.zip
+      md5: 21177a2b7421b1861944fe270e7e1018
+      size: 3458666
+    - path: cad/objects/legacy_batch-10/artifacts/collision_selection.json
+      md5: 9f450df465c4845aff253994d25bc9d5
+      size: 10933
+    - path: cad/objects/legacy_batch-10/artifacts/meshes.zip
+      md5: ca97617c781384ff476892cbffa8f0a8
+      size: 232216592
+    - path: cad/objects/legacy_batch-10/artifacts/object_list.json
+      md5: 648649823ce2d470435c7f3aaf61c012
+      size: 46232
+    - path: cad/objects/legacy_batch-11/artifacts/collision_meshes.zip
+      md5: 5b6cb6ebd58897d0f5f83b4e565b26b7
+      size: 2355838
+    - path: cad/objects/legacy_batch-11/artifacts/collision_selection.json
+      md5: 0eb54cecb31a8f72cd287cb6834009f8
+      size: 8026
+    - path: cad/objects/legacy_batch-11/artifacts/meshes.zip
+      md5: a2a66b489274fb41496cc3e839379d77
+      size: 183844897
+    - path: cad/objects/legacy_batch-11/artifacts/object_list.json
+      md5: fa73f422dec7117a721caf79bb6b5de7
+      size: 37274
+    - path: cad/objects/legacy_batch-12/artifacts/collision_meshes.zip
+      md5: c1fc824f2b44c09b5b25f0b52ff4d1cc
+      size: 340305
+    - path: cad/objects/legacy_batch-12/artifacts/collision_selection.json
+      md5: 795181265e5849e0b302066714cb602e
+      size: 1210
+    - path: cad/objects/legacy_batch-12/artifacts/meshes.zip
+      md5: d1265b52a270249277c26fff0e4d6d15
+      size: 19138897
+    - path: cad/objects/legacy_batch-12/artifacts/object_list.json
+      md5: f172a906ad610b2b250b2fda9e34db06
+      size: 4603
+    - path: cad/scenes/Beechwood_0_garden/artifacts/collision_meshes.zip
+      md5: a98b83fde648c07d7be2002cc5fd6a9d
+      size: 1934057
+    - path: cad/scenes/Beechwood_0_garden/artifacts/collision_selection.json
+      md5: 620dafacc5359765f225ce98439136f1
+      size: 2421
+    - path: cad/scenes/Beechwood_0_garden/artifacts/meshes.zip
+      md5: 79e1666d4a0c3967485381f13632b670
+      size: 263643013
+    - path: cad/scenes/Beechwood_0_garden/artifacts/object_list.json
+      md5: 928997e2d14c466aa98115ff779027ef
+      size: 115785
+    - path: cad/scenes/Beechwood_0_int/artifacts/collision_meshes.zip
+      md5: d9fe33c553d5eeeecfc7277b95c1eb7a
+      size: 144456
+    - path: cad/scenes/Beechwood_0_int/artifacts/collision_selection.json
+      md5: 4b4f782f91884fdd347bd0f792a3b81b
+      size: 3027
+    - path: cad/scenes/Beechwood_0_int/artifacts/meshes.zip
+      md5: 99dae4323848981409641cfbbaee892b
+      size: 317282425
+    - path: cad/scenes/Beechwood_0_int/artifacts/object_list.json
+      md5: e4fcb092f1eaffa3e34da9014e17182a
+      size: 79700
+    - path: cad/scenes/Merom_0_garden/artifacts/collision_meshes.zip
+      md5: 841a18982aff5fbd88c7c147bb23b800
+      size: 3475177
+    - path: cad/scenes/Merom_0_garden/artifacts/collision_selection.json
+      md5: e4f1f9cca3bee1ebdad8f71f5a1e4de9
+      size: 2666
+    - path: cad/scenes/Merom_0_garden/artifacts/meshes.zip
+      md5: 5f4ed633fe6e8a512c210b07ecd7d644
+      size: 279940722
+    - path: cad/scenes/Merom_0_garden/artifacts/object_list.json
+      md5: 7ed0f0091a6f56313fe425189865f541
+      size: 62555
+    - path: cad/scenes/Pomaria_0_garden/artifacts/collision_meshes.zip
+      md5: 369fea1c97f5ff13cb0e06cb6e192d2d
+      size: 1203977
+    - path: cad/scenes/Pomaria_0_garden/artifacts/collision_selection.json
+      md5: 540a5b13e5ae54608be485bcfd09e7ac
+      size: 7539
+    - path: cad/scenes/Pomaria_0_garden/artifacts/meshes.zip
+      md5: e5b3ca9a46279e9265606b9fbef24786
+      size: 637872919
+    - path: cad/scenes/Pomaria_0_garden/artifacts/object_list.json
+      md5: 48b0a05344272b8fbf33c583140595a4
+      size: 82976
+    - path: cad/scenes/Rs_garden/artifacts/collision_meshes.zip
+      md5: 0d6ca46b8338b302a0098e12b73956ef
+      size: 2693867
+    - path: cad/scenes/Rs_garden/artifacts/collision_selection.json
+      md5: 71592b8edeea8fa35181b6b45c9675cc
+      size: 1634
+    - path: cad/scenes/Rs_garden/artifacts/meshes.zip
+      md5: 7d93bef9bbf2325755b97134d9de5267
+      size: 165813878
+    - path: cad/scenes/Rs_garden/artifacts/object_list.json
+      md5: 5b0c72aef0887f94b9a172c9f86ff3fa
+      size: 53853
+    - path: cad/scenes/Wainscott_0_garden/artifacts/collision_meshes.zip
+      md5: 91fb938ad8280e1317f1aeef4120e0a5
+      size: 7768695
+    - path: cad/scenes/Wainscott_0_garden/artifacts/collision_selection.json
+      md5: c097755ed3c09ff6d5a451dfa5dec942
+      size: 5369
+    - path: cad/scenes/Wainscott_0_garden/artifacts/meshes.zip
+      md5: 0f0f8bc43a2d072f0e6ac5350e15f9eb
+      size: 486958872
+    - path: cad/scenes/Wainscott_0_garden/artifacts/object_list.json
+      md5: aad0e0fbeca8a08fbfac80aff57c50e0
+      size: 146581
+    - path: cad/scenes/public_restroom_blue/artifacts/collision_meshes.zip
+      md5: 821b1b6920f0032c9490eb4e5cef42b5
+      size: 208992
+    - path: cad/scenes/public_restroom_blue/artifacts/collision_selection.json
+      md5: 37d9e38a1a47c023fc9164e65258ffe8
+      size: 1360
+    - path: cad/scenes/public_restroom_blue/artifacts/meshes.zip
+      md5: 819109b779ea1ebb1f77f50a3e9aebfb
+      size: 19426164
+    - path: cad/scenes/public_restroom_blue/artifacts/object_list.json
+      md5: 361e50d35f2a3912f6037b250c91d407
+      size: 17925
+    - path: cad/scenes/school_geography/artifacts/collision_meshes.zip
+      md5: 57807921c1c1f4c2f7fc60b385f564d3
+      size: 914696
+    - path: cad/scenes/school_geography/artifacts/collision_selection.json
+      md5: 9896a43c29e96879aa595079085d0406
+      size: 3735
+    - path: cad/scenes/school_geography/artifacts/meshes.zip
+      md5: ac9f701ca24e108f55ec7af69fde2e5f
+      size: 409633094
+    - path: cad/scenes/school_geography/artifacts/object_list.json
+      md5: 7550bb6d8148303615e7cfca015d402b
+      size: 327785
     outs:
     - path: artifacts/pipeline/collision_average_volumes.json
-      md5: 87015af6c79b1444a89f1f630bd88679
-      size: 649
+      md5: 1af4c4c9430c1f9d50737f929901673c
+      size: 27319
   collision_average_volumes_success:
     cmd: python -m b1k_pipeline.check_success artifacts/pipeline/collision_average_volumes.json
       artifacts/pipeline/collision_average_volumes.success
     deps:
     - path: artifacts/pipeline/collision_average_volumes.json
-      md5: 87015af6c79b1444a89f1f630bd88679
-      size: 649
+      md5: 1af4c4c9430c1f9d50737f929901673c
+      size: 27319
     - path: b1k_pipeline/check_success.py
       md5: bc3fa689bd7cc8819016ea480a7d9ef3
       size: 707
@@ -9186,8 +9551,7 @@
     - path: cad/scenes/commercial_kitchen_fire_extinguisher/artifacts/room_object_list.json
       md5: 6566b98526ec2aadcadc02c2e24403bb
       size: 4444
-    - path: 
-        cad/scenes/commercial_kitchen_fire_extinguisher/artifacts/room_object_list.success
+    - path: cad/scenes/commercial_kitchen_fire_extinguisher/artifacts/room_object_list.success
       md5: d41d8cd98f00b204e9800998ecf8427e
       size: 0
     outs:
@@ -10045,13 +10409,8 @@
       artifacts/pipeline/object_inventory.success
     deps:
     - path: artifacts/pipeline/object_inventory.json
-<<<<<<< HEAD
-      md5: d30c9bb9f9e8bafefb8c987e7e086554
-      size: 5775
-=======
       md5: 3a59f8182f5ec9359ba3b8029fd49aae
       size: 1505561
->>>>>>> b590d4b7
     - path: b1k_pipeline/check_success.py
       md5: bc3fa689bd7cc8819016ea480a7d9ef3
       size: 729
