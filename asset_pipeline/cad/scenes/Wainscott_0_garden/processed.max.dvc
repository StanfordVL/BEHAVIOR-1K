--- conflicted
+++ resolved
@@ -1,9 +1,4 @@
 outs:
-<<<<<<< HEAD
-- md5: 960282d762ba766ec143e3686455cb7d
-  size: 191232412
-=======
 - md5: f3ff8113cfbbd242adfbb73cc4ca3310
   size: 191140368
->>>>>>> f239e8a5
   path: processed.max