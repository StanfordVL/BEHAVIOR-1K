(define (problem buy_meat_from_a_butcher-0)
    (:domain omnigibson)

    (:objects
        cash_register.n.01_1 - cash_register.n.01
        checkout.n.03_1 - checkout.n.03
        steak.n.01_1 steak.n.01_2 - steak.n.01
        shelf.n.01_1 shelf.n.01_2 - shelf.n.01
        brisket.n.01_1 - brisket.n.01
        bratwurst.n.01_1 bratwurst.n.01_2 - bratwurst.n.01
        pack__of__ground_beef.n.01_1 - pack__of__ground_beef.n.01
        money.n.01_1 money.n.01_2 money.n.01_3 money.n.01_4 money.n.01_5 money.n.01_6 - money.n.01
        floor.n.01_1 - floor.n.01
        agent.n.01_1 - agent.n.01
    )
    
    (:init 
<<<<<<< HEAD
        (ontop cash_register.n.01_1 checkout.n.03_1) 
=======
        (ontop cash_register.n.01_1 checkout.n.03_1)
>>>>>>> 89fd9236
        (ontop steak.n.01_1 shelf.n.01_1) 
        (ontop steak.n.01_2 shelf.n.01_1) 
        (ontop brisket.n.01_1 shelf.n.01_2) 
        (ontop bratwurst.n.01_1 shelf.n.01_2) 
        (ontop bratwurst.n.01_2 shelf.n.01_2) 
        (ontop pack__of__ground_beef.n.01_1 shelf.n.01_1)
        (ontop money.n.01_1 checkout.n.03_1) 
        (ontop money.n.01_2 checkout.n.03_1) 
        (ontop money.n.01_3 checkout.n.03_1) 
        (ontop money.n.01_4 checkout.n.03_1) 
        (ontop money.n.01_5 checkout.n.03_1) 
        (ontop money.n.01_6 checkout.n.03_1) 
        (ontop steak.n.01_1 steak.n.01_2) 
        (inroom floor.n.01_1 grocery_store) 
        (inroom checkout.n.03_1 grocery_store) 
        (inroom shelf.n.01_1 grocery_store) 
        (inroom shelf.n.01_2 grocery_store) 
        (ontop agent.n.01_1 floor.n.01_1)
    
    )
    
    (:goal 
        (and
            (forn 
                (5) 
                (?money.n.01 - money.n.01) 
                (nextto ?money.n.01 ?cash_register.n.01_1)
    
            ) 
            (forn 
                (1) 
                (?money.n.01 - money.n.01) 
                (nextto ?money.n.01 ?checkout.n.03_1)
    
            ) 
            (forall 
                (?steak.n.01 - steak.n.01) 
                (ontop ?steak.n.01 ?checkout.n.03_1)
    
            ) 
            (forall 
                (?bratwurst.n.01 - bratwurst.n.01) 
                (ontop ?bratwurst.n.01 ?checkout.n.03_1)
    
            ) 
            (ontop ?brisket.n.01_1 ?checkout.n.03_1) 
            (ontop ?pack__of__ground_beef.n.01_1 ?checkout.n.03_1)
    
        )
    
    )
)<|MERGE_RESOLUTION|>--- conflicted
+++ resolved
@@ -15,11 +15,7 @@
     )
     
     (:init 
-<<<<<<< HEAD
         (ontop cash_register.n.01_1 checkout.n.03_1) 
-=======
-        (ontop cash_register.n.01_1 checkout.n.03_1)
->>>>>>> 89fd9236
         (ontop steak.n.01_1 shelf.n.01_1) 
         (ontop steak.n.01_2 shelf.n.01_1) 
         (ontop brisket.n.01_1 shelf.n.01_2) 
