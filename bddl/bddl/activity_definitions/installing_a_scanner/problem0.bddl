--- conflicted
+++ resolved
@@ -12,16 +12,10 @@
         (ontop scanner.n.02_1 table.n.02_1) 
         (not 
             (toggled_on scanner.n.02_1)
-        ) 
-<<<<<<< HEAD
-        (inroom table.n.02_1 home_office) 
-        (inroom floor.n.01_1 home_office) 
-        (ontop agent.n.01_1 floor.n.01_1)
-=======
+        )
         (inroom table.n.02_1 private_office) 
         (inroom floor.n.01_1 private_office) 
-        (onfloor agent.n.01_1 floor.n.01_1)
->>>>>>> 89518abd
+        (ontop agent.n.01_1 floor.n.01_1)
     )
     
     (:goal 
